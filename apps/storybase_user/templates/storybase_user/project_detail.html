{% extends "twocol.html" %}

{% load i18n sekizai_tags menu_tags story projects %}

{% block head_title %}{{ project.name }}{{ block.super }}{% endblock %}

{% block body_title_markup %}{% endblock %}


{% block sidebar %}
<h3>{% trans "Contributing Organizations" %}</h3>
<ul class="actions">
	{% for organization in project.organizations.all %}
	  <li>{{ organization.name }}</li>
	{% endfor %}
	<li>one</li>
	<li>two</li>
</ul>
{% endblock %}

{% block twocol-content %}
		<div class="content-page object-detail project">
			<section class="object-summary content-block">
				{% if project.description %}
				<div class="grid_7 alpha">
					<h2>{{ project.name }}</h2>
					<section class="summary">
						{{ project.description|safe|linebreaks }}
					</section>
				</div>
				{% endif %}
				<div class="grid_3 omega">
					{% include "addthis_widget.html" %}
					{# TODO: wire in real asset #}
					<img src="/static/css/images/image3.jpg" title="temp asset">
				</div>
				<div class="object-metadata grid_10">
					<section class="grid_3 alpha">
						<h4>{% trans "Contact Info" %}</h4>
						<addr></addr>
					</section>
					<section class="grid_3">
						<h4>{% trans "Project Contributors" %}</h4>
						<ul>
						</ul>
					</section>
					<section class="grid_3 omega">
						<h4>{% trans "Sponsoring Organizations" %}</h4>
						<ul>
						</ul>
					</section>
					</dl>
				</div>
			</section>
			<section class="featured-story content-block">
				<h3>{% trans "Featured Story" %}</h3>
				<div class="grid_2 alpha">
					<a href="#"><img src="/static/css/images/image3.jpg" title="temp asset" ></a>
				</div>
				<div class="grid_8 omega">
					<h4><a href="#">Story Title</a></h4>
					Lorem ipsum dolor sit amet, consectetur adipisicing elit, sed do eiusmod tempor incididunt ut labore et dolore magna aliqua. Ut enim ad minim veniam, quis nostrud exercitation ullamco laboris nisi ut aliquip ex ea commodo consequat. Duis aute irure dolor in reprehenderit in voluptate velit esse cillum dolore eu fugiat nulla pariatur. Excepteur sint occaecat cupidatat non proident, sunt in culpa qui officia deserunt mollit anim id est laborum.
				</div>
			</section>
			<section class="recent-stories content-block last">
				<h3>{% trans "Recent Stories" %}</h3>
				<ul>
					<li>
						<div class="grid_1 alpha">
							<a href="#"><img src="/static/css/images/image3.jpg" title="temp asset"></a>
						</div>
						<div class="grid_9 omega">
							<h4><a href="#">Story Title</a></h4>
							Lorem ipsum dolor sit amet, consectetur adipisicing elit, sed do eiusmod tempor incididunt ut labore et dolore magna aliqua. Ut enim ad minim veniam, quis nostrud exercitation ullamco laboris nisi ut aliquip ex ea commodo consequat. Duis aute irure dolor in reprehenderit in voluptate velit esse cillum dolore eu fugiat nulla pariatur. Excepteur sint occaecat cupidatat non proident, sunt in culpa qui officia deserunt mollit anim id est laborum.
						</div>
					</li>
					<li>
						<div class="grid_1 alpha">
							<a href="#"><img src="/static/css/images/image3.jpg" title="temp asset"></a>
						</div>
						<div class="grid_9 omega">
							<h4><a href="#">Story Title</a></h4>
							Lorem ipsum dolor sit amet, consectetur adipisicing elit, sed do eiusmod tempor incididunt ut labore et dolore magna aliqua. Ut enim ad minim veniam, quis nostrud exercitation ullamco laboris nisi ut aliquip ex ea commodo consequat. Duis aute irure dolor in reprehenderit in voluptate velit esse cillum dolore eu fugiat nulla pariatur. Excepteur sint occaecat cupidatat non proident, sunt in culpa qui officia deserunt mollit anim id est laborum.
						</div>
					</li>
				</ul>
				<a class="button" href="#">{% trans "View All Stories for This Project" %}</a>
			</section>
		</div>
{% endblock %}


<<<<<<< HEAD



{% comment %}
		<!-- below is previous wireframe code. leaving it here temporarily in case some of the wiring is useful. -->
		<div class="content-page object-detail project container_12">
			<h2><span>Special Projects</span></h2>
			
			<div class="grid_8">
				
				<section class="object content-block">
					<header>
						<h3>{{ project.name }}</h3>
						<p class="byline">{% trans "By" %} <span class="author">{{ story.byline }}</span></p>
					</header>
					<section class="object-featured-asset">
						{# TODO: wire in real asset #}
						<img src="/static/css/images/image3.jpg" title="temp asset">
					</section>
					<section class="object-summary">
						<section class="summary">
							{% if project.description %}
							{{ project.description|safe|linebreaks }}
							{% endif %}
						</section>
						<a id="launch-story-viewer" class="button right" href="./viewer">{% trans "View Project" %}</a>
					</section>
=======
{% block sidebar %}
<h4>{% trans "Contributing Organizations" %}</h4>
<ul class="contributing-organizations">
	{% for organization in project.organizations.all %}
	  <li>{{ organization.name }}</li>
	{% endfor %}
	<li>one</li>
	<li>two</li>
</ul>
{% endblock %}

{% block twocol-content %}
		<div class="content-page object-detail project">
			<section class="object-summary content-block">
				<div class="grid_7 alpha">
					<section class="summary">
						{% if project.description %}
							{{ project.description|safe|linebreaks }}
						{% endif %}
					</section>
				</div>

				<div class="grid_3 omega">
					{# TODO: wire in real asset #}
					<section class="object-featured-asset">
						<img src="/static/img/image3.jpg" title="temp asset">
					</section>
					{% include "addthis_widget.html" %}
				</div>
				<div class="object-metadata grid_10">
					<section class="grid_3 alpha">
						<h4>{% trans "Contact Info" %}</h4>
						<addr>
							370 17th Street, Suite 5300<br>
							Denver, CO 80202<br>
							(303) 825-6246<br>
							<a href="http://www.piton.org">www.piton.org</a><br>
						</addr>
					</section>
					<section class="grid_3">
						<h4>{% trans "Project Contributors" %}</h4>
						<ul>
							<li><a href="#">Author Name</a></li>
							<li><a href="#">Author Name</a></li>
							<li><a href="#">Author Name</a></li>
						</ul>
					</section>
					<section class="grid_3 omega">
						<h4>{% trans "Sponsoring Organizations" %}</h4>
						<ul>
							<li><a href="#">Organization Name</a></li>
							<li><a href="#">Organization Name</a></li>
							<li><a href="#">Organization Name</a></li>
						</ul>
					</section>
					</dl>
				</div>
			</section>
			<section class="featured-story content-block">
				<h3>{% trans "Featured Story" %}</h3>
				<div class="grid_2 alpha">
					<a href="#"><img src="/static/img/image3.jpg" title="temp asset" ></a>
				</div>
				<div class="grid_8 omega">
					<h4><a href="#">Story Title</a></h4>
					Lorem ipsum dolor sit amet, consectetur adipisicing elit, sed do eiusmod tempor incididunt ut labore et dolore magna aliqua. Ut enim ad minim veniam, quis nostrud exercitation ullamco laboris nisi ut aliquip ex ea commodo consequat. Duis aute irure dolor in reprehenderit in voluptate velit esse cillum dolore eu fugiat nulla pariatur. Excepteur sint occaecat cupidatat non proident, sunt in culpa qui officia deserunt mollit anim id est laborum.
				</div>
			</section>
			<section class="recent-stories content-block last">
				<h3>{% trans "Recent Stories" %}</h3>
				<ul>
					<li>
						<div class="grid_1 alpha">
							<a href="#"><img src="/static/img/image3.jpg" title="temp asset"></a>
						</div>
						<div class="grid_9 omega">
							<h4><a href="#">Story Title</a></h4>
							Lorem ipsum dolor sit amet, consectetur adipisicing elit, sed do eiusmod tempor incididunt ut labore et dolore magna aliqua. Ut enim ad minim veniam, quis nostrud exercitation ullamco laboris nisi ut aliquip ex ea commodo consequat. Duis aute irure dolor in reprehenderit in voluptate velit esse cillum dolore eu fugiat nulla pariatur. Excepteur sint occaecat cupidatat non proident, sunt in culpa qui officia deserunt mollit anim id est laborum.
						</div>
					</li>
					<li>
						<div class="grid_1 alpha">
							<a href="#"><img src="/static/img/image3.jpg" title="temp asset"></a>
						</div>
						<div class="grid_9 omega">
							<h4><a href="#">Story Title</a></h4>
							Lorem ipsum dolor sit amet, consectetur adipisicing elit, sed do eiusmod tempor incididunt ut labore et dolore magna aliqua. Ut enim ad minim veniam, quis nostrud exercitation ullamco laboris nisi ut aliquip ex ea commodo consequat. Duis aute irure dolor in reprehenderit in voluptate velit esse cillum dolore eu fugiat nulla pariatur. Excepteur sint occaecat cupidatat non proident, sunt in culpa qui officia deserunt mollit anim id est laborum.
						</div>
					</li>
				</ul>
				<a class="button" href="#">{% trans "View All Stories for This Project" %}</a>
			</section>
		</div>
{% endblock %}





{% comment %}
		<!-- below is previous wireframe code. leaving it here temporarily in case some of the wiring is useful. -->
		<div class="content-page object-detail project container_12">
			<h2><span>Special Projects</span></h2>
			
			<div class="grid_8">
				
				<section class="object content-block">
					<header>
						<h3>{{ project.name }}</h3>
						<p class="byline">{% trans "By" %} <span class="author">{{ story.byline }}</span></p>
					</header>
					<section class="object-featured-asset">
						{# TODO: wire in real asset #}
						<img src="/static/img/image3.jpg" title="temp asset">
					</section>
					<section class="object-summary">
						<section class="summary">
							{% if project.description %}
							{{ project.description|safe|linebreaks }}
							{% endif %}
						</section>
						<a id="launch-story-viewer" class="button right" href="./viewer">{% trans "View Project" %}</a>
					</section>
>>>>>>> 4ae6ff14
				</section>
			</div>
			<div class="grid_4">
				<section class="object-summary">
					{# just throwing a bunch of stuff in here for now #}
					<dl class="object-metadata">
						{% if project.website_url %}
						<dt>Website URL</dt>
						<dd><a href="{{ project.website_url }}">{{ project.website_url }}</a></dd>
						{% endif %}

						{% if project.members.count %}
						<dt>Members</dt>
						<dd>
							<ul class="members">
							{% for member in project.members.all %}
							  <li>{{ member.username }}</li>
							{% endfor %}
							</ul>
						</dd>
						{% endif %}

						{% if project.curated_stories.count %}
						<dt>Stories</dt>
						<dd>
							<ul class="stories">
							{% for story in project.ordered_stories %}
							  <li>{{ story.title }}</li>
							{% endfor %}
							</ul>
						</dd>
						{% endif %}

						<dt>Created</dt>
						<dd><time class="created">{{ project.created|date:"F j, Y" }}</time></dd>

						<dt>Last Edited</dt>
						<dd><time class="last-edited">{{ project.last_edited|date:"F j, Y g:i A" }} </time></dd>
					</dl>
				</section>
			</div>

			<div class=" bottom">
				<h3><span>Project Contributors</span></h3>
				{# {% placeholder project-contributors %} #}
			
				<h3><span>Supporting Organizations</span></h3>
				{# {% placeholder supporting-foundations %} #}
			</div>

		</div><!-- /.content-page -->
{% endcomment %}

{% block extrajs %}
	<script src="{{ STATIC_URL }}js/libs/jquery.cycle.all.min.js"></script>
	<script src="{{ STATIC_URL }}js/libs/jquery.flexslider.js" type="text/javascript"></script>
{% endblock %}<|MERGE_RESOLUTION|>--- conflicted
+++ resolved
@@ -4,121 +4,9 @@
 
 {% block head_title %}{{ project.name }}{{ block.super }}{% endblock %}
 
-{% block body_title_markup %}{% endblock %}
+{% block body_title %}{{ project.name }}{% endblock %}
 
 
-{% block sidebar %}
-<h3>{% trans "Contributing Organizations" %}</h3>
-<ul class="actions">
-	{% for organization in project.organizations.all %}
-	  <li>{{ organization.name }}</li>
-	{% endfor %}
-	<li>one</li>
-	<li>two</li>
-</ul>
-{% endblock %}
-
-{% block twocol-content %}
-		<div class="content-page object-detail project">
-			<section class="object-summary content-block">
-				{% if project.description %}
-				<div class="grid_7 alpha">
-					<h2>{{ project.name }}</h2>
-					<section class="summary">
-						{{ project.description|safe|linebreaks }}
-					</section>
-				</div>
-				{% endif %}
-				<div class="grid_3 omega">
-					{% include "addthis_widget.html" %}
-					{# TODO: wire in real asset #}
-					<img src="/static/css/images/image3.jpg" title="temp asset">
-				</div>
-				<div class="object-metadata grid_10">
-					<section class="grid_3 alpha">
-						<h4>{% trans "Contact Info" %}</h4>
-						<addr></addr>
-					</section>
-					<section class="grid_3">
-						<h4>{% trans "Project Contributors" %}</h4>
-						<ul>
-						</ul>
-					</section>
-					<section class="grid_3 omega">
-						<h4>{% trans "Sponsoring Organizations" %}</h4>
-						<ul>
-						</ul>
-					</section>
-					</dl>
-				</div>
-			</section>
-			<section class="featured-story content-block">
-				<h3>{% trans "Featured Story" %}</h3>
-				<div class="grid_2 alpha">
-					<a href="#"><img src="/static/css/images/image3.jpg" title="temp asset" ></a>
-				</div>
-				<div class="grid_8 omega">
-					<h4><a href="#">Story Title</a></h4>
-					Lorem ipsum dolor sit amet, consectetur adipisicing elit, sed do eiusmod tempor incididunt ut labore et dolore magna aliqua. Ut enim ad minim veniam, quis nostrud exercitation ullamco laboris nisi ut aliquip ex ea commodo consequat. Duis aute irure dolor in reprehenderit in voluptate velit esse cillum dolore eu fugiat nulla pariatur. Excepteur sint occaecat cupidatat non proident, sunt in culpa qui officia deserunt mollit anim id est laborum.
-				</div>
-			</section>
-			<section class="recent-stories content-block last">
-				<h3>{% trans "Recent Stories" %}</h3>
-				<ul>
-					<li>
-						<div class="grid_1 alpha">
-							<a href="#"><img src="/static/css/images/image3.jpg" title="temp asset"></a>
-						</div>
-						<div class="grid_9 omega">
-							<h4><a href="#">Story Title</a></h4>
-							Lorem ipsum dolor sit amet, consectetur adipisicing elit, sed do eiusmod tempor incididunt ut labore et dolore magna aliqua. Ut enim ad minim veniam, quis nostrud exercitation ullamco laboris nisi ut aliquip ex ea commodo consequat. Duis aute irure dolor in reprehenderit in voluptate velit esse cillum dolore eu fugiat nulla pariatur. Excepteur sint occaecat cupidatat non proident, sunt in culpa qui officia deserunt mollit anim id est laborum.
-						</div>
-					</li>
-					<li>
-						<div class="grid_1 alpha">
-							<a href="#"><img src="/static/css/images/image3.jpg" title="temp asset"></a>
-						</div>
-						<div class="grid_9 omega">
-							<h4><a href="#">Story Title</a></h4>
-							Lorem ipsum dolor sit amet, consectetur adipisicing elit, sed do eiusmod tempor incididunt ut labore et dolore magna aliqua. Ut enim ad minim veniam, quis nostrud exercitation ullamco laboris nisi ut aliquip ex ea commodo consequat. Duis aute irure dolor in reprehenderit in voluptate velit esse cillum dolore eu fugiat nulla pariatur. Excepteur sint occaecat cupidatat non proident, sunt in culpa qui officia deserunt mollit anim id est laborum.
-						</div>
-					</li>
-				</ul>
-				<a class="button" href="#">{% trans "View All Stories for This Project" %}</a>
-			</section>
-		</div>
-{% endblock %}
-
-
-<<<<<<< HEAD
-
-
-
-{% comment %}
-		<!-- below is previous wireframe code. leaving it here temporarily in case some of the wiring is useful. -->
-		<div class="content-page object-detail project container_12">
-			<h2><span>Special Projects</span></h2>
-			
-			<div class="grid_8">
-				
-				<section class="object content-block">
-					<header>
-						<h3>{{ project.name }}</h3>
-						<p class="byline">{% trans "By" %} <span class="author">{{ story.byline }}</span></p>
-					</header>
-					<section class="object-featured-asset">
-						{# TODO: wire in real asset #}
-						<img src="/static/css/images/image3.jpg" title="temp asset">
-					</section>
-					<section class="object-summary">
-						<section class="summary">
-							{% if project.description %}
-							{{ project.description|safe|linebreaks }}
-							{% endif %}
-						</section>
-						<a id="launch-story-viewer" class="button right" href="./viewer">{% trans "View Project" %}</a>
-					</section>
-=======
 {% block sidebar %}
 <h4>{% trans "Contributing Organizations" %}</h4>
 <ul class="contributing-organizations">
@@ -242,7 +130,6 @@
 						</section>
 						<a id="launch-story-viewer" class="button right" href="./viewer">{% trans "View Project" %}</a>
 					</section>
->>>>>>> 4ae6ff14
 				</section>
 			</div>
 			<div class="grid_4">
