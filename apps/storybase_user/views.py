"""Views"""

from django.conf import settings
from django.contrib import messages
from django.contrib.auth.decorators import login_required
from django.contrib.auth.forms import PasswordChangeForm
from django.http import HttpResponseRedirect
from django.core.urlresolvers import reverse
from django.shortcuts import render_to_response
from django.template import Context, RequestContext
from django.template.loader import get_template, render_to_string
from django.utils.decorators import method_decorator
from django.utils.translation import ugettext as _
from django.views.decorators.csrf import csrf_protect
from django.views.generic.base import TemplateView
from django.views.generic.edit import CreateView, UpdateView 
from django.views.generic.list import ListView

from storybase.views.generic import ModelIdDetailView
from storybase.utils import full_url
from storybase_user.forms import (OrganizationModelForm, UserNotificationsForm,
        ProjectModelForm)
from storybase_user.auth.forms import ChangeUsernameEmailForm
from storybase_user.auth.utils import send_email_change_email
from storybase_user.models import (Organization, Project, UserProfile)
from storybase_user.utils import send_admin_mail


class AccountNotificationsView(UpdateView):
    model = UserProfile
    template_name = "storybase_user/account_notifications.html"
    form_class = UserNotificationsForm
    # TODO: When switching to Django 1.4 use reverse_lazy to 
    # get the URL of this view itself
    success_url = "/accounts/notifications/"

    def get_object(self, queryset=None):
        return self.request.user.get_profile()

    def form_valid(self, form):
        messages.success(self.request, _("Updated notification settings")) 
        return super(AccountNotificationsView, self).form_valid(form)

    @method_decorator(login_required)
    def dispatch(self, *args, **kwargs):
        return super(AccountNotificationsView, self).dispatch(*args, **kwargs)

class AccountStoriesView(TemplateView):
    template_name = "storybase_user/account_stories.html"

    def get_context_data(self, **kwargs):
      context = super(AccountStoriesView, self).get_context_data(**kwargs)
<<<<<<< HEAD
      context["stories_list"] = self.request.user.stories.exclude(status='deleted');
=======
      context["stories_list"] = self.request.user.stories.exclude(status='deleted')
>>>>>>> 63e524eb
      return context

    @method_decorator(login_required)
    def dispatch(self, *args, **kwargs):
        return super(AccountStoriesView, self).dispatch(*args, **kwargs)


class AccountSummaryView(TemplateView):
    """Display user account information"""
    template_name = "storybase_user/account_summary.html"

    @method_decorator(login_required)
    def dispatch(self, *args, **kwargs):
        return super(AccountSummaryView, self).dispatch(*args, **kwargs)

    def get_context_data(self, change_email_form=None, **kwargs):
        context = super(AccountSummaryView, self).get_context_data(**kwargs)
        if change_email_form is None:
            change_email_form = ChangeUsernameEmailForm(self.request.user)
        context['change_email_form'] = change_email_form 
        return context
    
    def post_change_email(self, request, *args, **kwargs):
        """Handle a POST request with the email change form submitted"""
        form = ChangeUsernameEmailForm(self.request.user, request.POST)
        if form.is_valid():
            messages.success(request, _("Your email address has been changed")) 
            user = form.save()
            # Send an email notification to the new email 
            send_email_change_email(user, user.email, request=self.request)
            # Send an email notification to the previous email
            send_email_change_email(user, form.previous_data['email'], request=self.request)
            return self.render_to_response(self.get_context_data())
        else:
            return self.render_to_response(self.get_context_data(change_email_form=form))

    def post(self, request, *args, **kwargs):
        """Handle a POST request
        
        This dispatches to different methods by checking a hidden
        input of the forms named ``form_id``.  You need to add this
        in the template for this view.
        
        """
        if 'form_id' in request.POST:
            if request.POST['form_id'] == 'change_email':
                return self.post_change_email(request, *args, **kwargs)
        return self.render_to_response(self.get_context_data())


class RelatedStoriesDetailView(ModelIdDetailView):
    """
    Base view for details of models with related stories
    
    Subclasses of this view are meant to be rendered with a template that 
    inherits from the ``storybase_user/detail_base.html`` template.

    """
    def get_story_list(self):
        """
        Return a list of stories that will be displayed in the view
        """
        return self.object.recent_stories()

    def get_story_list_title(self):
        """
        Return the title that will be displayed for the story list
        """
        return _("Recent Stories")

    def get_context_data(self, **kwargs):
        """Add related stories to template context"""
        context = super(RelatedStoriesDetailView, self).get_context_data(**kwargs)
        context['story_list'] = self.get_story_list()
        context['story_list_title'] = self.get_story_list_title()
        return context


class OrganizationDetailView(RelatedStoriesDetailView):
    """Display details about an Organization"""
    context_object_name = "organization"
    queryset = Organization.objects.all()


class OrganizationListView(ListView):
    """Display a list of all Organizations"""
    context_object_name = 'organizations'
    queryset = Organization.objects.filter(status='published').order_by('organizationtranslation__name')


class ProjectDetailView(RelatedStoriesDetailView):
    """Display details about a Project"""
    context_object_name = "project"
    queryset = Project.objects.all()


class ProjectListView(ListView):
    """Display a list of all Projects"""
    context_object_name = "projects"
    queryset = Project.objects.filter(status='published').order_by('-last_edited')


class UserProfileDetailView(RelatedStoriesDetailView):
    context_object_name = "profile"
    queryset = UserProfile.objects.all()

    def get_object_id_name(self):
        return 'profile_id'

    def get_story_list(self):
        """
        Return a list of stories that will be displayed in the view
        """
        return self.object.all_stories()

    def get_story_list_title(self):
        """
        Return the title that will be displayed for the story list
        """
        return _("Stories")


class ShareWidgetView(ModelIdDetailView):
    """
    Base view for Widget for sharing a project, organization or user
    """
    template_name = 'storybase_user/share_widget.html'


class OrganizationShareWidgetView(ShareWidgetView):
    model = Organization 


class ProjectShareWidgetView(ShareWidgetView):
    model = Project


class UserProfileShareWidgetView(ShareWidgetView):
    model = UserProfile

    def get_object_id_name(self):
        return 'profile_id'


class CreateStoryAggregatorView(CreateView):
    template_name = 'storybase_user/create_organization_project_base.html'

    def send_create_notification(self, obj=None):
        if obj is None:
            obj = self.object
        admin_url_name = "admin:%s_%s_change" % (obj._meta.app_label,
                obj._meta.object_name.lower())
        admin_url = full_url(reverse(admin_url_name, args=(obj.id,)))
        message = render_to_string('storybase_user/admin_approval_required_email.txt',
                { 'object': obj, 'admin_url': admin_url })
        subject = "New %s %s needs your approval" % (
                obj._meta.object_name, obj.name)
        send_admin_mail(subject, message, settings.DEFAULT_FROM_EMAIL)
        return True 

    @method_decorator(login_required)
    def dispatch(self, *args, **kwargs):
        return super(CreateStoryAggregatorView, self).dispatch(*args, **kwargs)

    def form_valid(self, form):
        form.instance.status = 'pending'
        self.object = form.save()
        through_field_name = self.model._meta.object_name.lower()
        through_kwargs = {
            'user': self.request.user,
            through_field_name: self.object,
            'member_type': 'owner',
        }
        self.model.members.through.objects.create(**through_kwargs)
        # Send a notification to the admins that the object has been
        # created
        self.send_create_notification()
        # The default behavior is to redirect to the URL provided by 
        # self.get_success_url().  We just want to render a completed
        # message to the user via the template.
        return self.render_to_response(self.get_context_data())

    def get_context_data(self, **kwargs):
        context = super(CreateStoryAggregatorView, self).get_context_data(**kwargs)
        context['model_name'] = self.model._meta.object_name
        context['list_url'] = reverse("%s_list" % (self.model._meta.object_name.lower()))
        return context


class CreateOrganizationView(CreateStoryAggregatorView):
    model = Organization
    form_class = OrganizationModelForm
    template_name = 'storybase_user/create_organization.html'


class CreateProjectView(CreateStoryAggregatorView):
    model = Project
    form_class = ProjectModelForm
    template_name = 'storybase_user/create_project.html'


class UserProfileDetailView(RelatedStoriesDetailView):
    context_object_name = "profile"
    queryset = UserProfile.objects.all()

    def get_object_id_name(self):
        return 'profile_id'

    def get_story_list(self):
        """
        Return a list of stories that will be displayed in the view
        """
        return self.object.all_stories()

    def get_story_list_title(self):
        """
        Return the title that will be displayed for the story list
        """
        return _("Stories")


class ShareWidgetView(ModelIdDetailView):
    """
    Base view for Widget for sharing a project, organization or user
    """
    template_name = 'storybase_user/share_widget.html'


class OrganizationShareWidgetView(ShareWidgetView):
    model = Organization 


class ProjectShareWidgetView(ShareWidgetView):
    model = Project


class UserProfileShareWidgetView(ShareWidgetView):
    model = UserProfile

    def get_object_id_name(self):
        return 'profile_id'


@csrf_protect
@login_required
def password_change(request,
                    template_name='storybase_user/password_change_form.html',
                    post_change_redirect=None,
                    password_change_form=PasswordChangeForm,
                    current_app=None, extra_context=None):
    """
    Modified version of the default Django password change view
    
    This version defaults to this app's custom template, redirects back to the
    same view, and flashes a success message.

    """
    if post_change_redirect is None:
        post_change_redirect = reverse('storybase_user.views.password_change')
    if request.method == "POST":
        form = password_change_form(user=request.user, data=request.POST)
        if form.is_valid():
            messages.success(request, _("Password changed")) 
            form.save()
            return HttpResponseRedirect(post_change_redirect)
    else:
        form = password_change_form(user=request.user)
    context = {
        'form': form,
    }
    context.update(extra_context or {})
    return render_to_response(template_name, context,
                              context_instance=RequestContext(request, current_app=current_app))


def simple_list(objects):
    """Render a simple listing of Projects or Organizations 
    
    Arguments:
    objects -- A queryset of Project or Organization model instances

    """
    template = get_template('storybase_user/simple_list.html')
    context =  Context({"objects": objects})
    return template.render(context)


def homepage_organization_list(count):
    """Render a listing of organizations for the homepage"""
    orgs = Organization.objects.on_homepage().order_by('-last_edited')[:count]
    return simple_list(orgs)


def homepage_project_list(count):
    """Render a listing of projects for the homepage"""
    projects = Project.objects.on_homepage().order_by('-last_edited')[:count]
    return simple_list(projects)<|MERGE_RESOLUTION|>--- conflicted
+++ resolved
@@ -50,11 +50,7 @@
 
     def get_context_data(self, **kwargs):
       context = super(AccountStoriesView, self).get_context_data(**kwargs)
-<<<<<<< HEAD
-      context["stories_list"] = self.request.user.stories.exclude(status='deleted');
-=======
       context["stories_list"] = self.request.user.stories.exclude(status='deleted')
->>>>>>> 63e524eb
       return context
 
     @method_decorator(login_required)
@@ -256,48 +252,6 @@
     template_name = 'storybase_user/create_project.html'
 
 
-class UserProfileDetailView(RelatedStoriesDetailView):
-    context_object_name = "profile"
-    queryset = UserProfile.objects.all()
-
-    def get_object_id_name(self):
-        return 'profile_id'
-
-    def get_story_list(self):
-        """
-        Return a list of stories that will be displayed in the view
-        """
-        return self.object.all_stories()
-
-    def get_story_list_title(self):
-        """
-        Return the title that will be displayed for the story list
-        """
-        return _("Stories")
-
-
-class ShareWidgetView(ModelIdDetailView):
-    """
-    Base view for Widget for sharing a project, organization or user
-    """
-    template_name = 'storybase_user/share_widget.html'
-
-
-class OrganizationShareWidgetView(ShareWidgetView):
-    model = Organization 
-
-
-class ProjectShareWidgetView(ShareWidgetView):
-    model = Project
-
-
-class UserProfileShareWidgetView(ShareWidgetView):
-    model = UserProfile
-
-    def get_object_id_name(self):
-        return 'profile_id'
-
-
 @csrf_protect
 @login_required
 def password_change(request,
