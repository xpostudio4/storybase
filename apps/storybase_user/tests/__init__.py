"""Unit tests for users app"""

from time import sleep

from django.conf import settings
from django.contrib.auth.models import Group, User
from django.core import urlresolvers
from django.test import TestCase
from django.test.client import Client
from django.utils import translation

from storybase.tests.base import PermissionTestCase
from storybase.utils import slugify
from storybase_asset.models import create_external_asset
from storybase_story.models import create_story
from storybase_user.auth.forms import ChangeUsernameEmailForm
from storybase_user.forms import OrganizationModelForm
from storybase_user.models import (create_organization, create_project,
    Organization, OrganizationMembership, OrganizationStory, 
    OrganizationTranslation, Project, ProjectMembership, ProjectStory,
    ProjectTranslation, ADMIN_GROUP_NAME, send_approval_notification)
from storybase_user.tests.base import CreateViewTestMixin
from storybase_user.utils import is_admin, get_admin_emails, send_admin_mail
from storybase_user.views import CreateOrganizationView, CreateProjectView

class ChangeUsernameEmailFormTest(TestCase):
    """Tests for the change username/email form"""
    def setUp(self):
        self.username = 'test'
        self.password = 'test'
        self.user = User.objects.create_user(self.username, 
            'test@example.com', self.password)
        self.user2 = User.objects.create_user('test3',
            'test3@example.com', 'test3')
        # Valid form data.  Delete/alter keys in this
        self.form_data = {
            'password': self.password,
            'new_email1': 'test2@example.com',
            'new_email2': 'test2@example.com',
        }

    def test_password_required(self):
        data = {
            'password': '',
            'new_email1': 'test2@example.com',
            'new_email2': 'test2@example.com',
        }
        form = ChangeUsernameEmailForm(self.user, data)
        self.assertFalse(form.is_valid())
        self.assertIn('password', form._errors)

    def test_new_email1_required(self):
        data = {
            'password': 'test',
            'new_email1': '',
            'new_email2': 'test2@example.com',
        }
        form = ChangeUsernameEmailForm(self.user, data)
        self.assertFalse(form.is_valid())
        self.assertIn('new_email1', form._errors)

    def test_new_email2_required(self):
        data = {
            'password': 'test',
            'new_email1': 'test2@example.com',
            'new_email2': '',
        }
        form = ChangeUsernameEmailForm(self.user, data)
        self.assertFalse(form.is_valid())
        self.assertIn('new_email2', form._errors)

    def test_emails_must_match(self):
        data = {
            'password': 'test',
            'new_email1': 'test2@example.com',
            'new_email2': 'testwrong@example.com',
        }
        form = ChangeUsernameEmailForm(self.user, data)
        self.assertFalse(form.is_valid())
        self.assertIn('new_email2', form._errors)

    def test_new_email_already_used(self):
        """
        Test that the new email is not already associated with a user
        """
        data = {
            'password': 'test',
            'new_email1': 'test3@example.com',
            'new_email2': 'test3@example.com',
        }
        form = ChangeUsernameEmailForm(self.user, data)
        self.assertFalse(form.is_valid())
        self.assertIn('new_email2', form._errors)

    def test_incorrect_password(self):
        """
        Test that the form is invalid if the password field doesn't match
        the user's password.
        """
        data = {
            'password': 'testwrong',
            'new_email1': 'test2@example.com',
            'new_email2': 'test2@example.com',
        }
        form = ChangeUsernameEmailForm(self.user, data)
        self.assertFalse(form.is_valid())
        self.assertIn('password', form._errors)

    def test_form_valid(self):
        data = {
            'password': 'test',
            'new_email1': 'test2@example.com',
            'new_email2': 'test2@example.com',
        }
        form = ChangeUsernameEmailForm(self.user, data)
        self.assertTrue(form.is_valid())

    def test_save(self):
        """
        Test that the user object is updated when the form is saved.
        """
        data = {
            'password': 'test',
            'new_email1': 'test2@example.com',
            'new_email2': 'test2@example.com',
        }
        form = ChangeUsernameEmailForm(self.user, data)
        self.assertTrue(form.is_valid())
        form.save()
        user = User.objects.get(pk=self.user.pk)
        self.assertEqual(user.email, data['new_email1'])
        self.assertEqual(user.username, data['new_email1'])

    def test_original_email_saved(self):
        """
        Test that the original email is saved in an attribute of the 
        form after the form is saved.
        """
        old_email = self.user.email
        data = {
            'password': 'test',
            'new_email1': 'test2@example.com',
            'new_email2': 'test2@example.com',
        }
        form = ChangeUsernameEmailForm(self.user, data)
        self.assertTrue(form.is_valid())
        form.save()
        self.assertEqual(form.previous_data['email'], old_email)


class OrganizationPermissionTest(PermissionTestCase):
    def test_user_can_view(self):
        org = create_organization(name="Test Organization", 
                status='pending')
        OrganizationMembership.objects.create(user=self.user1, organization=org,
                member_type='owner')

        # Test owner cannot view their own pending organization
        self.assertFalse(org.user_can_view(self.user1))

        # Test non-owner cannot view a pending organization
        self.assertFalse(org.user_can_view(self.user2))

        # Test an admin user can view another user's pending organization
        self.assertTrue(org.user_can_view(self.admin_user))

        # Test that a super user can view another user's pending organization 
        self.assertTrue(org.user_can_view(self.superuser))

        # Publish the organization to set up for next tests
        org.status = 'published'
        org.save()
        
        # Test that owner can view a published organization 
        self.assertTrue(org.user_can_view(self.user1))

        # Test that another user can view a published organization 
        self.assertTrue(org.user_can_view(self.user2))

    def test_anonymoususer_can_view(self):
        org = create_organization(name="Test Organization", 
                status='pending')

        # An anonymous user can't view a pending organization
        self.assertFalse(org.anonymoususer_can_view(self.anonymous_user))

        org.status = 'published'
        org.save()

        # An anonymous user can view a published organization
        self.assertTrue(org.anonymoususer_can_view(self.anonymous_user))


class OrganizationModelTest(TestCase):
    def _create_organization(self, name, language):
        org = Organization()
        org.save()
        trans = OrganizationTranslation(name=name, language=language,
            organization=org)
        trans.save()
        return org

    def test_get_translated_field(self):
        """
        Tests that you can get a translated field as if it were the model's own
        """
        org_name_en = "Mile High Connects"
        org = self._create_organization(org_name_en, "en")
        self.assertEqual(org.name, org_name_en)

    def test_get_translated_field_default_fallback(self):
        """
        Tests that if a translated field doesn't exist in the current
        language, it falls back to the default language.
        """
        org_name_en = "Mile High Connects"
        org = self._create_organization(org_name_en, "en")
        translation.activate('es')
        self.assertEqual(org.name, org_name_en)

    def test_get_translated_field_first_fallback(self):
        """
        Tests that if a translated field doesn't exist in the current
        language, and it doesn't exist in the default language, the 
        first available language is used
        """
        org_name_es = "Mile High Conecta"
        org = self._create_organization(org_name_es, 'es')
        translation.activate('en')
        self.assertEqual(org.name, org_name_es)

    def test_auto_slug(self):
        name = 'Mile High Connects'
        organization = Organization()
        organization.save()
        organization_translation = OrganizationTranslation(name=name, organization=organization)
        organization_translation.save()
        self.assertEqual(organization.slug, slugify(name))

    def test_auto_unique_slug(self):
        name = 'Mile High Connects'
        organization = create_organization(name=name)
        self.assertEqual(organization.slug, "mile-high-connects")
        organization2 = create_organization(name=name)
        self.assertEqual(organization2.slug, "mile-high-connects-2")
        self.assertEqual(Organization.objects.filter(
            slug="mile-high-connects").count(), 1)

    def test_add_story(self):
        organization = create_organization(name='Mile High Connects')
        title = "Transportation Challenges Limit Education Choices for Denver Parents"
        summary = """
            Many families in the Denver metro area use public
            transportation instead of a school bus because for them, a
            quality education is worth hours of daily commuting. Colorado's
            school choice program is meant to foster educational equity,
            but the families who benefit most are those who have time and
            money to travel. Low-income families are often left in a lurch.
            """
        byline = "Mile High Connects"
        story = create_story(title=title, summary=summary, byline=byline)
        weight = 15
        organization.add_story(story, weight) 
        self.assertTrue(story in organization.curated_stories.all())
        OrganizationStory.objects.get(organization=organization, story=story,
                                 weight=weight)

    def test_ordered_stories_by_time(self):
        """ Tests that ordered_stories will order by date if weights are equal """
        organization = create_organization(name='Mile High Connects')
        story1 = create_story(title='Story 1', summary='', byline='')
        story2 = create_story(title='Story 2', summary='', byline='')
        organization.add_story(story1, 0)
        sleep(2)
        organization.add_story(story2, 0)
        stories = organization.ordered_stories()
        self.assertEqual(stories.count(), 2)
        self.assertEqual(stories[0], story2)
        self.assertEqual(stories[1], story1)

    def test_ordered_stories_by_weight(self):
        """ Tests that ordered_stories will order first by weight """
        organization = create_organization(name='Mile High Connects')
        story1 = create_story(title='Story 1', summary='', byline='')
        story2 = create_story(title='Story 2', summary='', byline='')
        organization.add_story(story1, 5)
        sleep(2)
        organization.add_story(story2, 25)
        stories = organization.ordered_stories()
        self.assertEqual(stories.count(), 2)
        self.assertEqual(stories[0], story1)
        self.assertEqual(stories[1], story2)

    def test_owners(self):
        org = create_organization(name='Mile High Connects',
                status='published')
        user1 = User.objects.create_user("test", "test@example.com", "test")
        user2 = User.objects.create_user("test2", "test2@example.com", "test2")
        OrganizationMembership.objects.create(user=user1, organization=org,
                member_type='owner')
        OrganizationMembership.objects.create(user=user2, organization=org,
                member_type='member')
        self.assertIn(user1, org.owners)
        self.assertNotIn(user2, org.owners)


class OrganizationModelFormTest(TestCase):
    def test_is_valid_invalid_no_name(self):
        data = {}
        f = OrganizationModelForm(data)
        self.assertFalse(f.is_valid())

    def test_is_valid_valid(self):
        data = {
            'name': 'Test Organization',
            'description': 'Test organization description',
        }
        f = OrganizationModelForm(data)
        self.assertTrue(f.is_valid())

    def test_save(self):
        data = {
            'name': 'Test Organization',
            'description': 'Test organization description',
            'website_url': 'http://example.com/',
        }
        f = OrganizationModelForm(data)
        f.save()
        self.assertEqual(f.instance.name, data['name'])
        self.assertEqual(f.instance.description, data['description'])
        self.assertEqual(f.instance.website_url, data['website_url'])
        org = Organization.objects.get(pk=f.instance.pk)
        self.assertEqual(org.name, data['name'])
        self.assertEqual(org.description, data['description'])
        self.assertEqual(org.website_url, data['website_url'])

    def test_update(self):
        org = create_organization(name="Test Organization", 
                description="Test organization description",
                website_url="http://example.com/")
        data = {
            'name': 'Test Organization 2',
            'description': 'Test organization description 2',
            'website_url': 'http://example.com/2/',
        }
        f = OrganizationModelForm(data, instance=org)
        f.save()
        self.assertEqual(org.name, data['name'])
        self.assertEqual(org.description, data['description'])
        self.assertEqual(org.website_url, data['website_url'])
        # Check that the changes were saved to the database
        org = Organization.objects.get(pk=org.pk)
        self.assertEqual(org.name, data['name'])
        self.assertEqual(org.description, data['description'])
        self.assertEqual(org.website_url, data['website_url'])


    def test_as_p(self):
        f = OrganizationModelForm()
        html = f.as_p()
        for field_name in ('name', 'description', 'website_url'):
            self.assertIn('name="%s"' % (field_name), html)
        

class OrganizationApiTest(TestCase):
    def test_create_organization(self):

        name = "Mile High Connects"
        website_url = "http://www.urbanlandc.org/collaboratives/mile-high-connects/"
        description = 'Mile High Connects (formerly know as the Mile High Transit Opportunity Collaborative) is an emerging collaborative of nonprofit and philanthropic organizations working together to ensure the creation of the region\'s $6.7 billion FasTracks transit system benefits all communities in the region, including low-income populations.'
        with self.assertRaises(Organization.DoesNotExist):
            Organization.objects.get(organizationtranslation__name=name)
        org = create_organization(name=name, description=description, website_url=website_url)
        self.assertEqual(org.name, name)
        self.assertEqual(org.description, description)
        self.assertEqual(org.website_url, website_url)
        retrieved_org = Organization.objects.get(pk=org.pk)
        self.assertEqual(retrieved_org.name, name)
        self.assertEqual(retrieved_org.description, description)
        self.assertEqual(retrieved_org.website_url, website_url)


class ProjectPermissionTest(PermissionTestCase):
    def test_user_can_view(self):
        proj = create_project(name="Test Project", status='pending')
        ProjectMembership.objects.create(user=self.user1, project=proj,
                member_type='owner')

        # Test owner cannot view their own pending Project
        self.assertFalse(proj.user_can_view(self.user1))

        # Test non-owner cannot view a pending Project
        self.assertFalse(proj.user_can_view(self.user2))

        # Test an admin user can view another user's pending Project
        self.assertTrue(proj.user_can_view(self.admin_user))

        # Test that a super user can view another user's pending Project 
        self.assertTrue(proj.user_can_view(self.superuser))

        # Publish the Project to set up for next tests
        proj.status = 'published'
        proj.save()
        
        # Test that owner can view a published Project 
        self.assertTrue(proj.user_can_view(self.user1))

        # Test that another user can view a published Project 
        self.assertTrue(proj.user_can_view(self.user2))

    def test_anonymoususer_can_view(self):
        proj = create_project(name="Test Project", 
                status='pending')

        # An anonymous user can't view a pending project
        self.assertFalse(proj.anonymoususer_can_view(self.anonymous_user))

        proj.status = 'published'
        proj.save()

        # An anonymous user can view a published project 
        self.assertTrue(proj.anonymoususer_can_view(self.anonymous_user))


class ProjectModelTest(TestCase):
    def test_auto_slug(self):
        name = 'The Metro Denver Regional Equity Atlas'
        project = Project()
        project.save()
        project_translation = ProjectTranslation(name=name, project=project)
        project_translation.save()
        self.assertEqual(project.slug, slugify(name))

    def test_auto_unique_slug(self):
        name = "The Metro Denver Regional Equity Atlas"
        description = """
            The Denver Regional Equity Atlas is a product of Mile High
            Connects (MHC), which came together in 2011 to ensure that 
            the region\'s significant investment in new rail and bus
            service will provide greater access to opportunity and a
            higher quality of life for all of the region\'s residents, but
            especially for economically disadvantaged populations who
            would benefit the most from safe, convenient transit service.

            The Atlas visually documents the Metro Denver region\'s
            demographic, educational, employment, health and housing
            characteristics in relation to transit, with the goal of
            identifying areas of opportunity as well as challenges to
            creating and preserving quality communities near transit.
            """
        project = create_project(name=name, description=description)
        self.assertEqual(project.slug,
                         "the-metro-denver-regional-equity-atlas")
        project2 = create_project(name=name, description=description)
        self.assertEqual(project2.slug,
                         "the-metro-denver-regional-equity-atlas-2")
        self.assertEqual(Project.objects.filter(
            slug="the-metro-denver-regional-equity-atlas").count(), 1)

    def test_add_story(self):
        name = "The Metro Denver Regional Equity Atlas"
        description = """
            The Denver Regional Equity Atlas is a product of Mile High
            Connects (MHC), which came together in 2011 to ensure that 
            the region\'s significant investment in new rail and bus
            service will provide greater access to opportunity and a
            higher quality of life for all of the region\'s residents, but
            especially for economically disadvantaged populations who
            would benefit the most from safe, convenient transit service.

            The Atlas visually documents the Metro Denver region\'s
            demographic, educational, employment, health and housing
            characteristics in relation to transit, with the goal of
            identifying areas of opportunity as well as challenges to
            creating and preserving quality communities near transit.
            """
        project = create_project(name=name, description=description)
        title = "Transportation Challenges Limit Education Choices for Denver Parents"
        summary = """
            Many families in the Denver metro area use public
            transportation instead of a school bus because for them, a
            quality education is worth hours of daily commuting. Colorado's
            school choice program is meant to foster educational equity,
            but the families who benefit most are those who have time and
            money to travel. Low-income families are often left in a lurch.
            """
        byline = "Mile High Connects"
        story = create_story(title=title, summary=summary, byline=byline)
        weight = 15
        project.add_story(story, weight) 
        self.assertTrue(story in project.curated_stories.all())
        ProjectStory.objects.get(project=project, story=story,
                                 weight=weight)

    def test_ordered_stories_by_time(self):
        """ Tests that ordered_stories will order by date if weights are equal """
        name = "The Metro Denver Regional Equity Atlas"
        description = """
            The Denver Regional Equity Atlas is a product of Mile High
            Connects (MHC), which came together in 2011 to ensure that 
            the region\'s significant investment in new rail and bus
            service will provide greater access to opportunity and a
            higher quality of life for all of the region\'s residents, but
            especially for economically disadvantaged populations who
            would benefit the most from safe, convenient transit service.

            The Atlas visually documents the Metro Denver region\'s
            demographic, educational, employment, health and housing
            characteristics in relation to transit, with the goal of
            identifying areas of opportunity as well as challenges to
            creating and preserving quality communities near transit.
            """
        project = create_project(name=name, description=description)
        story1 = create_story(title='Story 1', summary='', byline='')
        story2 = create_story(title='Story 2', summary='', byline='')
        project.add_story(story1, 0)
        sleep(2)
        project.add_story(story2, 0)
        stories = project.ordered_stories()
        self.assertEqual(stories.count(), 2)
        self.assertEqual(stories[0], story2)
        self.assertEqual(stories[1], story1)

    def test_ordered_stories_by_weight(self):
        """ Tests that ordered_stories will order first by weight """
        name = "The Metro Denver Regional Equity Atlas"
        description = """
            The Denver Regional Equity Atlas is a product of Mile High
            Connects (MHC), which came together in 2011 to ensure that 
            the region\'s significant investment in new rail and bus
            service will provide greater access to opportunity and a
            higher quality of life for all of the region\'s residents, but
            especially for economically disadvantaged populations who
            would benefit the most from safe, convenient transit service.

            The Atlas visually documents the Metro Denver region\'s
            demographic, educational, employment, health and housing
            characteristics in relation to transit, with the goal of
            identifying areas of opportunity as well as challenges to
            creating and preserving quality communities near transit.
            """
        project = create_project(name=name, description=description)
        story1 = create_story(title='Story 1', summary='', byline='')
        story2 = create_story(title='Story 2', summary='', byline='')
        project.add_story(story1, 5)
        sleep(2)
        project.add_story(story2, 25)
        stories = project.ordered_stories()
        self.assertEqual(stories.count(), 2)
        self.assertEqual(stories[0], story1)
        self.assertEqual(stories[1], story2)

    def test_normalize_for_view(self):
        user = User.objects.create_user('test', 'test@example.com', 'test')
        user.first_name = "Test"
        user.last_name = "User"
        user.save()
        project = create_project(name="Test Project", description="Test Description")
        featured_asset = create_external_asset(type='image', title='',
                url='http://fakedomain.com/uploads/image.jpg')
        project.featured_assets.add(featured_asset)
        normalized = project.normalize_for_view(img_width=335)
        self.assertEqual(normalized['title'], "Test Project")
        self.assertNotIn('author', normalized)
        self.assertEqual(normalized['date'], project.created)
        self.assertIn('http://fakedomain.com/uploads/image.jpg',
                normalized['image_html'])
        self.assertEqual(normalized['excerpt'], "Test Description")
        self.assertEqual(normalized['url'], project.get_absolute_url())


class ProjectApiTest(TestCase):
    def test_create_project(self):
        name = "The Metro Denver Regional Equity Atlas"
        description = """
            The Denver Regional Equity Atlas is a product of Mile High
            Connects (MHC), which came together in 2011 to ensure that 
            the region\'s significant investment in new rail and bus
            service will provide greater access to opportunity and a
            higher quality of life for all of the region\'s residents, but
            especially for economically disadvantaged populations who
            would benefit the most from safe, convenient transit service.

            The Atlas visually documents the Metro Denver region\'s
            demographic, educational, employment, health and housing
            characteristics in relation to transit, with the goal of
            identifying areas of opportunity as well as challenges to
            creating and preserving quality communities near transit.
            """
        with self.assertRaises(Project.DoesNotExist):
            Project.objects.get(projecttranslation__name=name)
        project = create_project(name=name, description=description)
        self.assertEqual(project.name, name)
        self.assertEqual(project.description, description)
        retrieved_project = Project.objects.get(pk=project.pk)
        self.assertEqual(retrieved_project.name, name)
        self.assertEqual(retrieved_project.description, description)


class UtilityTest(TestCase):
    """Test for utility functions"""
    def setUp(self):
        self.admin_group = Group.objects.create(name=ADMIN_GROUP_NAME)

    def test_get_admin_emails(self):
        """Test get_admin_emails() returns a list of administrator emails"""
        admin1 = User.objects.create(username='admin1', password='password',
                                     email='foo@bar.com')
        admin1.groups.add(self.admin_group)
        admin1.save()
        admin2 = User.objects.create(username='admin2', password='password',
                                     email='foo2@bar.com')
        admin2.groups.add(self.admin_group)
        admin2.save()
        nonadmin = User.objects.create(username='test1', 
                                       password='password',
                                       email='foo3@bar.com')
        admin_emails = get_admin_emails()
        self.assertEqual(len(admin_emails), 2)
        self.assertIn(admin1.email, admin_emails)
        self.assertIn(admin2.email, admin_emails)

    def test_get_admin_emails_fallback(self):
        """
        Tests that superuser emails are defined if there are no users in
        the admin group
        """
        admin1 = User.objects.create(username='admin1', password='password',
                                     email='foo@bar.com',
                                     is_superuser=True)
        admin2 = User.objects.create(username='admin2', password='password',
                                     email='foo2@bar.com',
                                     is_superuser=True)
        nonadmin = User.objects.create(username='test1', 
                                       password='password',
                                       email='foo3@bar.com')
        admin_emails = get_admin_emails()
        self.assertEqual(len(admin_emails), 2)
        self.assertIn(admin1.email, admin_emails)
        self.assertIn(admin2.email, admin_emails)

    def test_is_admin(self):
        admin = User.objects.create_user(username='admin1', password='password',
                                         email='foo@bar.com')
        superuser = User.objects.create_user(username='superuser1',
                                             password='superuser1',
                                             email='superuser1@example.com')
        nonadmin = User.objects.create_user(username='test1', 
                                       password='password',
                                       email='foo3@bar.com')
        admin.groups.add(self.admin_group)
        admin.save()
        superuser.is_superuser = True
        superuser.save()

        self.assertTrue(is_admin(admin))
        self.assertTrue(is_admin(superuser))
        self.assertFalse(is_admin(nonadmin))

    def test_send_admin_mail(self):
        backend = getattr(settings, 'EMAIL_BACKEND', None)
        if backend != 'django.core.mail.backends.locmem.EmailBackend':
            self.fail("You must use the in-memory e-mail backend when "
                      "running this test")

        from_email = "test@example.com"
        message_body = "Test message to admins"
        subject = "Test admin email"
        admin = User.objects.create(username='admin', 
            password='password', email='admin@example.com')
        admin.groups.add(self.admin_group)
        admin.save()
        send_admin_mail(subject, message_body, from_email)
            
        from django.core.mail import outbox
        sent_email = outbox[0]
        self.assertEqual(sent_email.from_email, from_email)
        self.assertEqual(sent_email.subject, subject) 
        self.assertIn(admin.email, sent_email.to)
        self.assertIn(message_body, sent_email.body)


class AccountStoriesViewTest(TestCase):
    def setUp(self):
        self.username = 'test'
        self.password = 'test'
        self.user = User.objects.create_user(self.username, 
            'test@example.com', self.password)
        self.path = "/accounts/stories/"
        self.client = Client()
        self.client.login(username=self.username, password=self.password)

    def test_no_publish_button_for_never_published(self):
        """
        Test that no publish button shows up when a story has never been
        published.
        """
        story = create_story(title='Story 1', summary='', byline='',
                author=self.user)
        publish_url = urlresolvers.reverse('story_publish', kwargs={
            'slug': story.slug }) 
        unpublish_url = urlresolvers.reverse('story_unpublish', kwargs={
            'slug': story.slug }) 
        resp = self.client.get(self.path)
        self.assertNotIn(unpublish_url, resp.content)
        self.assertNotIn(publish_url, resp.content)

    def test_publish_button_for_once_published(self):
        """
        Test that a publish button appears when a story was published
        at one time, but is now unpublished.
        """
        story = create_story(title='Story 1', summary='', byline='',
                author=self.user)
        story.status = 'published'
        story.save()
        story.status = 'draft'
        story.save()
        publish_url = urlresolvers.reverse('story_publish', kwargs={
            'slug': story.slug }) 
        unpublish_url = urlresolvers.reverse('story_unpublish', kwargs={
            'slug': story.slug }) 
        resp = self.client.get(self.path)
        self.assertNotIn(unpublish_url, resp.content)
        self.assertIn(publish_url, resp.content)

    def test_unpublished_button_for_published(self):
        """
        Test that an unpublish button is available for published stories
        """
        story = create_story(title='Story 1', summary='', byline='',
                author=self.user)
        story.status = 'published'
        story.save()
        publish_url = urlresolvers.reverse('story_publish', kwargs={
            'slug': story.slug }) 
        unpublish_url = urlresolvers.reverse('story_unpublish', kwargs={
            'slug': story.slug }) 
        resp = self.client.get(self.path)
        self.assertNotIn(publish_url, resp.content)
        self.assertIn(unpublish_url, resp.content)


class CreateOrganizationViewTest(CreateViewTestMixin, TestCase):
    model = Organization
    view_class = CreateOrganizationView

    def create_model(self, name):
        return create_organization(name=name, status="pending")

    def setUp(self):
        super(CreateOrganizationViewTest, self).setUp()
        self.path = '/create-organization/'

    def get_default_data(self):
        return {
            'name': "Test Organization",
            'description': "Test Organization description",
            'website_url': "http://www.example.com/",
            'members': "test2@example.com,test3@example.com,test4@example.com,\t\t\ntest5@example.com,sdadssafasfas",
        }


class CreateProjectViewTest(CreateViewTestMixin, TestCase):
    model = Project 
    view_class = CreateProjectView

    def create_model(self, name):
        return create_project(name=name, status="pending")

    def setUp(self):
        super(CreateProjectViewTest, self).setUp()
        self.path = '/create-project/'

    def get_default_data(self):
        return {
            'name': "Test Project",
            'description': "Test Project description",
            'website_url': "http://www.example.com/",
            'members': "test2@example.com,test3@example.com,test4@example.com,\t\t\ntest5@example.com,sdadssafasfas",
        }


class ModelSignalsTest(TestCase):
    def setUp(self):
        self.username = 'test'
        self.password = 'test'
        self.user = User.objects.create_user(self.username, 
            'test@example.com', self.password)
        self.admin_group = Group.objects.create(name=ADMIN_GROUP_NAME)
        self.admin = User.objects.create(username='admin', 
            password='password', email='admin@example.com')
        self.admin.groups.add(self.admin_group)

    def test_send_approval_notification_org(self):
        """Test the send_notifications_signal"""
        backend = getattr(settings, 'EMAIL_BACKEND', None)
        if backend != 'django.core.mail.backends.locmem.EmailBackend':
            self.fail("You must use the in-memory e-mail backend when "
                      "running this test")

        org = create_organization("Test Organization", status="pending")
        OrganizationMembership.objects.create(organization=org,
                user=self.user, member_type='owner')
        org.status = 'published'
        send_approval_notification(Organization, org, False)

        from django.core.mail import outbox
        sent_email = outbox[0]
        self.assertIn(self.user.email, sent_email.to)
        self.assertIn(org.name, sent_email.subject)
        self.assertIn(org.name, sent_email.body)
<<<<<<< HEAD
        self.assertIn(org.get_absolute_url(), sent_email.body)
=======
        self.assertIn(org.get_absolute_url(), sent_email.body)


class StoryListWidgetViewTestMixin(StoryListWidgetViewTestMixinBase):
    def test_get_unpublished(self):
        self.obj.status = 'pending'
        self.obj.save()
        response = self.client.get('%swidget/' % self.obj.get_absolute_url())
        self.assertEqual(response.status_code, 404)

class OrganizationWidgetViewTest(StoryListWidgetViewTestMixin, TestCase):
    def setUp(self):
        self.obj = create_organization("Test Organization", status='published')
        self.related_field_name= 'organizations'
        self.set_up_stories()

class ProjectWidgetViewTest(StoryListWidgetViewTestMixin, TestCase):
    def setUp(self):
        self.obj = create_project("Test Project", status='published')
        self.related_field_name= 'projects'
        self.set_up_stories()


class PopupViewTest(TestCase):
    def setup_project(self):
        self.project = create_project("Test Project", status='published')

    def setup_organization(self):
        self.organization = create_organization("Test Organization",
                                                status='published')

    def test_get_organization_share_popup(self):
        self.setup_organization()
        url = "%sshare/popup/" % self.organization.get_absolute_url()
        response = self.client.get(url)
        self.assertIn(self.organization.get_absolute_url(), response.content)
        
    def test_get_organization_embed_popup(self):
        self.setup_organization()
        response = self.client.get("%sembed/popup/" %
                                   self.organization.get_absolute_url())
        self.assertIn(self.organization.get_absolute_url(), response.content)
        self.assertIn('storybase-list-embed', response.content)
        self.assertNotIn('storybase-story-embed', response.content)

    def test_get_project_share_popup(self):
        self.setup_project()
        url = "%sshare/popup/" % self.project.get_absolute_url()
        response = self.client.get(url)
        self.assertIn(self.project.get_absolute_url(), response.content)
        
    def test_get_project_embed_popup(self):
        self.setup_project()
        response = self.client.get("%sembed/popup/" %
                                   self.project.get_absolute_url())
        self.assertIn(self.project.get_absolute_url(), response.content)
        self.assertIn('storybase-list-embed', response.content)
        self.assertNotIn('storybase-story-embed', response.content)
>>>>>>> 0b662ba1
<|MERGE_RESOLUTION|>--- conflicted
+++ resolved
@@ -810,30 +810,7 @@
         self.assertIn(self.user.email, sent_email.to)
         self.assertIn(org.name, sent_email.subject)
         self.assertIn(org.name, sent_email.body)
-<<<<<<< HEAD
         self.assertIn(org.get_absolute_url(), sent_email.body)
-=======
-        self.assertIn(org.get_absolute_url(), sent_email.body)
-
-
-class StoryListWidgetViewTestMixin(StoryListWidgetViewTestMixinBase):
-    def test_get_unpublished(self):
-        self.obj.status = 'pending'
-        self.obj.save()
-        response = self.client.get('%swidget/' % self.obj.get_absolute_url())
-        self.assertEqual(response.status_code, 404)
-
-class OrganizationWidgetViewTest(StoryListWidgetViewTestMixin, TestCase):
-    def setUp(self):
-        self.obj = create_organization("Test Organization", status='published')
-        self.related_field_name= 'organizations'
-        self.set_up_stories()
-
-class ProjectWidgetViewTest(StoryListWidgetViewTestMixin, TestCase):
-    def setUp(self):
-        self.obj = create_project("Test Project", status='published')
-        self.related_field_name= 'projects'
-        self.set_up_stories()
 
 
 class PopupViewTest(TestCase):
@@ -870,5 +847,4 @@
                                    self.project.get_absolute_url())
         self.assertIn(self.project.get_absolute_url(), response.content)
         self.assertIn('storybase-list-embed', response.content)
-        self.assertNotIn('storybase-story-embed', response.content)
->>>>>>> 0b662ba1
+        self.assertNotIn('storybase-story-embed', response.content)