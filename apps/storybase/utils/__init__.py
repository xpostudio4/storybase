"""Shared utility functions"""

from urlparse import urlsplit, urlunsplit
import re

import pytz

from django.conf import settings
from django.contrib.sites.models import get_current_site
from django.template.defaultfilters import slugify as django_slugify
from django.utils.translation import ugettext_lazy as _

def get_language_name(language_code):
    """Convert a language code into its full (localized) name"""
    languages = dict(settings.LANGUAGES)
    return _(languages[language_code])


def open_html_element(el, attrs={}):
    chunks = []
    chunks.append("<")
    chunks.append(el)
    for attr, value in attrs.iteritems():
        chunks.append(' %s="%s"' % (attr, value))
    chunks.append(">")
    return "".join(chunks)

def close_html_element(el):
    return "</" + el + ">"


def slugify(value):
    """
    Normalizes string, converts to lowercase, removes non-alpha characters,
    converts spaces to hyphens, and truncates to 50 characters.
    """
    slug = django_slugify(value)
    slug = slug[:50]
    return slug.rstrip('-')


# Automate unique slugs by Chris Beaven
# http://djangosnippets.org/snippets/512/
def unique_slugify(instance, value, slug_field_name='slug', queryset=None,
                   slug_separator='-'):
    """
    Calculates and stores a unique slug of ``value`` for an instance.

    ``slug_field_name`` should be a string matching the name of the field to
    store the slug in (and the field to check against for uniqueness).

    ``queryset`` usually doesn't need to be explicitly provided - it'll default
    to using the ``.all()`` queryset from the model's default manager.
    """
    slug_field = instance._meta.get_field(slug_field_name)

    slug = getattr(instance, slug_field.attname)
    slug_len = slug_field.max_length

    # Sort out the initial slug, limiting its length if necessary.
    slug = slugify(value)
    if slug_len:
        slug = slug[:slug_len]
    slug = _slug_strip(slug, slug_separator)
    original_slug = slug

    # Create the queryset if one wasn't explicitly provided and exclude the
    # current instance from the queryset.
    if queryset is None:
        queryset = instance.__class__._default_manager.all()
    if instance.pk:
        queryset = queryset.exclude(pk=instance.pk)

    # Find a unique slug. If one matches, at '-2' to the end and try again
    # (then '-3', etc).
    next = 2
    while not slug or queryset.filter(**{slug_field_name: slug}):
        slug = original_slug
        end = '%s%s' % (slug_separator, next)
        if slug_len and len(slug) + len(end) > slug_len:
            slug = slug[:slug_len-len(end)]
            slug = _slug_strip(slug, slug_separator)
        slug = '%s%s' % (slug, end)
        next += 1

    setattr(instance, slug_field.attname, slug)


def _slug_strip(value, separator='-'):
    """
    Cleans up a slug by removing slug separator characters that occur at the
    beginning or end of a slug.

    If an alternate separator is used, it will also replace any instances of
    the default '-' separator with the new separator.
    """
    separator = separator or ''
    if separator == '-' or not separator:
        re_sep = '-'
    else:
        re_sep = '(?:-|%s)' % re.escape(separator)
    # Remove multiple instances and if an alternate separator is provided,
    # replace the default '-' separator.
    if separator != re_sep:
        value = re.sub('%s+' % re_sep, separator, value)
    # Remove separator from the beginning and end of the slug.
    if separator:
        if separator != '-':
            re_sep = re.escape(separator)
        value = re.sub(r'^%s+|%s+$' % (re_sep, re_sep), '', value)
    return value


def simple_language_changer(func):
    """
    Proxy for the menus.simple_language_changer decorator

    If the menus app is not installed, the original function is returned.
    This allows view code to be easily decoupled from Django CMS.
    """
    if 'menus' in settings.INSTALLED_APPS:
        from menus.utils import simple_language_changer
        return simple_language_changer(func)
    else:
        return func


# TODO: Test this a bit, make signature match handlebars implementation
def first_paragraph(value): 
    import re
    from lxml.html import fragments_fromstring, tostring
    fragments = fragments_fromstring(value)
    if len(fragments):
        for fragment in fragments:
            if getattr(fragment, 'tag', None) == 'p':
                fragment.drop_tag()
                return tostring(fragment)

    graphs = re.split(r'[\r\n]{2,}', value)
    return graphs[0]


def import_class(import_path):
    """Return a class object from its import path"""
    path_parts = import_path.split('.')
    class_name = path_parts[-1]
    module_name = '.'.join(path_parts[:-1])
    module = __import__(module_name, globals(), locals(), [class_name], -1)
                        
    return getattr(module, class_name)


def get_site_name(request=None):
    """
    Get the site name
    
    Try the setting first, if not try the sites framework.
    
    """
    site_name = getattr(settings, 'STORYBASE_SITE_NAME', None)
    if not site_name:
        current_site = get_current_site(request)
        site_name = current_site.name
    return site_name


<<<<<<< HEAD
def full_url(urlstring, scheme='http'):
    parsed = urlsplit(urlstring)
    if parsed.netloc:
        # URL string is already full, e.g. 
        # http://localhost:8000/stories/foo/, just return it
        return urlstring
    else:
        # URL string does not contain domain/protocol information.
        # It's just a path, e.g. /stories/foo/
        current_site = get_current_site(None)
        return urlunsplit((scheme, current_site.domain, urlstring, None, None))
=======
def key_from_instance(instance, extra=None):
    """
    Generate a cache key for a Django model instance
    """
    opts = instance._meta
    key = '%s.%s:%s' % (opts.app_label, opts.module_name, instance.pk)
    return key if extra is None else key + ":" + extra
>>>>>>> 2ef8a502
<|MERGE_RESOLUTION|>--- conflicted
+++ resolved
@@ -164,7 +164,6 @@
     return site_name
 
 
-<<<<<<< HEAD
 def full_url(urlstring, scheme='http'):
     parsed = urlsplit(urlstring)
     if parsed.netloc:
@@ -176,12 +175,12 @@
         # It's just a path, e.g. /stories/foo/
         current_site = get_current_site(None)
         return urlunsplit((scheme, current_site.domain, urlstring, None, None))
-=======
+
+
 def key_from_instance(instance, extra=None):
     """
     Generate a cache key for a Django model instance
     """
     opts = instance._meta
     key = '%s.%s:%s' % (opts.app_label, opts.module_name, instance.pk)
-    return key if extra is None else key + ":" + extra
->>>>>>> 2ef8a502
+    return key if extra is None else key + ":" + extra