--- conflicted
+++ resolved
@@ -22,17 +22,9 @@
         <div class="text">
             <h5><a href="{{ object.url }}" title="{{ object.title }}">{{ object.title }}</a></h5>
             <p class="byline">{% if object.author %}<span class="author">{{ object.author }}</span> {% endif %}<span class="date">{{ object.date|date:"F j, Y" }}</span></p>
-<<<<<<< HEAD
-			<p>{{ object.excerpt }}</p>
-			<p><a class="more" href="{{ more_link_url }}">{{ more_link_text }}</a></p>
-		</div>
-	</li>
-	{% endfor %}
-=======
             <div class="excerpt">{{ object.excerpt|safe }}</div>
-            <p class="more"><a href="{{ more_link_url }}">{{ more_link_text }}</a></p>
+            <p><a class="more" href="{{ more_link_url }}">{{ more_link_text }}</a></p>
         </div>
     </li>
     {% endfor %}
->>>>>>> 812b6053
 </ul>