{% load i18n storybase_tags %}
{% comment %}
context:
- more_link_text, eg "View Projects" or "View Stories"
- more_link_url, a link to full listing of projects or stories
- objects, a list of dicts with keys:
    type
    title
    author
    date
    image_html
    excerpt
    url
    more_link_text
    more_link_url
{% endcomment %}
<ul class="slides">
    {% for object in objects %}
    <li>
        <div class="title">
          <p class="featured-type">{{ object.type }}</p>
          <h3><a href="{{ object.url }}" title="{{ object.title }}">{{ object.title }}</a></h3>
          <p class="byline">{% if object.author %}<span class="author">{{ object.author }}</span> {% endif %}<span class="date">{{ object.date|date:"F j, Y" }}</span></p>
        </div>
        <div class="image">
            {{ object.image_html|safe }}
        </div>
        <div class="text">
<<<<<<< HEAD
            <div class="excerpt">{{ object.excerpt|safe }}</div>
=======
            <p class="featured-type">{{ object.type }}</p>
            <h3><a href="{{ object.url }}" title="{{ object.title }}">{{ object.title }}</a></h3>
            <p class="byline">{% if object.author %}<span class="author">{{ object.author }}</span> {% endif %}<span class="date">{{ object.date|date:"F j, Y" }}</span></p>
            <div class="excerpt">
            {% if object.type == "News" %}
                {{ object.excerpt|safe }}
            {% else %}
                {{ object.excerpt|truncatewords_html:75|safe }}
            {% endif %}
            </div>
>>>>>>> d0fa3c05
            {% if object.more_link_url %}<p><a class="more" href="{{ object.more_link_url }}">{{ object.more_link_text }}</a></p>{% endif %}
        </div>
    </li>
    {% endfor %}
</ul><|MERGE_RESOLUTION|>--- conflicted
+++ resolved
@@ -26,20 +26,13 @@
             {{ object.image_html|safe }}
         </div>
         <div class="text">
-<<<<<<< HEAD
-            <div class="excerpt">{{ object.excerpt|safe }}</div>
-=======
-            <p class="featured-type">{{ object.type }}</p>
-            <h3><a href="{{ object.url }}" title="{{ object.title }}">{{ object.title }}</a></h3>
-            <p class="byline">{% if object.author %}<span class="author">{{ object.author }}</span> {% endif %}<span class="date">{{ object.date|date:"F j, Y" }}</span></p>
             <div class="excerpt">
-            {% if object.type == "News" %}
-                {{ object.excerpt|safe }}
-            {% else %}
-                {{ object.excerpt|truncatewords_html:75|safe }}
-            {% endif %}
+              {% if object.type == "News" %}
+                  {{ object.excerpt|safe }}
+              {% else %}
+                  {{ object.excerpt|truncatewords_html:75|safe }}
+              {% endif %}
             </div>
->>>>>>> d0fa3c05
             {% if object.more_link_url %}<p><a class="more" href="{{ object.more_link_url }}">{{ object.more_link_text }}</a></p>{% endif %}
         </div>
     </li>
