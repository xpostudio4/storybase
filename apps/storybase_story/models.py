--- conflicted
+++ resolved
@@ -131,16 +131,12 @@
                                        verbose_name=_("Places"),
                                        related_name='stories',
                                        blank=True)
-<<<<<<< HEAD
-    tags = TaggableManager(through=TaggedItem)
+    tags = TaggableManager(through=TaggedItem, blank=True)
     related_stories = models.ManyToManyField('self',
                                              related_name='related_to',
                                              blank=True,
                                              through='StoryRelation',
                                              symmetrical=False)
-=======
-    tags = TaggableManager(through=TaggedItem, blank=True)
->>>>>>> 8512be79
 
     objects = StoryManager()
 
