--- conflicted
+++ resolved
@@ -22,13 +22,8 @@
 from storybase.models import (LicensedModel, PermissionMixin, 
     PublishedModel, TimestampedModel, TranslatedModel, TranslationModel,
     set_date_on_published)
-<<<<<<< HEAD
-from storybase.utils import slugify
+from storybase.utils import unique_slugify
 from storybase_asset.models import Asset, DataSet, ASSET_TYPES
-=======
-from storybase.utils import unique_slugify
-from storybase_asset.models import Asset, DataSet
->>>>>>> 08b5e3a0
 from storybase_help.models import Help
 from storybase_user.models import Organization, Project
 from storybase_story import structure
