--- conflicted
+++ resolved
@@ -43,8 +43,8 @@
   <body class="story-viewer">
     <div id="app">
         <header id="header">
-          <a href="#" title="{%trans "Share This Story"%}" class="storybase-share-widget" data-story-id="{{ story.slug }}" data-options='{"appendeeSelector": "#app", "alignment": "bottom right" }'>
-            {%trans "Share This Story"%} <i class="icon-share"></i>
+          <a href="{{ story.get_share_url }}" title="{%trans "Share This Story"%}" class="storybase-share-button" data-options='{"appendeeSelector": "#app", "alignment": "bottom right" }'>
+            {%trans "Share This Story" %} <i class="icon-share"></i>
           </a>
           <h1 class="title">{{ story.title }}</h1>
           <p class="byline">{% trans "By" %} {% if story.byline %}{{ story.byline }}{% else %}{{ story.contributor_name }}{% endif %}</p>
@@ -110,11 +110,6 @@
             {{ story.structure.render_toc }}
             <button id="toggle-toc">Table of Contents <i class="icon-caret-up"></i></button>
           </nav>
-
-<<<<<<< HEAD
-          <a href="{{ story.get_share_url }}" class="storybase-share-button" data-options='{"appendeeSelector": "#footer", "alignment": "top right" }'>{% trans "Share This Story" %}</a>
-=======
->>>>>>> 74c863e2
         </footer>
     </div>
 
