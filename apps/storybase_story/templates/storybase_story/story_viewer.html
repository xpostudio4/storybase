--- conflicted
+++ resolved
@@ -35,32 +35,7 @@
          For optimal performance, use a custom Modernizr build: www.modernizr.com/download/ -->
     <script src="{{ STATIC_URL }}js/libs/modernizr-2.0.6.min.js"></script>
 
-<<<<<<< HEAD
-    {% comment %}
-    Handlebars templates for rendering Backbone views.
-    {% endcomment %}
-
-    {% verbatim %}
-    <script type="text/x-handlebars-template" id="navigation-template">
-        {{#if showing_connected_story}}
-        <a class="connected" href="#sections/connected-stories">{{gettext "Back to Connected Story List"}}</a>
-        {{else}}
-        {{#addl_links}}
-        <a id="{{id}}" href="{{href}}">{{text}}</a>
-        {{/addl_links}}
-        {{#previous_section}}
-        <a class="previous" href="#sections/{{id}}" title="{{title}}">previous</a>
-        {{/previous_section}}
-        {{#next_section}}
-        <a class="next" href="#sections/{{id}}" title="{{title}}">next</a>
-        {{/next_section}}
-        {{/if}}
-    </script>
-    {% endverbatim %}
-
-=======
     {% include "storybase_story/story_viewer_handlebars.html" %}
->>>>>>> 489dcd05
   </head>
 
   <body class="story-viewer">
