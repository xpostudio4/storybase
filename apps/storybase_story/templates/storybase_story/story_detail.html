--- conflicted
+++ resolved
@@ -141,11 +141,7 @@
 {% block bodyend %}
 <div id="story-viewer" class="modal">
   <div id="modal-controls">
-<<<<<<< HEAD
-    <a id="launch-viewer-window" href="{% url story_viewer slug=story.slug %}">View in new window</a>
-=======
       <a id="launch-viewer-window" href="{% url story_viewer slug=story.slug %}">View in new window</a>
->>>>>>> 1af91383
     <a class="simplemodal-close" href="#">Close</a>
   </div>
   <iframe src="{% url story_viewer slug=story.slug %}"></iframe>
@@ -174,10 +170,7 @@
     // Launch the viewer in a new window
     $("#story-viewer #modal-controls #launch-viewer-window").click(
         function (evt) {
-<<<<<<< HEAD
             evt.preventDefault();
-=======
->>>>>>> 1af91383
             var viewerUrl = $(evt.target).attr('href');
             window.open(viewerUrl, 'story-viewer', '');
             $.modal.close();
