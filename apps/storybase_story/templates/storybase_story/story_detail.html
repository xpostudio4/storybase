{% extends "base.html" %}
{% load i18n cms_tags menu_tags sekizai_tags %}

{% block head_title %}{{ story.title }}{% endblock %}

{% block extrameta %}
<meta name="author" content="{{ story.byline }}">
<meta name="title" content="{{ story.title }}" />
<meta name="description" content="{{ story.summary }}">

<!-- Open Graph Protocol tags -->
<meta property="og:url" content="{{ story.get_full_url }}" />
<meta property="og:title" content="{{ story.title }}" />
<meta property="og:description" content="{{ story.summary }}" />
<meta property="og:image" content="{{ story.featured_asset_thumbnail_url }}" />
{% endblock %}

{% block above_content %}
{% show_breadcrumb "breadcrumbs.html" %}
{% endblock %}

{% block base_content %}
<<<<<<< HEAD
<div class="eightcol">
  <section class="story">
    <header>
      <h1>{{ story.title }}</h1>
      <p>{% trans "By" %} <span class="byline">{{ story.byline }}</span></p>
    </header>
    {{ story.render_featured_asset }}
    <section class="summary">
      {{ story.summary|safe|linebreaks }}
    </section>
    <a id="launch-story-viewer" class="button" href="{% url story_viewer slug=story.slug %}">{% trans "View Story" %}</a>
  </section>

  <section class="actions">
    <header>
      <h2>{% trans "How Can You Help?" %}</h2>
    </header>
    <div class="row">
        <p class="fourcol">{% blocktrans %}Wondering what you can do to help? The contributor has listed the following actions that you can take to help.{% endblocktrans %}</p> 
        <div class="eightcol last">
        {{ story.call_to_action|safe }}
        {% if story.connected %}
        {{ story.connected_prompt|linebreaks }}
        {# TODO: Style the links to the connected story builder as buttons #}
        <a href="{% url connected_story_builder source_slug=story.slug %}" title="{% trans "Contribute to this story" %}">{% trans "Contribute to this story" %}</a>
        {% endif %}
        </div>
    </div>
  </section>
</div>
=======
>>>>>>> 83b59548

		<div class="content-page object-detail story container_12">
			<h2><span>Explore Floodlight</span></h2>

			<div class="grid_8">
				<section class="object content-block">
					<header>
						<h3>{{ story.title }}</h3>
						<p class="byline">{% trans "By" %} <span class="author">{{ story.byline }}</span></p>
					</header>
					<section class="object-featured-asset">
						{# TODO: wire in real asset #}
						<img src="{{ story.featured_asset_thumbnail_url }}" title="temp asset">
					</section>
					<section class="object-summary">
						<section class="summary">
							{{ story.summary|safe|linebreaks }}
						</section>
						<a id="launch-story-viewer" class="button right" href="./viewer">{% trans "View Story" %}</a>
					</section>
				</section>
				
				<section class="call-to-action content-block">

					<h4>{% trans "How Can You Help?" %}</h4>
					<p class="call-intro grid_2 alpha">{% blocktrans %}Wondering what you can do to help? The contributor has listed the following actions that you can take to help.{% endblocktrans %}</p>
					<div class="story-call-to-action grid_5 prefix_1 omega">{{ story.call_to_action|safe }}</div>
				</section>

				<section class="connected-stories content-block">
					<h4>{% trans "Connected Stories" %}</h4>
					<p>Shedding light and text for other light-related analogies goes here.</p>
					<dl>
						<dd>Most Recent</dd>
						<dt><strong>Story Name</strong> by Username</dt>
					</dl>
					<a href="#" class="button right">Contribute Your Connected Story</a>
				</section>
				
				<section class="citizen-comments content-block">
					<h4>{% trans "Citizen Comments" %}</h4>
					{# TODO: comment view #}
				</section>
				
			</div>
			<div class="grid_4">
				<section class="object-details content-block">
					{% include "addthis_widget.html" %}
					<dl class="object-metadata">
						{% if story.contributor_name %}
						<dt>{% trans "Contributed by" %}</dt>
						<dd class="contributor">{{ story.contributor_name }}</dd>
						{% endif %}
						{% if story.published %}
						<dt>{% trans "Published" %}</dt>
						<dd><time class="published">{{ story.published|date:"F j, Y" }}</time></dd>
						{% endif %}

						<dt>{% trans "Updated" %}</dt>
						<dd><time class="last-edited">{{ story.last_edited|date:"F j, Y" }} </time></dd>

						{% if story.organizations.count %}
						<dt>{% trans "Organizations" %}</dt>
						<dd>
							<ul class="organizations">
								{% for organization in story.organizations.all %}
								<li><a href="{{ organization.get_absolute_url }}">{{ organization.name }}</a></li>
								{% endfor %}
							</ul>
						</dd>
						{% endif %}

						{% if story.projects.count %}
						<dt>{% trans "Projects" %}</dt>
						<dd>
							<ul class="projects">
								{% for project in story.projects.all %}
								<li><a href="{{ project.get_absolute_url }}">{{ project.name }}</a></li>
								{% endfor %}
							</ul>
						</dd>
						{% endif %}

						{% if story.topics.count %}
						<dt>{% trans "Topics" %}</dt>
						<dd>
							<ul class="topics inline">
								{% for topic in story.topics_with_links %}
								<li{% if forloop.last %} class="last"{% endif %}><a href="{{ topic.url }}">{{ topic.name }}</a></li>
								{% endfor %}
							</ul>
						</dd>
						{% endif %}

						{% if story.contact_info %}
						<dt>{% trans "Contact Info" %}</dt>
						<dd>
							{{ story.contact_info|linebreaks }}
						</dd>
						{% endif %}
					</dl>
				</section>
			</div>
			
			


<!-- 			<section class="object-ornament post">
				<section class="related-stories content-block">
					<h4>Related Stories</h4>
					{# TODO: related story list + cycler #}
				</section>
			</section>
 -->


		</div>


{% endblock %}

{% block bodyend %}
<div id="story-viewer" class="modal">
  <div id="modal-controls">
    <a id="launch-viewer-window" href="{% url story_viewer slug=story.slug %}">View in new window</a>
    <a class="simplemodal-close" href="#">Close</a>
  </div>
  <iframe src="{% url story_viewer slug=story.slug %}"></iframe>
</div>
{% endblock bodyend %}

{% block extrajs %}
<script defer src="{{ STATIC_URL }}js/libs/jquery.simplemodal.1.4.2.min.js"></script>
<script type="text/javascript">
$(document).ready(function () {
    // Display the story viewer in a modal dialog
    $("#launch-story-viewer").click(function (event) {
        var width = $(window).width() * 0.9;
        var height = $(window).height() * 0.9;
        $("#story-viewer").modal({
            opacity: 70,
            minHeight: height,
            minWidth: width,
            zIndex: 6000
        });
        $("#story-viewer iframe").css("width", width); 
        $("#story-viewer iframe").css("height", height); 
        return false;
    });

    // Launch the viewer in a new window
    $("#story-viewer #modal-controls #launch-viewer-window").click(
<<<<<<< HEAD
        function (evt) {
            evt.preventDefault();
            var viewerUrl = $(evt.target).attr('href');
            window.open(viewerUrl, 'story-viewer', '');
=======
        function (event) {
            var viewerUrl = document.location + "viewer";
            window.open(viewerUrl, 'Story Viewer', '');
>>>>>>> 83b59548
            $.modal.close();
            return false
        }
    );
});
</script>
{% endblock %}<|MERGE_RESOLUTION|>--- conflicted
+++ resolved
@@ -20,40 +20,6 @@
 {% endblock %}
 
 {% block base_content %}
-<<<<<<< HEAD
-<div class="eightcol">
-  <section class="story">
-    <header>
-      <h1>{{ story.title }}</h1>
-      <p>{% trans "By" %} <span class="byline">{{ story.byline }}</span></p>
-    </header>
-    {{ story.render_featured_asset }}
-    <section class="summary">
-      {{ story.summary|safe|linebreaks }}
-    </section>
-    <a id="launch-story-viewer" class="button" href="{% url story_viewer slug=story.slug %}">{% trans "View Story" %}</a>
-  </section>
-
-  <section class="actions">
-    <header>
-      <h2>{% trans "How Can You Help?" %}</h2>
-    </header>
-    <div class="row">
-        <p class="fourcol">{% blocktrans %}Wondering what you can do to help? The contributor has listed the following actions that you can take to help.{% endblocktrans %}</p> 
-        <div class="eightcol last">
-        {{ story.call_to_action|safe }}
-        {% if story.connected %}
-        {{ story.connected_prompt|linebreaks }}
-        {# TODO: Style the links to the connected story builder as buttons #}
-        <a href="{% url connected_story_builder source_slug=story.slug %}" title="{% trans "Contribute to this story" %}">{% trans "Contribute to this story" %}</a>
-        {% endif %}
-        </div>
-    </div>
-  </section>
-</div>
-=======
->>>>>>> 83b59548
-
 		<div class="content-page object-detail story container_12">
 			<h2><span>Explore Floodlight</span></h2>
 
@@ -81,16 +47,14 @@
 					<p class="call-intro grid_2 alpha">{% blocktrans %}Wondering what you can do to help? The contributor has listed the following actions that you can take to help.{% endblocktrans %}</p>
 					<div class="story-call-to-action grid_5 prefix_1 omega">{{ story.call_to_action|safe }}</div>
 				</section>
-
+                
+                {% if story.connected %}
 				<section class="connected-stories content-block">
 					<h4>{% trans "Connected Stories" %}</h4>
-					<p>Shedding light and text for other light-related analogies goes here.</p>
-					<dl>
-						<dd>Most Recent</dd>
-						<dt><strong>Story Name</strong> by Username</dt>
-					</dl>
-					<a href="#" class="button right">Contribute Your Connected Story</a>
+                    <p>{{ story.connected_prompt|linebreaks }}</p>
+                    <a href="{% url connected_story_builder source_slug=story.slug %}" title="{% trans "Contribute to this story" %}" class="button right">{% trans "Contribute to this story" %}</a>
 				</section>
+                {% endif %}
 				
 				<section class="citizen-comments content-block">
 					<h4>{% trans "Citizen Comments" %}</h4>
@@ -205,16 +169,10 @@
 
     // Launch the viewer in a new window
     $("#story-viewer #modal-controls #launch-viewer-window").click(
-<<<<<<< HEAD
         function (evt) {
             evt.preventDefault();
             var viewerUrl = $(evt.target).attr('href');
             window.open(viewerUrl, 'story-viewer', '');
-=======
-        function (event) {
-            var viewerUrl = document.location + "viewer";
-            window.open(viewerUrl, 'Story Viewer', '');
->>>>>>> 83b59548
             $.modal.close();
             return false
         }
