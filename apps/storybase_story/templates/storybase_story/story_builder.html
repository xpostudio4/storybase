{% load i18n sekizai_tags verbatim %}
<!doctype html>
<!-- paulirish.com/2008/conditional-stylesheets-vs-css-hacks-answer-neither/ -->
<!--[if lt IE 7]> <html class="no-js ie6 oldie" lang="en"> <![endif]-->
<!--[if IE 7]>    <html class="no-js ie7 oldie" lang="en"> <![endif]-->
<!--[if IE 8]>    <html class="no-js ie8 oldie" lang="en"> <![endif]-->
<!-- Consider adding an manifest.appcache: h5bp.com/d/Offline -->
<!--[if gt IE 8]><!--> <html class="no-js" lang="en"> <!--<![endif]-->
<html>
  <head>
    <meta charset="utf-8">

    <!-- Use the .htaccess and remove these lines to avoid edge case issues.
           More info: h5bp.com/b/378 -->
    <meta http-equiv="X-UA-Compatible" content="IE=edge,chrome=1">

    <meta name="description" content="">
    <meta name="author" content="">

    <title>{{ storybase_site_name }} | {% trans "Story Builder" %}</title>

    {% addtoblock "css" %}<link rel="stylesheet" href="{{ STATIC_URL }}js/libs/backbone-forms/templates/default.css">{% endaddtoblock %}
    {% addtoblock "css" %}<link rel="stylesheet" href="{{ STATIC_URL }}js/libs/select2/select2.css">{% endaddtoblock %}
    {% addtoblock "css" %}<link rel="stylesheet" href="{{ STATIC_URL }}js/libs/leaflet/leaflet.css">{% endaddtoblock %}
    {% addtoblock "css" %}<link rel="stylesheet" href="{{ STATIC_URL }}js/libs/guiders/guiders-1.2.8.css">{% endaddtoblock %}
    {% addtoblock "css" %}<link rel="stylesheet" href="{{ STATIC_URL }}js/libs/tooltipster-1.2/css/tooltipster.css">{% endaddtoblock %}

    {% comment %}
    In development, use Javascript to compile the LESS to CSS. In
    production, assume they've been pre-compiled/collected.
    {% endcomment %}
    {% if debug %}
    {% addtoblock "css" %}<link rel="stylesheet/less" href="{{ STATIC_URL }}less/base.less">{% endaddtoblock %}
    {% addtoblock "css" %}<script src="{{ STATIC_URL }}js/libs/less-1.3.0.min.js"></script>{% endaddtoblock %}
    {% else %}
    {% addtoblock "css" %}<link rel="stylesheet" href="{{ STATIC_URL }}css/style.css">{% endaddtoblock %}
    {% endif %}

    {% render_block "css" %}
    <!-- end CSS-->

    <!-- More ideas for your <head> here: h5bp.com/d/head-Tips -->

    <!-- All JavaScript at the bottom, except for Modernizr / Respond.
         Modernizr enables HTML5 elements & feature detects; Respond is a polyfill for min/max-width CSS3 Media Queries
         For optimal performance, use a custom Modernizr build: www.modernizr.com/download/ -->
    <script src="{{ STATIC_URL }}js/libs/modernizr-2.0.6.min.js"></script>

    {% comment %}
    Handlebars templates for rendering Backbone views.
    {% endcomment %}

    {% include "storybase_story/story_builder_handlebars.html" %}

  </head>

  <body class="story-builder">
    <div id="builder">
<<<<<<< HEAD
        <header class="navbar">
            <div>
                <h1 class="title">{{ storybase_site_name }} {% trans "Story Builder" %}</h1>
=======
        <header id="header">
            <div id="title-bar">
                <div id="title-bar-contents">
                    <h1 class="title">{{ storybase_site_name }} {% trans "Story Builder" %}</h1>
                </div>
>>>>>>> dc26ffcc
            </div>
            <div id="workflow-bar">
                <div id="workflow-bar-contents"></div>
            </div>
            <div id="subnav-bar">
                <div id="subnav-bar-contents"></div>
            </div>
            <div id="alerts" class="alerts container_12"></div>
        </header>
        <div id="app"></div>
        <div id="drawer-container"></div>
    </div>

    <!-- Grab Google CDN's jQuery, with a protocol relative URL; fall back to local if offline -->
    <script src="//ajax.googleapis.com/ajax/libs/jquery/1.7.2/jquery.min.js"></script>
    <script>window.jQuery || document.write('<script src="{{ STATIC_URL }}js/libs/jquery-1.7.2.min.js"><\/script>')</script>

    <script type="text/javascript" src="{{ STATIC_URL}}js/plugins.js"></script>	    
    <script type="text/javascript" src="{% url django.views.i18n.javascript_catalog %}"></script>
    <script src="{{ STATIC_URL }}js/libs/Namespace.js"></script>
    <script src="{{ STATIC_URL }}js/libs/underscore-min.js"></script>
    <script src="{{ STATIC_URL }}js/libs/json2.js"></script>
    <script src="{{ STATIC_URL }}js/libs/backbone-min.js"></script>
    <script src="{{ STATIC_URL }}js/libs/handlebars-1.0.0.beta.6.js"></script>
    <!-- Default styles for backbone forms templates are included above -->
    <script src="{{ STATIC_URL }}js/libs/backbone-forms/backbone-forms.min.js"></script>
    <!-- TODO: Finalize editor matching views -->
    <script src="{{ STATIC_URL}}js/libs/wysihtml5/advanced.js"></script>
    <script src="{{ STATIC_URL}}js/libs/wysihtml5/wysihtml5-0.3.0.min.js"></script>
    <script src="{{ STATIC_URL }}js/libs/jquery-ui-1.8.22.custom.min.js"></script>
    <script src="{{ STATIC_URL}}js/libs/jquery.jeditable.mini.js"></script>
    <script src="{{ STATIC_URL }}js/libs/select2/select2.min.js"></script>
    <script src="{{ STATIC_URL}}js/libs/leaflet/leaflet.js"></script>
    <script src="{{ STATIC_URL }}js/libs/jquery.cookie.js"></script>
    <script src="{{ STATIC_URL }}js/libs/guiders/guiders-1.2.8.js"></script>
    <script src="{{ STATIC_URL }}js/libs/tooltipster-1.2/js/jquery.tooltipster.min.js"></script>

    <script src="{{ STATIC_URL }}js/utils.js"></script>
    <script src="{{ STATIC_URL }}js/forms.js"></script>
    <script src="{{ STATIC_URL }}js/models.js"></script>
    <script src="{{ STATIC_URL }}js/builder/application.js"></script>
    <script src="{{ STATIC_URL }}js/builder/models.js"></script>
    <script src="{{ STATIC_URL }}js/builder/views.js"></script>
    <script src="{{ STATIC_URL }}js/builder/routes.js"></script>

    <script type="text/javascript">
    $(document).ready(function() {
        storybase.builder.globals.APP_ROOT = storybase.utils.getRoot(["build", "build-connected"], window.location.pathname, 1);
        storybase.globals.API_ROOT = '/api/0.1/';
        storybase.globals.MAP_CENTER = {{ storybase_map_center }};
        storybase.globals.MAP_ZOOM_LEVEL = {{ storybase_map_zoom_level }};
        storybase.globals.MAP_POINT_ZOOM_LEVEL = {{ storybase_map_point_zoom_level }};
        var storyTemplatesData = {{ story_template_json }};
        var helpData = {{ help_json }};
        var options = _.extend({
            assetTypes: {{ asset_types_json }},
            containerTemplates: new storybase.builder.collections.ContainerTemplates,
            el: $('#builder'),
            dispatcher: storybase.builder.globals.dispatcher,
            help: new Backbone.Collection,
            layouts: {{ layouts_json }},
            organizations: {{ organizations_json }},
            places: {{ places_json }},
            projects: {{ projects_json }},
            relatedStories: new storybase.collections.StoryRelations,
            storyTemplates: new storybase.builder.collections.StoryTemplates,
            topics: {{ topics_json }},
            startOverUrl: storybase.utils.getRoot(["build", "build-connected"], window.location.pathname)
        }, {{ options_json }});
        var relatedStoriesJSON = null;
        var assetsJSON = null;
        var templateSectionsJSON = null;
        var featuredAssetsJSON = null;
        var containerTemplatesJSON = null;
        {% if story_json %}
        options.model = new storybase.models.Story({{ story_json }});
        {% endif %}
        {% if related_stories_json %}
        relatedStoriesJSON = {{ related_stories_json }};
        {% endif %}
        {% if template_story_json %}
        options.templateStory = new storybase.models.Story({{ template_story_json }});
        {% endif %}
        {% if template_sections_json %}
        templateSectionsJSON = {{ template_sections_json }};
        {% endif %}
        {% if assets_json %}
        assetsJSON = {{ assets_json }};
        {% endif %}
        {% if featured_assets_json %}
        featuredAssetsJSON = {{ featured_assets_json }};
        {% endif %}
        {% if container_templates_json %}
        containerTemplatesJSON = {{ container_templates_json }};
        {% endif %}
        if (relatedStoriesJSON) {
          options.relatedStories.reset(relatedStoriesJSON.objects);
        }
        if (templateSectionsJSON) {
          options.templateStory.sections.reset(templateSectionsJSON.objects);
        }
        {# TODO: Bootstrap sections and assets #}
        if (options.model && assetsJSON) {
          options.model.assets.reset(assetsJSON.objects);
        }
        if (options.model && featuredAssetsJSON) {
          options.model.setFeaturedAssets(
            new storybase.collections.FeaturedAssets(
              featuredAssetsJSON.objects)
          )
        }
        if (containerTemplatesJSON) {
          options.containerTemplates.reset(containerTemplatesJSON.objects);
        }
        options.storyTemplates.reset(storyTemplatesData.objects);
        options.help.reset(helpData.objects);
        
        storybase.builder.router = new storybase.builder.routers.Router({
          dispatcher: storybase.builder.globals.dispatcher,
          hasStory: !_.isUndefined(options.model),
          hasTemplate: !_.isUndefined(options.templateStory)
        });
        storybase.builder.app = new storybase.builder.views.AppView(
            options
        );
        Backbone.history.start({pushState: true, root: storybase.builder.globals.APP_ROOT});
    });
    </script>
    <script type="text/javascript" src="http://s7.addthis.com/js/250/addthis_widget.js?domready=1"></script>
  </body>
</html><|MERGE_RESOLUTION|>--- conflicted
+++ resolved
@@ -56,17 +56,11 @@
 
   <body class="story-builder">
     <div id="builder">
-<<<<<<< HEAD
-        <header class="navbar">
-            <div>
-                <h1 class="title">{{ storybase_site_name }} {% trans "Story Builder" %}</h1>
-=======
         <header id="header">
             <div id="title-bar">
                 <div id="title-bar-contents">
                     <h1 class="title">{{ storybase_site_name }} {% trans "Story Builder" %}</h1>
                 </div>
->>>>>>> dc26ffcc
             </div>
             <div id="workflow-bar">
                 <div id="workflow-bar-contents"></div>
