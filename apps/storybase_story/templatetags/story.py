--- conflicted
+++ resolved
@@ -1,14 +1,9 @@
 from django import template
-<<<<<<< HEAD
-from django.template.loader import get_template
-from django.template import Context
-import random # temp
-=======
 from django.core.exceptions import ObjectDoesNotExist
 
 from storybase_asset.models import Asset
 from storybase_story.views import (render_featured_projects, render_featured_stories)
->>>>>>> 6662098d
+
 
 register = template.Library()
 
@@ -28,23 +23,4 @@
 
     # Get the asset subclass instance
     asset = Asset.objects.get_subclass(pk=asset.pk)
-    return asset.render_html()
-
-@register.simple_tag
-def featured_stories(count = 4):
-    # temp: should actually pull stories, etc.
-    # currently the template asks for a "normalized" dictionary format, so 
-    # note that passing raw project objects may not work.
-    stories = []
-    for i in range(count):
-        stories.append({ 
-            "title": "Story %d Title" % (i + 1),
-            "author": "Author Name", 
-            "date": "August 25, 2012", 
-            "image_url": "/static/css/images/image%d.jpg" % random.randrange(1, 9), 
-            "excerpt": "Lorem ipsum dolor sit amet, consectetur adipisicing elit, sed do eiusmod tempor incididunt ut labore et dolore magna aliqua. Ut enim ad minim veniam, quis nostrud exercitation ullamco laboris nisi ut aliquip ex ea commodo consequat. Duis aute irure dolor in reprehenderit in voluptate velit esse cillum dolore eu fugiat nulla pariatur. Excepteur sint occaecat cupidatat non proident, sunt in culpa qui officia deserunt mollit anim id est laborum." 
-        })
-
-    template = get_template('featured_objects.html')
-    context = Context({ "objects": stories, "more_link_text": "View Stories", "more_link_url": "/stories"})
-    return template.render(context)+    return asset.render_html()