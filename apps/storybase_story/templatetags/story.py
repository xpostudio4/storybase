--- conflicted
+++ resolved
@@ -1,14 +1,9 @@
 from django import template
-<<<<<<< HEAD
 from django.core.exceptions import ObjectDoesNotExist
-
 from storybase_asset.models import Asset
-from storybase_story.views import (render_featured_projects, render_featured_stories)
-=======
 from django.template.loader import get_template
 from django.template import Context
 import random # temp
->>>>>>> 4eda032e
 
 register = template.Library()
 
@@ -44,7 +39,6 @@
             "image_url": "/static/css/images/image%d.jpg" % random.randrange(1, 9), 
             "excerpt": "Lorem ipsum dolor sit amet, consectetur adipisicing elit, sed do eiusmod tempor incididunt ut labore et dolore magna aliqua. Ut enim ad minim veniam, quis nostrud exercitation ullamco laboris nisi ut aliquip ex ea commodo consequat. Duis aute irure dolor in reprehenderit in voluptate velit esse cillum dolore eu fugiat nulla pariatur. Excepteur sint occaecat cupidatat non proident, sunt in culpa qui officia deserunt mollit anim id est laborum." 
         })
-
-    template = get_template('featured_objects.html')
+    template = get_template('storybase/featured_object.html')
     context = Context({ "objects": stories, "more_link_text": "View Stories", "more_link_url": "/stories"})
     return template.render(context)