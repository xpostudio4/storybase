--- conflicted
+++ resolved
@@ -26,7 +26,6 @@
     asset = Asset.objects.get_subclass(pk=asset.pk)
     return asset.render_html()
 
-<<<<<<< HEAD
 @register.inclusion_tag("storybase_story/connected_story.html")
 def connected_story(story):
     return {
@@ -36,7 +35,7 @@
 @register.simple_tag
 def connected_story_section(section):
     return section.render(show_title=False)
-=======
+
 @register.simple_tag
 def featured_stories(count = 4):
     # temp: should actually pull stories, etc.
@@ -54,5 +53,4 @@
     template = get_template('storybase/featured_object.html')
     # STATIC_URL should be included via context processor ... not sure best way to do that
     context = Context({ "objects": stories, "more_link_text": "View Stories", "more_link_url": "/stories", "STATIC_URL": settings.STATIC_URL })
-    return template.render(context)
->>>>>>> 83b59548
+    return template.render(context)