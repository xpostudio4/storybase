from django import template
<<<<<<< HEAD
from django.core.exceptions import ObjectDoesNotExist

from storybase_asset.models import Asset
=======
from storybase_story.views import (render_featured_projects, render_featured_stories)
>>>>>>> 2cfb7608

register = template.Library()

@register.simple_tag(takes_context=True)
<<<<<<< HEAD
def container(context, value):
    if hasattr(value, 'weight'):
        # Argument is a SectionAsset model instance
        asset = value.asset
    else:
        # Argument is a string
        try:
            asset = context['assets'].get(container__name=value).asset
        except (KeyError, ObjectDoesNotExist):
            # Either the context doesn't have an "assets" attribute or there
            # is no asset matching the container
            return '<div class="storybase-container-placeholder" id="%s"></div>' % (value)

    # Get the asset subclass instance
    asset = Asset.objects.get_subclass(pk=asset.pk)
    return asset.render_html()
=======
def container(context, name):
    try:
        return context['asset_content'][name]
    except KeyError:
        return '<div class="storybase-container-placeholder" id="%s"></div>' % (name)

@register.simple_tag
def featured_stories(count = 4):
    return render_featured_stories(count);

# should this go in _user?
@register.simple_tag
def featured_projects(count = 4):
    return render_featured_projects(count);
>>>>>>> 2cfb7608
<|MERGE_RESOLUTION|>--- conflicted
+++ resolved
@@ -1,16 +1,12 @@
 from django import template
-<<<<<<< HEAD
 from django.core.exceptions import ObjectDoesNotExist
 
 from storybase_asset.models import Asset
-=======
 from storybase_story.views import (render_featured_projects, render_featured_stories)
->>>>>>> 2cfb7608
 
 register = template.Library()
 
 @register.simple_tag(takes_context=True)
-<<<<<<< HEAD
 def container(context, value):
     if hasattr(value, 'weight'):
         # Argument is a SectionAsset model instance
@@ -27,12 +23,6 @@
     # Get the asset subclass instance
     asset = Asset.objects.get_subclass(pk=asset.pk)
     return asset.render_html()
-=======
-def container(context, name):
-    try:
-        return context['asset_content'][name]
-    except KeyError:
-        return '<div class="storybase-container-placeholder" id="%s"></div>' % (name)
 
 @register.simple_tag
 def featured_stories(count = 4):
@@ -41,5 +31,4 @@
 # should this go in _user?
 @register.simple_tag
 def featured_projects(count = 4):
-    return render_featured_projects(count);
->>>>>>> 2cfb7608
+    return render_featured_projects(count);