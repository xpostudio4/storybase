from django import template
from django.core.exceptions import ObjectDoesNotExist
<<<<<<< HEAD

from storybase_asset.models import Asset
from storybase_story.views import (render_featured_projects, render_featured_stories)

=======
from storybase_asset.models import Asset
from django.template.loader import get_template
from django.template import Context
import random # temp
>>>>>>> 00cd2581

register = template.Library()

@register.simple_tag(takes_context=True)
def container(context, value):
    if hasattr(value, 'weight'):
        # Argument is a SectionAsset model instance
        asset = value.asset
    else:
        # Argument is a string
        try:
            asset = context['assets'].get(container__name=value).asset
        except (KeyError, ObjectDoesNotExist):
            # Either the context doesn't have an "assets" attribute or there
            # is no asset matching the container
            return '<div class="storybase-container-placeholder" id="%s"></div>' % (value)

    # Get the asset subclass instance
    asset = Asset.objects.get_subclass(pk=asset.pk)
<<<<<<< HEAD
    return asset.render_html()
=======
    return asset.render_html()

@register.simple_tag
def featured_stories(count = 4):
    # temp: should actually pull stories, etc.
    # currently the template asks for a "normalized" dictionary format, so 
    # note that passing raw project objects may not work.
    stories = []
    for i in range(count):
        stories.append({ 
            "title": "Story %d Title" % (i + 1),
            "author": "Author Name", 
            "date": "August 25, 2012", 
            "image_url": "/static/css/images/image%d.jpg" % random.randrange(1, 9), 
            "excerpt": "Lorem ipsum dolor sit amet, consectetur adipisicing elit, sed do eiusmod tempor incididunt ut labore et dolore magna aliqua. Ut enim ad minim veniam, quis nostrud exercitation ullamco laboris nisi ut aliquip ex ea commodo consequat. Duis aute irure dolor in reprehenderit in voluptate velit esse cillum dolore eu fugiat nulla pariatur. Excepteur sint occaecat cupidatat non proident, sunt in culpa qui officia deserunt mollit anim id est laborum." 
        })
    template = get_template('storybase/featured_object.html')
    context = Context({ "objects": stories, "more_link_text": "View Stories", "more_link_url": "/stories"})
    return template.render(context)
>>>>>>> 00cd2581
<|MERGE_RESOLUTION|>--- conflicted
+++ resolved
@@ -1,16 +1,9 @@
 from django import template
 from django.core.exceptions import ObjectDoesNotExist
-<<<<<<< HEAD
-
-from storybase_asset.models import Asset
-from storybase_story.views import (render_featured_projects, render_featured_stories)
-
-=======
 from storybase_asset.models import Asset
 from django.template.loader import get_template
 from django.template import Context
 import random # temp
->>>>>>> 00cd2581
 
 register = template.Library()
 
@@ -30,9 +23,6 @@
 
     # Get the asset subclass instance
     asset = Asset.objects.get_subclass(pk=asset.pk)
-<<<<<<< HEAD
-    return asset.render_html()
-=======
     return asset.render_html()
 
 @register.simple_tag
@@ -51,5 +41,4 @@
         })
     template = get_template('storybase/featured_object.html')
     context = Context({ "objects": stories, "more_link_text": "View Stories", "more_link_url": "/stories"})
-    return template.render(context)
->>>>>>> 00cd2581
+    return template.render(context)