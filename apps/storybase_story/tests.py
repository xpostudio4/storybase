# vim: set fileencoding=utf-8 :
"""Unit tests for storybase_story app"""

import datetime
import json
from time import sleep

from django.conf import settings
from django.core.cache import cache
from django.contrib.auth.models import User
from django.db import IntegrityError
from django.http import HttpRequest, Http404
from django.template import Context, Template
from django.test import TestCase, TransactionTestCase
from django.utils import simplejson
from django.utils.translation import get_language

from tastypie.bundle import Bundle
from tastypie.test import ResourceTestCase

from storybase.admin import toggle_featured
from storybase.tests.base import (SloppyComparisonTestMixin, 
        PermissionTestCase, FixedTestApiClient)
from storybase.utils import slugify
from storybase_asset.models import (Asset, HtmlAsset, HtmlAssetTranslation,
        create_html_asset, create_external_asset)
from storybase_geo.models import Location, GeoLevel, Place
from storybase_help.models import create_help 
from storybase_story.api import (SectionAssetResource, SectionResource, 
                                 StoryResource)
from storybase_story.forms import SectionRelationAdminForm
from storybase_story.managers import StoryQuerySet
from storybase_story.models import (Container, Story, StoryTranslation,
    Section, SectionAsset, SectionLayout, SectionRelation, StoryTemplate,
    StoryRelation,
    create_story, create_section, set_asset_license)
from storybase_story.templatetags.story import container
from storybase_story.views import (StoryBuilderView, StoryDetailView,
        StoryViewerView)
from storybase_taxonomy.models import Category, create_category
from storybase_user.models import (Organization, Project,
        OrganizationMembership, ProjectMembership,
        create_organization, create_project)


class SectionRelationFormTest(TestCase):
    """Test custom forms for SectionRelations"""
    fixtures = ['section_layouts.json']

    def test_select_label(self):
        """
        Test that both Section title and its Story title appear in select
        labels
        """
        title = ('Transportation Challenges Limit Education Choices for '
                 'Denver Parents')
        summary = """
            Many families in the Denver metro area use public
            transportation instead of a school bus because for them, a
            quality education is worth hours of daily commuting. Colorado's
            school choice program is meant to foster educational equity,
            but the families who benefit most are those who have time and
            money to travel. Low-income families are often left in a lurch.
            """
        byline = "Mile High Connects"
        story = create_story(title=title, summary=summary, byline=byline)
        layout = SectionLayout.objects.get(sectionlayouttranslation__name="Side by Side")
        section1 = create_section(title="Test Section 1", story=story, layout=layout)
        section2 = create_section(title="Test Section 2", story=story, layout=layout)
        form = SectionRelationAdminForm()
        choices_list = list(form.fields['parent'].widget.choices)
        self.assertIn(story.title, choices_list[1][1])
        self.assertIn(story.title, choices_list[2][1])


class StoryModelTest(TestCase, SloppyComparisonTestMixin):
    """Unit tests for Story Model"""

    fixtures = ['section_layouts.json']

    def test_auto_slug(self):
        """Test slug field is set automatically"""
        title = ('Transportation Challenges Limit Education Choices for '
                 'Denver Parents')
        story = Story()
        story.save()
        story_translation = StoryTranslation(title=title, story=story)
        story_translation.save()
        self.assertEqual(story.slug, slugify(title))

    def test_get_languages(self):
        """Test Story.get_languages() method for a single translation"""
        title = ('Transportation Challenges Limit Education Choices for '
                 'Denver Parents')
        summary = """
            Many families in the Denver metro area use public
            transportation instead of a school bus because for them, a
            quality education is worth hours of daily commuting. Colorado's
            school choice program is meant to foster educational equity,
            but the families who benefit most are those who have time and
            money to travel. Low-income families are often left in a lurch.
            """
        byline = "Mile High Connects"
        story = create_story(title=title, summary=summary, byline=byline)
        self.assertEqual([settings.LANGUAGE_CODE], story.get_languages())

    def test_get_languages_multiple(self):
        """Test Story.get_languages() for multiple translations"""
        title = ('Transportation Challenges Limit Education Choices for '
                 'Denver Parents')
        summary = """
            Many families in the Denver metro area use public
            transportation instead of a school bus because for them, a
            quality education is worth hours of daily commuting. Colorado's
            school choice program is meant to foster educational equity,
            but the families who benefit most are those who have time and
            money to travel. Low-income families are often left in a lurch.
            """
        byline = "Mile High Connects"
        story = create_story(title=title, summary=summary, byline=byline)
        translation = StoryTranslation(story=story, title="Spanish Title",
            summary="Spanish Summary", language="es")
        translation.save()
        story_languages = story.get_languages()
        self.assertEqual(len(story_languages), 2)
        for code in (settings.LANGUAGE_CODE, 'es'):
            self.assertIn(code, story_languages)

    def test_auto_set_published_on_create(self):
        """
        Test that the published date gets set on object creation when the
        status is set to published
        """
        title = ('Transportation Challenges Limit Education Choices for '
                 'Denver Parents')
        summary = """
            Many families in the Denver metro area use public
            transportation instead of a school bus because for them, a
            quality education is worth hours of daily commuting. Colorado's
            school choice program is meant to foster educational equity,
            but the families who benefit most are those who have time and
            money to travel. Low-income families are often left in a lurch.
            """
        byline = "Mile High Connects"
        story = create_story(title=title, summary=summary, byline=byline,
                             status='published')
        self.assertNowish(story.published)

    def test_auto_set_published_on_status_change(self):
        """
        Test that the published date gets set when the status is changed
        to published
        """ 
        title = ('Transportation Challenges Limit Education Choices for '
                 'Denver Parents')
        summary = """
            Many families in the Denver metro area use public
            transportation instead of a school bus because for them, a
            quality education is worth hours of daily commuting. Colorado's
            school choice program is meant to foster educational equity,
            but the families who benefit most are those who have time and
            money to travel. Low-income families are often left in a lurch.
            """
        byline = "Mile High Connects"
        story = create_story(title=title, summary=summary, byline=byline)
        # Default status should be draft 
        self.assertEqual(story.status, 'draft')
        # and there should be no published date
        self.assertEqual(story.published, None)
        story.status = 'published'
        story.save()
        self.assertNowish(story.published)

    def test_contributor_name(self):
        """
        Test that the Story.contributor_name returns the first name
        and last initial of the Story's author user
        """
        user = User.objects.create(username='admin', first_name='Jordan',
                                   last_name='Wirfs-Brock')
        title = ('Transportation Challenges Limit Education Choices for '
                 'Denver Parents')
        summary = """
            Many families in the Denver metro area use public
            transportation instead of a school bus because for them, a
            quality education is worth hours of daily commuting. Colorado's
            school choice program is meant to foster educational equity,
            but the families who benefit most are those who have time and
            money to travel. Low-income families are often left in a lurch.
            """
        byline = "Mile High Connects"
        story = create_story(title=title, summary=summary, byline=byline,
                             author=user)
        self.assertEqual(story.contributor_name, 'Jordan W.')


    def test_contributor_name_no_last_name(self):
        """
        Test that the Story.contributor_name returns the first name
        of the Story's author user when no last name is set
        """
        user = User.objects.create(username='admin', first_name='Jordan')
                                   
        title = ('Transportation Challenges Limit Education Choices for '
                 'Denver Parents')
        summary = """
            Many families in the Denver metro area use public
            transportation instead of a school bus because for them, a
            quality education is worth hours of daily commuting. Colorado's
            school choice program is meant to foster educational equity,
            but the families who benefit most are those who have time and
            money to travel. Low-income families are often left in a lurch.
            """
        byline = "Mile High Connects"
        story = create_story(title=title, summary=summary, byline=byline,
                             author=user)
        self.assertEqual(story.contributor_name, 'Jordan')

    def test_contributor_name_no_names(self):
        """
        Test that the Story.contributor_name returns an empty string 
         when there is no first or last name
        """
        user = User.objects.create(username='admin')
        title = ('Transportation Challenges Limit Education Choices for '
                 'Denver Parents')
        summary = """
            Many families in the Denver metro area use public
            transportation instead of a school bus because for them, a
            quality education is worth hours of daily commuting. Colorado's
            school choice program is meant to foster educational equity,
            but the families who benefit most are those who have time and
            money to travel. Low-income families are often left in a lurch.
            """
        byline = "Mile High Connects"
        story = create_story(title=title, summary=summary, byline=byline,
                             author=user)
        self.assertEqual(story.contributor_name, '')

    def test_builder_url(self):
        title = ('Transportation Challenges Limit Education Choices for '
                 'Denver Parents')
        summary = """
            Many families in the Denver metro area use public
            transportation instead of a school bus because for them, a
            quality education is worth hours of daily commuting. Colorado's
            school choice program is meant to foster educational equity,
            but the families who benefit most are those who have time and
            money to travel. Low-income families are often left in a lurch.
            """
        byline = "Mile High Connects"
        story = create_story(title=title, summary=summary, byline=byline)
        self.assertEqual(story.builder_url(), "/build/%s/" % (story.story_id))

    def test_builder_url_connected(self):
        story = create_story(title="Test Story", summary="Test Summary",
                             byline="Test Byline", status='published')
        story2 = create_story(title="Test Related Story", 
                             summary="Test Related Story Summary",
                             byline="Test Related Story Byline",
                             status='published')
        StoryRelation.objects.create(source=story, target=story2,
                                     relation_type='connected')
        self.assertEqual(story2.builder_url(), 
                         "/stories/%s/build-connected/%s/" % 
                         (story.slug, story2.story_id))

    # TODO: Move this sot StorySignalsTest
    def test_add_assets_signal(self):
        """
        Test that an asset is also added to the assets relation
        when it's added to the featured_assets relation.
        """
        story = create_story(title="Test Story", summary="Test Summary",
                             byline="Test Byline", status='published')
        asset = create_html_asset(type='text', title='Test Asset', 
                                  body='Test content')
        self.assertEqual(story.assets.count(), 0)
        story.featured_assets.add(asset)
        story.save()
        self.assertEqual(story.assets.count(), 1)

    def test_render_featured_asset_empty(self): 
        """
        Test that Story.render_featured_assets returns an empty string
        when the story has no featured assets and there isn't an
        acceptable default.
        """
        story = create_story(title="Test Story", summary="Test Summary",
                             byline="Test Byline", status='published')
        self.assertEqual(story.assets.count(), 0)
        self.assertEqual(story.render_featured_asset(), '<img src="/static/img/default-image-story-335x200.png" />')

    def test_get_featured_asset_thumbnail_url_empty(self):
        """
        Test that Story.featured_asset_thumbnail_url returns None 
        when the story has no featured assets and there isn't an
        acceptable default.
        """
        story = create_story(title="Test Story", summary="Test Summary",
                             byline="Test Byline", status='published')
        self.assertEqual(story.assets.count(), 0)
        self.assertEqual(story.featured_asset_thumbnail_url(), '/static/img/default-image-story-222x132.png')

    def test_unique_slug(self):
        """
        Test that the unique_slug function works for the Story model's
        title.
        """
        # While unique_slug lives in the storybase app, I test it here
        # because this is the app where the relevent models live
        from storybase.utils import unique_slugify
        story = create_story(title="Test Story", summary="Test Summary",
            byline="Test Byline")
        self.assertEqual(story.slug, "test-story")
        story2 = create_story(title="Test Story", summary="Test Summary 2",
            byline="Test Byline 2", slug="non-colliding-slug")
        self.assertEqual(story2.slug, "non-colliding-slug")
        unique_slugify(story2, story2.title)
        self.assertEqual(story2.slug, "test-story-2")

    def test_auto_unique_slug(self):
        """
        Test that a story's slug is automatically set to a unique value.
        """
        story = create_story(title="Test Story", summary="Test Summary",
            byline="Test Byline")
        self.assertEqual(story.slug, "test-story")
        story2 = create_story(title="Test Story", summary="Test Summary 2",
            byline="Test Byline 2")
        self.assertEqual(story2.slug, "test-story-2")
        self.assertEqual(Story.objects.filter(slug="test-story").count(), 1)

    def test_asset_strings(self):
        layout = SectionLayout.objects.get(sectionlayouttranslation__name="Side by Side")
        story = create_story(title="Test Story", summary="Test Summary",
            byline="Test Byline")
        body1 = """awesome hyperhyperhyperlocal hyperhyperlocal the notional night cops reporter in Des Moines election-night hologram serendipity John Dewey masthead engagement, information overload #twittermakesyoustupid going forward content farm community curation Groupon commons-based peer production, Dan Fleckner Rupert Murdoch Snarkmarket hot news doctrine audience atomization overcome DocumentCloud dying. pay curtain do what you do best and link to the rest John Dewey Jeff Jarvis tabloid Voice of San Diego, content is king Rupert Murdoch every dog loves food open newsroom Tumblr location-based, Dan Fleckner Walter Cronkite died for your sins inverted pyramid right-sizing.""" 
        body2 = """CPC the audience knows more than I do Alberto Ibarguen discuss What Would Google Do semipermeable church of the savvy rubber cement, the medium is the massage totally blowing up on Twitter the power of the press belongs to the person who owns one data journalism TweetDeck Arab spring newsonomics Project Thunderdome, attracting young readers tabloid stupid commenters awesome nut graf RT. put the paper to bed cognitive surplus bloggers in their mother's basement layoffs in the slot Politics & Socks page monetization YouTube Flipboard I love the Weather & Opera section, he said she said pay curtain Knight Foundation TechCrunch curmudgeon innovation CNN leaves it there layoffs vast wasteland, cancel my subscription 5 praise erasers & how to avoid them process vs. product Buttry dying we need a Nate Silver Fuego Tim Carmody."""
        body3 = """recontextualize RT morgue natural-born blogger Tim Carmody DocumentCloud Project Thunderdome linkbait, Dan Fleckner curmudgeon nut graf Neil Postman This Week in Review bringing a tote bag to a knife fight NYT R&D, writing Rupert Murdoch ProPublica hyperhyperhyperlocal Encyclo community. bloggers in their mother's basement gamification Mozilla Like button crowdfunding information wants to be free DocumentCloud audience atomization overcome bringing a tote bag to a knife fight blog future newspaper Aron Pilhofer DocumentCloud go viral Demand Media digital circulation strategy Steve Jobs, Aron Pilhofer 5% corruption social media cognitive surplus 5 praise erasers & how to avoid them WordPress information wants to be free Groupon future of narrative the notional night cops reporter in Des Moines ProPublica Arianna but what's the business model #twittermakesyoustupid tags."""
        asset1 = create_html_asset(type='text', title="Test Asset 1",
                                  body=body1)
        asset2 = create_html_asset(type='text', title="Test Asset 2",
                                   body=body2)
        asset3 = create_html_asset(type='text', title="Test Asset 3",
                                   body=body3)
        section1 = create_section(title="Test Section 1", story=story,
                                  layout=layout)
        section2 = create_section(title="Test Section 2", story=story,
                                  layout=layout)
        left = Container.objects.get(name='left')
        right = Container.objects.get(name='right')
        SectionAsset.objects.create(section=section1, asset=asset1, 
                                    container=left)
        SectionAsset.objects.create(section=section2, asset=asset2, 
                                    container=right)
        SectionAsset.objects.create(section=section2, asset=asset3, 
                                    container=left)
        strings = story.asset_strings()
        self.assertIn(body1, strings)
        self.assertIn(body2, strings)
        self.assertIn(body3, strings)

    def test_asset_strings_used_only(self):
        """
        Test that only assets used in the story are returned by the
        asset_strings method.

        """
        body1 = """awesome hyperhyperhyperlocal hyperhyperlocal the notional night cops reporter in Des Moines election-night hologram serendipity John Dewey masthead engagement, information overload #twittermakesyoustupid going forward content farm community curation Groupon commons-based peer production, Dan Fleckner Rupert Murdoch Snarkmarket hot news doctrine audience atomization overcome DocumentCloud dying. pay curtain do what you do best and link to the rest John Dewey Jeff Jarvis tabloid Voice of San Diego, content is king Rupert Murdoch every dog loves food open newsroom Tumblr location-based, Dan Fleckner Walter Cronkite died for your sins inverted pyramid right-sizing.""" 
        body2 = """CPC the audience knows more than I do Alberto Ibarguen discuss What Would Google Do semipermeable church of the savvy rubber cement, the medium is the massage totally blowing up on Twitter the power of the press belongs to the person who owns one data journalism TweetDeck Arab spring newsonomics Project Thunderdome, attracting young readers tabloid stupid commenters awesome nut graf RT. put the paper to bed cognitive surplus bloggers in their mother's basement layoffs in the slot Politics & Socks page monetization YouTube Flipboard I love the Weather & Opera section, he said she said pay curtain Knight Foundation TechCrunch curmudgeon innovation CNN leaves it there layoffs vast wasteland, cancel my subscription 5 praise erasers & how to avoid them process vs. product Buttry dying we need a Nate Silver Fuego Tim Carmody."""
        story = create_story(title="Test Story", summary="Test Summary",
            byline="Test Byline")
        asset1 = create_html_asset(type='text', title="Test Asset 1",
                                  body=body1)
        asset2 = create_html_asset(type='text', title="Test Asset 2",
                                   body=body2)
        layout = SectionLayout.objects.get(sectionlayouttranslation__name="Side by Side")
        section = create_section(title="Test Section 1", story=story,
                                 layout=layout)
        left = Container.objects.get(name='left')
        SectionAsset.objects.create(section=section, asset=asset1, 
                                    container=left)
        story.assets.add(asset2)
        story.save()
        strings = story.asset_strings()
        self.assertIn(body1, strings)
        self.assertNotIn(body2, strings)

    def test_never_published(self):
        story = create_story(title="Test Story", summary="Test Summary",
            byline="Test Byline")
        self.assertEqual(story.never_published, True)
        story.status = 'published'
        story.save()
        self.assertEqual(story.never_published, False)

    def test_normalize_for_view(self):
        user = User.objects.create_user('test', 'test@example.com', 'test')
        user.first_name = "Test"
        user.last_name = "User"
        user.save()
        story = create_story(title="Test Story", summary="Test Summary",
            byline="Test Byline", author=user)
        featured_asset = create_external_asset(type='image', title='',
                url='http://fakedomain.com/uploads/image.jpg')
        story.featured_assets.add(featured_asset)
        normalized = story.normalize_for_view(img_width=335)
        self.assertEqual(normalized['title'], "Test Story")
        self.assertEqual(normalized['author'], "Test U.")
        self.assertEqual(normalized['date'], story.created)
        self.assertIn('http://fakedomain.com/uploads/image.jpg',
                normalized['image_html'])
        self.assertEqual(normalized['excerpt'], "Test Summary")
        self.assertEqual(normalized['url'], story.get_absolute_url())

    def test_default_license(self):
        """Test that a story has a CC BY license by default"""
        # When no license is specified, the license should default to "CC BY"
        story = create_story(title="Test Story", summary="Test Summary",
            byline="Test Byline")
        self.assertEqual(story.license, 'CC BY')

        # When a license is specified, it should be set
        story = create_story(title="Test Story", summary="Test Summary",
            byline="Test Byline", license="CC BY-NC-SA")
        self.assertEqual(story.license, 'CC BY-NC-SA')

<<<<<<< HEAD
    def test_weight_follows_published_date(self):
        create_story(title="Test Story", summary="Test Summary",
            byline="Test Byline", status="published")
        sleep(1)
        create_story(title="Test Story 2", summary="Test Summary 2",
            byline="Test Byline 2", status="published")
        ordered_by_weight = [s.story_id for s in Story.objects.all().order_by('weight')]
        ordered_by_published = [s.story_id for s in Story.objects.all().order_by('published')]
        self.assertEqual(ordered_by_weight, ordered_by_published)

    def test_weight_reflects_connected_stories_published_date(self):
        # Create a seed story
        seed_story = create_story(title="Test Seed Story", summary="Test Summary",
            byline="Test Byline", status='published', allow_connected=True)
        # Create a connected story
        connected_story = create_story(title="Test Connected Story",
                byline="Test byline", status="draft")
        StoryRelation.objects.create(source=seed_story, target=connected_story,
                relation_type='connected')
        # Wait to ensure that the published timestamps of the two stories
        # differ by >= 1 second
        sleep(1)
        # Create another story.  This should have a greater
        # sort weight than the seed story because it was
        # published later
        story = create_story(title="Test Story", summary="Test Summary",
            byline="Test Byline", status='published')
        self.assertTrue(story.weight > seed_story.weight)
        # Wait to ensure that the published timestamps of the two stories
        # differ by >= 1 second
        sleep(1)
        # Publish the connected story.  This should bump
        # the sort weight of the seed story 
        connected_story.status = 'published'
        connected_story.save()
        # Refresh the seed story
        seed_story = Story.objects.get(story_id=seed_story.story_id)
        # The seed story' sort weight should now be greater
        # than the other story
        self.assertTrue(seed_story.weight > story.weight)
        
        
=======
    def test_get_related_list(self):
        story = create_story(title="Test Story", summary="Test Summary",
            byline="Test Byline", license="CC BY-NC-SA")
        field = 'topics'
        topic = create_category(name="Schools")
        language = get_language()
        key = story.related_key(field, language)
        # Make that the value is not cached
        cache.delete(key)
        story.topics.add(topic)
        topics_list = story.get_related_list(field, 'pk', 'name')
        # Confirm that the topic is in the result
        self.assertEqual(len(topics_list), 1)
        self.assertEqual(topics_list[0]['id'], topic.pk)
        self.assertEqual(topics_list[0]['name'], topic.name)
        # Confirm that the topic list has been cached
        self.assertEqual(cache.get(key, None), topics_list)
        # Call the method again to make sure we get the same value
        topics_list_2 = story.get_related_list(field, 'pk', 'name')
        # Confirm that the topic list has been cached
        self.assertEqual(topics_list_2, topics_list)
        # Clean up the cache
        cache.delete(key)


>>>>>>> 0dcbfe96
class StoryPermissionTest(PermissionTestCase):
    """Test case for story permissions"""
    def setUp(self):
        super(StoryPermissionTest, self).setUp()
        self.story = create_story(title="Test Story", summary="Test Summary",
                                  byline="Test Byline", status='published',
                                  author=self.user1)

    def test_user_can_view(self):
        # Make the story a draft
        self.story.status = 'draft'
        self.story.save()

        # Test author can view their own draft story
        self.assertTrue(self.story.user_can_view(self.user1))

        # Test another user cannot view a draft story created by
        # another user
        self.assertFalse(self.story.user_can_view(self.user2))

        # Test an admin user can view another user's draft story
        self.assertTrue(self.story.user_can_view(self.admin_user))

        # Test that a super user can view another user's draft story
        self.assertTrue(self.story.user_can_view(self.superuser))

        # Publish the story to set up for next tests
        self.story.status = 'published'
        self.story.save()
        
        # Test that author can view a published story
        self.assertTrue(self.story.user_can_view(self.user1))

        # Test that another user can view a published story
        self.assertTrue(self.story.user_can_view(self.user2))

    def test_anonymoususer_can_view(self):
        # Make the story a draft
        self.story.status = 'draft'
        self.story.save()

        # An anonymous user can't view a draft story
        self.assertFalse(
                self.story.anonymoususer_can_view(self.anonymous_user))

        # Make the story published
        self.story.status = 'published'
        self.story.save()

        # An anonymous user can view a published story
        self.assertTrue(
                self.story.anonymoususer_can_view(self.anonymous_user))

    def test_user_can_change_as_author(self):
        """Test that author has permissions to change their story"""
        self.assertTrue(self.story.user_can_change(self.user1))

    def test_user_can_change_not_author(self):
        """Test that a user doesn't have permissions to change another users story"""
        self.assertFalse(self.story.user_can_change(self.user2))

    def test_user_can_change_superuser(self):
        """Test that a superuser can change another user's story"""
        self.assertTrue(self.story.user_can_change(self.superuser))

    def test_user_can_change_admin(self):
        """Test that a member of the admin group can change another user's story"""
        self.assertTrue(self.story.user_can_change(self.admin_user))

    def test_user_can_change_inactive(self):
        """Test that an inactive user can't change their own story"""
        self.assertTrue(self.story.user_can_change(self.user1))
        self.user1.is_active = False 
        self.assertFalse(self.story.user_can_change(self.user1))

    def test_has_perm_change(self):
        """Test that has_perm(user, 'change') calls through to user_can_change"""
        perm = "change"
        self.assertTrue(self.story.has_perm(self.user1, perm))
        self.assertFalse(self.story.has_perm(self.user2, perm))


class StorySignalsTest(TestCase):
    """Tests for signals sent by the Story model"""
    def tearDown(self):
        cache.clear()

    def test_set_asset_license(self):
        """Test the set_asset_license signal handler"""

        story = create_story(title="Test Story", summary="Test Summary",
                             byline="Test Byline", status='published')
        asset = create_html_asset(type='text', title='Test Asset', 
                                  body='Test content')
        story.assets.add(asset)
        story.save()
        self.assertNotEqual(story.license, 'CC BY-NC-SA')
        self.assertEqual(asset.license, '')
        story.license = 'CC BY-NC-SA'
        set_asset_license(sender=Story, instance=story)
        asset = Asset.objects.get(pk=asset.pk)
        self.assertEqual(asset.license, story.license)

    def test_set_asset_license_connected(self):
        """
        Test that the set_asset_licsense handler works when the
        a Story is saved.
        """
        story = create_story(title="Test Story", summary="Test Summary",
                             byline="Test Byline", status='published')
        asset = create_html_asset(type='text', title='Test Asset', 
                                  body='Test content')
        story.assets.add(asset)
        story.save()
        self.assertNotEqual(story.license, 'CC BY-NC-SA')
        self.assertEqual(asset.license, '')
        story.license = 'CC BY-NC-SA'
        story.save()
        asset = Asset.objects.get(pk=asset.pk)
        self.assertEqual(asset.license, story.license)

    def _test_invalidate_related_cache(self, field_name, cache_field_name,
                                       related_method, related_instance,
                                       language_key=True):
        story = create_story(title="Test Story", summary="Test Summary",
                             byline="Test Byline", status='published')
        key = "storybase_story.story:%s:%s" % (story.pk, cache_field_name)
        if language_key:
            key = key + ":en"
        test_value = "TEST"
        cache.set(key, "TEST")
        self.assertEqual(cache.get(key), test_value)
        related = getattr(story, field_name)
        fn = getattr(related, related_method)
        if related_method in ("remove", "clear"):
            related.add(related_instance)
        else:
            fn(related_instance)
        story.save()
        if related_method == "remove":
            fn(related_instance)
        elif related_method == "clear":
            fn()
        self.assertNotEqual(cache.get(key), test_value)

    def test_invalidate_points_cache_add(self):
        location = Location.objects.create(name="The Piton Foundation", lat=39.7438167, lng=-104.9884953)
        self._test_invalidate_related_cache('locations', 'points', 'add',
                                             location, False)

    def test_invalidate_points_cache_remove(self):
        location = Location.objects.create(name="The Piton Foundation", lat=39.7438167, lng=-104.9884953)
        self._test_invalidate_related_cache('locations', 'points', 'remove',
                                             location, False)

    def test_invalidate_points_cache_clear(self):
        location = Location.objects.create(name="The Piton Foundation", lat=39.7438167, lng=-104.9884953)
        self._test_invalidate_related_cache('locations', 'points', 'clear',
                                             location, False)

    def test_invalidate_topics_cache_add(self):
        topic = create_category(name="Schools")
        self._test_invalidate_related_cache('topics', 'topics', 'add', topic)

    def test_invalidate_topics_cache_remove(self):
        topic = create_category(name="Schools")
        self._test_invalidate_related_cache('topics', 'topics', 'remove', 
                                            topic)

    def test_invalidate_topics_cache_clear(self):
        topic = create_category(name="Schools")
        self._test_invalidate_related_cache('topics', 'topics', 'clear', topic)
                                           
    def test_invalidate_organizations_cache_add(self):
        org = create_organization(name="Mile High Connects")
        self._test_invalidate_related_cache('organizations', 'organizations',
                                            'add', org)

    def test_invalidate_organizations_cache_remove(self):
        org = create_organization(name="Mile High Connects")
        self._test_invalidate_related_cache('organizations', 'organizations',
                                            'remove', org)

    def test_invalidate_organizations_cache_clear(self):
        org = create_organization(name="Mile High Connects")
        self._test_invalidate_related_cache('organizations', 'organizations',
                                            'clear', org)

    def test_invalidate_projects_cache_add(self):
        project = create_project(name="Soccer in the Corridor")
        
        self._test_invalidate_related_cache('projects', 'projects',
                                            'add', project)

    def test_invalidate_projects_cache_remove(self):
        project = create_project(name="Soccer in the Corridor")
        
        self._test_invalidate_related_cache('projects', 'projects',
                                            'remove', project)

    def test_invalidate_projects_cache_clear(self):
        project = create_project(name="Soccer in the Corridor")
        
        self._test_invalidate_related_cache('projects', 'projects',
                                            'clear', project)


    def test_set_story_slug_on_publish(self):
        story = create_story(title="Test Story", 
                summary="Test summary", byline="Test byline", 
                status='draft', allow_connected=True)
        translation = StoryTranslation.objects.get(story=story)
        translation.title = "Updated Story Title"
        translation.save()
        story = Story.objects.get(story_id=story.story_id)
        self.assertNotEqual(story.slug, "updated-story-title")
        story.status = 'published'
        story.save()
        self.assertEqual(story.slug, "updated-story-title")


class StoryAdminTest(TestCase):
    fixtures = ['section_layouts.json']

    """Test case for the Story model's Django admin interface"""
    def test_toggle_featured(self):
        """
        Test the admin action function that toggles the "featured
        on homepage" flag.
        """
        story = create_story(title="Test Story", summary="Test Summary",
                             byline="Test Byline", status='published',
                             on_homepage=True)
        story2 = create_story(title="Test Related Story", 
                             summary="Test Related Story Summary",
                             byline="Test Related Story Byline",
                             status='published',
                             on_homepage=False)
        self.assertEqual(story.on_homepage, True)
        self.assertEqual(story2.on_homepage, False)
        toggle_featured(None, None,
                        Story.objects.filter(pk__in=[story.pk, story2.pk]))
        story = Story.objects.get(pk=story.pk)
        story2 = Story.objects.get(pk=story2.pk)
        self.assertEqual(story.on_homepage, False)
        self.assertEqual(story2.on_homepage, True)


class StoryApiTest(TestCase):
    """Test case for the internal Story API"""

    def test_create_story(self):
        """Test create_story() creates a Story instance"""
        title = ('Transportation Challenges Limit Education Choices for '
                 'Denver Parents')
        summary = """
            Many families in the Denver metro area use public
            transportation instead of a school bus because for them, a
            quality education is worth hours of daily commuting. Colorado's
            school choice program is meant to foster educational equity,
            but the families who benefit most are those who have time and
            money to travel. Low-income families are often left in a lurch.
            """
        byline = "Mile High Connects"
        with self.assertRaises(Story.DoesNotExist):
            Story.objects.get(storytranslation__title=title)
        story = create_story(title=title, summary=summary, byline=byline)
        self.assertEqual(story.title, title)
        self.assertEqual(story.summary, summary)
        self.assertEqual(story.byline, byline)
        retrieved_story = Story.objects.get(pk=story.pk)
        self.assertEqual(retrieved_story.title, title)
        self.assertEqual(retrieved_story.summary, summary)
        self.assertEqual(retrieved_story.byline, byline)


class StoryQuerySetTest(TestCase):
    # TODO: Use the setUp pattern here in other classes instead
    # to make tests more DRY
    """
    Tests for StoryQuerySet custom QuerySet

    This also tests storybase.managers.FeaturedQuerySetMixin and 
    storybase.managers.PublishedQuerySetMixin so we don't have to
    define a mock model class to test them in the storybase app
    
    """
    def setUp(self):
        # Always create a normal story
        self.story = create_story(title="Test Story", 
                summary="Test Story Summary",
                byline="Test Story Byline")

    # Initialization for certain types of stories
    def _setUpConnected(self):
        self.seed_story = create_story(title="Test Seed Story", 
                summary="Test Seed Story Summary",
                byline="Test Seed Story Byline")
        self.connected_story1 = create_story(title="Test Connected Story 1",
                summary="Test Connected Story Summary 1",
                byline="Test Connected Story Byline 1")
        StoryRelation.objects.create(source=self.seed_story,
                target=self.connected_story1, relation_type='connected')
        self.connected_story2 = create_story(title="Test Connected Story 2",
                summary="Test Connected Story Summary 2",
                byline="Test Connected Story Byline 2")
        StoryRelation.objects.create(source=self.seed_story,
                target=self.connected_story2, relation_type='connected')
        self.qs = StoryQuerySet(model=Story)

    def _setUpFeatured(self):
        self.homepage_story = create_story(title="Test Homepage Story",
                summary="Test Homepage Story Summary",
                byline="Test Homepage Story Byline",
                on_homepage=True)
        self.qs = StoryQuerySet(model=Story)

    def _setUpPublished(self):
        self.draft_story = create_story(title="Test Draft Story",
                summary="Test Draft Story Summary",
                byline="Test Draft Story Byline",
                status='draft',)
        self.published_story = create_story(title="Test Published Story",
                summary="Test Published Story Summary",
                byline="Test Published Story Byline",
                status='published',)
        self.qs = StoryQuerySet(model=Story)

    def test_connected(self):
        self._setUpConnected()
        connected = self.qs.connected()
        self.assertEqual(connected.count(), 2)
        self.assertIn(self.connected_story1, connected)
        self.assertIn(self.connected_story2, connected)

    def test_not_connected(self):
        self._setUpConnected()
        not_connected = self.qs.not_connected()
        self.assertEqual(not_connected.count(), 2)
        self.assertIn(self.story, not_connected)
        self.assertIn(self.seed_story, not_connected)

    def test_seed(self):
        self._setUpConnected()
        seed = self.qs.seed()
        self.assertEqual(seed.count(), 1)
        self.assertIn(self.seed_story, seed)

    def test_on_homepage(self):
        self._setUpFeatured()
        on_homepage = self.qs.on_homepage()
        self.assertEqual(on_homepage.count(), 1)
        self.assertIn(self.homepage_story, on_homepage)

    def test_published(self):
        self._setUpPublished()
        published = self.qs.published()
        self.assertEqual(published.count(), 1)
        self.assertIn(self.published_story, published)


class StoryManagerTest(TestCase):
    """Test case for custom manager for Story model"""

    def has_story_title(self, title, stories):
	"""
	Utility method to check that a given title is in a queryset of stories
	"""
	for story in stories:
	       break
	else:
	    self.fail("Story with title '%s' not found" % title)

    def test_on_homepage(self):
        """
	Test that Story.objects.on_homepage() returns filtered queryset
	"""
	homepage_titles = (
	    "The Power of Play: Playground Locations in the Children's Corridor",
	    "Birth Trends in the Children's Corridor: Focus on Foreign-born Mothers",
	    "Shattered Dreams: Revitalizing Hope in Original Aurora",
	    "A School Fight Rallies Hinkley High School Mothers to Organize",
	    "Transportation Challenges Limit Education Choices for Denver Parents")
	other_titles = ("Story 1", "Story 2")
	for title in homepage_titles + other_titles:
	    on_homepage = title in homepage_titles
	    create_story(title=title, on_homepage=on_homepage,
			 status='published')
	homepage_stories = Story.objects.on_homepage()
	self.assertEqual(homepage_stories.count(), len(homepage_titles))
	for title in homepage_titles:
	    self.has_story_title(title, homepage_stories)

    def test_on_homepage_published_only(self):
	"""
	Test that story.objects.on_homepage() returns only published stories
	"""
	published_titles = (
	    "The Power of Play: Playground Locations in the Children's Corridor",
	    "Birth Trends in the Children's Corridor: Focus on Foreign-born Mothers")
	unpublished_titles = (
	    "Shattered Dreams: Revitalizing Hope in Original Aurora",
	    "A School Fight Rallies Hinkley High School Mothers to Organize",
	    "Transportation Challenges Limit Education Choices for Denver Parents")
	for title in published_titles + unpublished_titles:
	    status = 'draft'
	    if title in published_titles:
		status = 'published'
	    create_story(title=title, on_homepage=True, status=status)
			 
	homepage_stories = Story.objects.on_homepage()
	self.assertEqual(homepage_stories.count(), len(published_titles))
	for title in published_titles:
	    self.has_story_title(title, homepage_stories)


class RelatedStoriesTest(TestCase):
    """Tests for managing relationships between stories"""
    def setUp(self):
        self.username = 'test'
        self.password = 'test'
        self.user = User.objects.create_user(self.username, 'test@floodlightproject.org', self.password)
        self.story = create_story(title="Test Story", summary="Test Summary",
                                  byline="Test Byline", status='published',
                                  author=self.user)

    def test_create_relation(self):
        story = create_story(title="Test Related Story", 
                             summary="Test Related Story Summary",
                             byline="Test Related Story Byline",
                             connected_prompt="Test connected prompt",
                             allow_connected=True,
                             status='published',
                             author=self.user)
        self.assertEqual(len(self.story.related_stories.all()), 0)
        StoryRelation.objects.create(source=self.story, target=story,
                                     relation_type='connected')
        self.assertEqual(len(self.story.related_stories.all()), 1)
        self.assertEqual(self.story.related_stories.all()[0], story)

    def test_connected_stories(self):
        story = create_story(title="Test Related Story", 
                             summary="Test Related Story Summary",
                             byline="Test Related Story Byline",
                             status='published',
                             author=self.user)
        story2 = create_story(title="Test Related Story 2", 
                              summary="Test Related Story Summary 2",
                              byline="Test Related Story Byline 2",
                              status='published',
                              author=self.user)
        StoryRelation.objects.create(source=self.story, target=story,
                                     relation_type='connected')
        StoryRelation.objects.create(source=self.story, target=story,
                                     relation_type='blahblahblah')
        self.assertEqual(len(self.story.related_stories.all()), 2)
        self.assertEqual(len(self.story.connected_stories()), 1)
        self.assertEqual(self.story.connected_stories()[0], story)

    def test_connected_stories_published_only_default(self):
        story = create_story(title="Test Related Story", 
                             summary="Test Related Story Summary",
                             byline="Test Related Story Byline",
                             status='published',
                             author=self.user)
        story2 = create_story(title="Test Related Story 2", 
                              summary="Test Related Story Summary 2",
                              byline="Test Related Story Byline 2",
                              status='draft',
                              author=self.user)
        StoryRelation.objects.create(source=self.story, target=story,
                                     relation_type='connected')
        StoryRelation.objects.create(source=self.story, target=story2,
                                     relation_type='connected')
        self.assertEqual(self.story.connected_stories().count(), 1)
        self.assertEqual(self.story.connected_stories()[0],
                         story)

    def test_connected_stories_published_only_false(self):
        story = create_story(title="Test Related Story", 
                             summary="Test Related Story Summary",
                             byline="Test Related Story Byline",
                             status='published',
                             author=self.user)
        story2 = create_story(title="Test Related Story 2", 
                              summary="Test Related Story Summary 2",
                              byline="Test Related Story Byline 2",
                              status='draft',
                              author=self.user)
        StoryRelation.objects.create(source=self.story, target=story,
                                     relation_type='connected')
        StoryRelation.objects.create(source=self.story, target=story2,
                                     relation_type='connected')
        connected = self.story.connected_stories(published_only=False)
        self.assertEqual(connected.count(), 2)
        self.assertIn(story, connected)
        self.assertIn(story2, connected)

    def connected_stories_draft_author(self):
        user2 = User.objects.create_user('test2',
                'test2@floodlightproject.org', 'test')
        story = create_story(title="Test Related Story", 
                             summary="Test Related Story Summary",
                             byline="Test Related Story Byline",
                             status='published',
                             author=self.user)
        story2 = create_story(title="Test Related Story 2", 
                              summary="Test Related Story Summary 2",
                              byline="Test Related Story Byline 2",
                              status='draft',
                              author=self.user)
        story3 = create_story(title="Test Related Story 3", 
                              summary="Test Related Story Summary 2",
                              byline="Test Related Story Byline 2",
                              status='draft',
                              author=user2)
        StoryRelation.objects.create(source=self.story, target=story,
                                     relation_type='connected')
        StoryRelation.objects.create(source=self.story, target=story2,
                                     relation_type='connected')
        StoryRelation.objects.create(source=self.story, target=story3,
                                     relation_type='connected')
        connected = self.story.connected_stories(published_only=False, draft_author=user2)
        self.assertEqual(connected.count(), 2)
        self.assertIn(story, connected)
        self.assertNotIn(story2, connected)
        self.assertIn(story3, connected)

    def test_connected_to_stories(self):
        story = create_story(title="Test Related Story", 
                             summary="Test Related Story Summary",
                             byline="Test Related Story Byline",
                             status='published',
                             author=self.user)
        StoryRelation.objects.create(source=self.story, target=story,
                                     relation_type='connected')
        StoryRelation.objects.create(source=self.story, target=story,
                                     relation_type='blahblahblah')
        self.assertEqual(len(story.connected_to_stories()), 1)
        self.assertEqual(story.connected_to_stories()[0], self.story)

    def test_is_connected(self):
        story = create_story(title="Test Related Story", 
                             summary="Test Related Story Summary",
                             byline="Test Related Story Byline",
                             status='published',
                             author=self.user)
        StoryRelation.objects.create(source=self.story, target=story,
                                     relation_type='connected')
        StoryRelation.objects.create(source=self.story, target=story,
                                     relation_type='blahblahblah')
        self.assertEqual(self.story.is_connected(), False)
        self.assertEqual(story.is_connected(), True)

    def test_get_prompt(self):
        """
        Test retrieving the prompt from the parent story in a connected
        story relationship.
        """
        story = create_story(title="Test Related Story", 
                             summary="Test Related Story Summary",
                             byline="Test Related Story Byline",
                             status='published',
                             author=self.user)
        StoryRelation.objects.create(source=self.story, target=story,
                                     relation_type='connected')
        self.assertEqual(story.get_prompt(), self.story.connected_prompt)

    def test_get_prompt_no_connections(self):
        """
        Test that an empty prompt is returned when there is no
        connected story relationship.
        """
        story = create_story(title="Test Related Story", 
                             summary="Test Related Story Summary",
                             byline="Test Related Story Byline",
                             status='published',
                             author=self.user)
        self.assertEqual(story.get_prompt(), "")


class StoryBuilderViewTest(TestCase):
    """Test case for view that bootstraps Backbone view for editing stories"""
    fixtures = ['section_layouts.json']
    
    def setUp(self):
        self.username = 'test'
        self.password = 'test'
        self.user = User.objects.create_user(self.username, 'test@example.com', self.password)
        self.story = create_story(title="Test Story", summary="Test Summary",
                                  byline="Test Byline", status='published',
                                  author=self.user)
        layout = SectionLayout.objects.get(sectionlayouttranslation__name="Side by Side")
        section1 = create_section(title="Test Section 1", story=self.story,
                                  layout=layout)
        section2 = create_section(title="Test Section 2", story=self.story,
                                  layout=layout)
        create_html_asset(type='text', title='Test Asset', 
            body='Test content')
        create_html_asset(type='text', title='Test Asset 2',
            body='Test content 2')
        create_html_asset(type='text', title='Test Asset 3',
            body='Test content 3')
        create_html_asset(type='text', title='Test Asset 4',
            body='Test content 4')
        left = Container.objects.get(name='left')
        right = Container.objects.get(name='right')
        assets = Asset.objects.all()
        SectionAsset.objects.create(section=section1, asset=assets[0], container=left)
        SectionAsset.objects.create(section=section1, asset=assets[1], container=right)
        SectionAsset.objects.create(section=section2, asset=assets[2], container=left)
        SectionAsset.objects.create(section=section2, asset=assets[3], container=right)
        self.view = StoryBuilderView()

    def test_get_sections_json(self):
        """Test getting serialized section data for a story"""
        json_data = self.view.get_sections_json(story=self.story)
        data = json.loads(json_data)
        self.assertEqual(len(data['objects']), len(self.story.sections.all()))
        section_ids = [section_data['section_id'] for section_data in data['objects']]
        for section in self.story.sections.all():
            self.assertIn(section.section_id, section_ids)

    def test_get_section_assets_json(self):
        """Test getting serialized asset data for a story"""
        json_data = self.view.get_section_assets_json(story=self.story)
        data = json.loads(json_data)
        self.assertEqual(len(data), len(self.story.sections.all()))
        for section in self.story.sections.all():
            self.assertIn(section.section_id, data)
            self.assertEqual(len(data[section.section_id]['objects']),
                             len(section.assets.all()))
            asset_ids = [sectionasset['asset']['asset_id'] for
                         sectionasset in 
                         data[section.section_id]['objects']]
            for asset in section.assets.all():
                self.assertIn(asset.asset_id, asset_ids)


class StoryDetailViewTest(TestCase):
    def test_connected_story_404(self):
        """
        Test that when trying to access the detail view for a 
        connected story, the user gets a 404 error.
        """
        user = User.objects.create_user(username='test',
                email='test@floodlightproject.org',
                password='password')
        story1 = create_story(title="Test Story", 
                summary="Test summary", byline="Test byline", 
                author=user, status='published', allow_connected=True)
        connected_story = create_story(title="Test Connected Story",
                author=user, byline="Test byline", status="published")
        StoryRelation.objects.create(source=story1, target=connected_story,
                relation_type='connected')
        req = HttpRequest()
        req.method = 'GET'
        view = StoryDetailView()
        self.assertRaises(Http404, view.dispatch, req, story_id=connected_story.story_id)


class StoryViewerViewTest(TestCase):
    def setUp(self):
        self.username = 'test'
        self.password = 'test'
        self.user = User.objects.create_user(self.username, 'test@floodlightproject.org', self.password)
        self.story = create_story(title="Test Story", summary="Test Summary",
                byline="Test Byline", status='published', author=self.user)
    
    def test_get_context_connected_story_view(self):
        """
        Test that that only published connected stories are
        included in the context when the story is being viewed

        """
        user2 = User.objects.create_user('test2',
                'test2@floodlightproject.org', 'test')
        story = create_story(title="Test Related Story", 
                             summary="Test Related Story Summary",
                             byline="Test Related Story Byline",
                             status='published',
                             author=self.user)
        story2 = create_story(title="Test Related Story 2", 
                              summary="Test Related Story Summary 2",
                              byline="Test Related Story Byline 2",
                              status='draft',
                              author=self.user)
        story3 = create_story(title="Test Related Story 3", 
                              summary="Test Related Story Summary 2",
                              byline="Test Related Story Byline 2",
                              status='draft',
                              author=user2)
        StoryRelation.objects.create(source=self.story, target=story,
                                     relation_type='connected')
        StoryRelation.objects.create(source=self.story, target=story2,
                                     relation_type='connected')
        StoryRelation.objects.create(source=self.story, target=story3,
                                     relation_type='connected')
        req = HttpRequest()
        req.method = 'GET'
        view = StoryViewerView()
        view.dispatch(req, story_id=self.story.story_id)
        connected = view.get_context_data()['connected_stories']
        self.assertEqual(connected.count(), 1)
        self.assertIn(story, connected)

    def test_get_context_connected_story_preview(self):
        """
        Test that that a user's draft connected stories are
        included in the context when the story is being previewed

        """
        user2 = User.objects.create_user('test2',
                'test2@floodlightproject.org', 'test')
        story = create_story(title="Test Related Story", 
                             summary="Test Related Story Summary",
                             byline="Test Related Story Byline",
                             status='published',
                             author=self.user)
        story2 = create_story(title="Test Related Story 2", 
                              summary="Test Related Story Summary 2",
                              byline="Test Related Story Byline 2",
                              status='draft',
                              author=self.user)
        story3 = create_story(title="Test Related Story 3", 
                              summary="Test Related Story Summary 2",
                              byline="Test Related Story Byline 2",
                              status='draft',
                              author=user2)
        StoryRelation.objects.create(source=self.story, target=story,
                                     relation_type='connected')
        StoryRelation.objects.create(source=self.story, target=story2,
                                     relation_type='connected')
        StoryRelation.objects.create(source=self.story, target=story3,
                                     relation_type='connected')
        req = HttpRequest()
        req.method = 'GET'
        req.user = user2
        view = StoryViewerView()
        view.dispatch(req, story_id=self.story.story_id, preview=True)
        connected = view.get_context_data()['connected_stories']
        self.assertEqual(connected.count(), 2)
        self.assertIn(story, connected)
        self.assertNotIn(story2, connected)
        self.assertIn(story3, connected)

    def test_connected_story_404(self):
        """
        Test that when trying to access the story viewer for a 
        connected story, the user gets a 404 error.
        """
        story1 = create_story(title="Test Story", 
                summary="Test summary", byline="Test byline", 
                author=self.user, status='published', allow_connected=True)
        connected_story = create_story(title="Test Connected Story",
                author=self.user, byline="Test byline", status="published")
        StoryRelation.objects.create(source=story1, target=connected_story,
                relation_type='connected')
        req = HttpRequest()
        req.method = 'GET'
        view = StoryViewerView()
        self.assertRaises(Http404, view.dispatch, req, story_id=connected_story.story_id)


class SectionModelTest(TestCase, SloppyComparisonTestMixin):
    """Test Case for Section model"""
    fixtures = ['section_layouts.json']

    def test_update_story_timestamp(self):
        """
        Test that a section's story's last edited timestamp is updated when
        the section is saved
        """
        title = ('Transportation Challenges Limit Education Choices for '
                 'Denver Parents')
        summary = """
            Many families in the Denver metro area use public
            transportation instead of a school bus because for them, a
            quality education is worth hours of daily commuting. Colorado's
            school choice program is meant to foster educational equity,
            but the families who benefit most are those who have time and
            money to travel. Low-income families are often left in a lurch.
            """
        byline = "Mile High Connects"
        story = create_story(title=title, summary=summary, byline=byline)
        layout = SectionLayout.objects.get(sectionlayouttranslation__name="Side by Side")
        section = create_section(title="Test Section 1", story=story, layout=layout)
        sleep(2)
        section.save()
        self.assertNowish(story.last_edited)


class TemplateTagTest(TestCase):
    """Test case for custom template tags"""
    fixtures = ['section_layouts.json']

    def setUp(self):
        title = ('Transportation Challenges Limit Education Choices for '
                 'Denver Parents')
        summary = """
            Many families in the Denver metro area use public
            transportation instead of a school bus because for them, a
            quality education is worth hours of daily commuting. Colorado's
            school choice program is meant to foster educational equity,
            but the families who benefit most are those who have time and
            money to travel. Low-income families are often left in a lurch.
            """
        byline = "Mile High Connects"
        self.story = create_story(title=title, summary=summary,
            byline=byline)
        create_html_asset(type='text', title='Test Asset', 
            body='Test content')
        create_html_asset(type='text', title='Test Asset 2',
            body='Test content 2')
        create_html_asset(type='text', title='Test Asset 3',
            body='Test content 3')
        layout = SectionLayout.objects.get(
                sectionlayouttranslation__name="Side by Side")
        self.section = create_section(title="Test Section1", story=self.story,
                layout=layout)

    def test_container_no_assets(self):
        """
        Test that the container tag returns a placeholder when no 
        assets are provided in the context 
        """
        context = {}
        container_name = "left"
        html = container(context, container_name)
        self.assertIn("storybase-container-placeholder", html)
        self.assertIn(container_name, html)

    def test_container_empty_assets(self):
        """
        Test that the container tag returns a placeholder when no 
        assets are associated with a section.

        """
        context = {
            'assets': self.section.sectionasset_set.order_by('weight')
        }
        container_name = "left"
        html = container(context, container_name)
        self.assertIn("storybase-container-placeholder", html)
        self.assertIn(container_name, html)

    def test_container_no_asset_for_container(self):
        """
        Test that the container tag returns a placeholder when there
        are no assets associated with a particular section container.
        """
        assets = Asset.objects.select_subclasses()
        right = Container.objects.get(name='right')
        SectionAsset.objects.create(section=self.section, asset=assets[0],
            container=right)
        # Refresh the section object to get new relations
        self.section = Section.objects.get(pk=self.section.pk)
        context = {
            'assets': self.section.sectionasset_set.order_by('weight')
        }
        container_name = "left"
        html = container(context, container_name)
        self.assertIn("storybase-container-placeholder", html)
        self.assertIn(container_name, html)

    def test_container_with_assets(self):
        """
        Test that the container tag returns the asset's content when
        there are assets associated with a particular section container
        """
        assets = Asset.objects.select_subclasses()
        left = Container.objects.get(name='left')
        right = Container.objects.get(name='right')
        SectionAsset.objects.create(section=self.section, asset=assets[0],
            container=left)
        SectionAsset.objects.create(section=self.section, asset=assets[1],
            container=right)
        # Refresh the section object to get new relations
        self.section = Section.objects.get(pk=self.section.pk)
        context = {
            'assets': self.section.sectionasset_set.order_by('weight')
        }
        html = container(context, "left")
        self.assertEqual(html, assets[0].render_html())
        html = container(context, "right")
        self.assertEqual(html, assets[1].render_html())

    def test_latest_stories_no_connected(self):
        """
        Test that the latest_stories template tag doesn't include any
        connected stories.
        """
        user = User.objects.create_user(username='test',
                email='test@floodlightproject.org',
                password='password')
        story1 = create_story(title="Test Story", 
                summary="Test summary", byline="Test byline", 
                author=user, status='published', allow_connected=True)
        story2 = create_story(title="Test Story 2", 
                summary="Test summary", byline="Test byline", 
                author=user, status='published')
        connected_story = create_story(title="Test Connected Story",
                author=user, byline="Test byline", status="published")
        StoryRelation.objects.create(source=story1, target=connected_story,
                relation_type='connected')
        t = Template("{% load story %}{% latest_stories %}")
        c = Context()
        rendered = t.render(c)
        self.assertIn(story1.title, rendered)
        self.assertIn(story2.title, rendered)
        self.assertNotIn(connected_story.title, rendered)

    def test_latest_stories_ordering_after_on_homepage_toggle(self):
        """
        Test that the ordering of latest stories doesn't change after a
        story's ``on_homepage`` flag is toggled.

        This tests the behavior described in #625
        """
        user = User.objects.create_user(username='test',
                email='test@floodlightproject.org',
                password='password')
        # Create some stories
        story1 = create_story(title="Test Featured Story", 
                summary="Test summary", byline="Test byline", 
                author=user, status='published', on_homepage=True)
        story2 = create_story(title="Test Story 2", 
                summary="Test summary", byline="Test byline", 
                author=user, status='published')
        story3 = create_story(title="Test Story 3", 
                summary="Test summary", byline="Test byline", 
                author=user, status='published')
        story4 = create_story(title="Test Story 4", 
                summary="Test summary", byline="Test byline", 
                author=user, status='published')

        # Render the latest story list
        t = Template("{% load story %}{% latest_stories %}")
        c = Context()
        rendered = t.render(c)

        # Stories 2, 3, and 4 should be in the rendered output because
        # they're the most recently published
        self.assertNotIn(story1.title, rendered)
        self.assertIn(story2.title, rendered)
        self.assertIn(story3.title, rendered)
        self.assertIn(story4.title, rendered)

        # Toggle the ``on_homepage`` flag of story1
        story1.on_homepage = False
        story1.save()

        # Re-render the template and confirm that the first story still
        # doesn't appear in the latest stories list. Even though it's
        # last-updated date is changed when the ``on_homepage`` flag is
        # updated, the ``weight`` field, used to generate the latest
        # stories list shouldn't be affected.
        rendered = t.render(c)
        self.assertNotIn(story1.title, rendered)
        self.assertIn(story2.title, rendered)
        self.assertIn(story3.title, rendered)
        self.assertIn(story4.title, rendered)


class SectionRenderTest(TestCase):
    """Test Case for rendering section assets"""
    fixtures = ['section_layouts.json']

    def setUp(self):
        title = ('Transportation Challenges Limit Education Choices for '
                 'Denver Parents')
        summary = """
            Many families in the Denver metro area use public
            transportation instead of a school bus because for them, a
            quality education is worth hours of daily commuting. Colorado's
            school choice program is meant to foster educational equity,
            but the families who benefit most are those who have time and
            money to travel. Low-income families are often left in a lurch.
            """
        byline = "Mile High Connects"
        self.story = create_story(title=title, summary=summary,
            byline=byline)
        create_html_asset(type='text', title='Test Asset', 
            body='Test content')
        create_html_asset(type='text', title='Test Asset 2',
            body='Test content 2')
        create_html_asset(type='text', title='Test Asset 3',
            body='Test content 3')

    def test_render_html_side_by_side(self):
        """Test rendering assets with the "Side by Side" layout"""
        assets = Asset.objects.select_subclasses()
        layout = SectionLayout.objects.get(
                sectionlayouttranslation__name="Side by Side")
        section = create_section(title="Test Section1", story=self.story,
                layout=layout)
        left = Container.objects.get(name='left')
        right = Container.objects.get(name='right')
        SectionAsset.objects.create(section=section, asset=assets[0], container=left)
        SectionAsset.objects.create(section=section, asset=assets[1], container=right)
        html = section.render_html()
        self.assertIn('class="left"', html)
        self.assertIn('class="right"', html)
        self.assertIn(assets[0].title, html)
        self.assertIn(assets[1].title, html)

    def test_render_html_no_layout(self):
        """
        Test rendering a section when no section layout is specified and when
        there are no containers associated with section assets.
        
        This is the case for stories created with the Django backend in early
        versions of the software, when there wasn't the concept of 
        layouts/containers, just weights.
        """
        assets = Asset.objects.select_subclasses()
        # Create a section without specifying layout 
        section = create_section(title="Test Section1", story=self.story)
        # Associate assets with the section without specifying a container
        SectionAsset.objects.create(section=section, asset=assets[0])
        SectionAsset.objects.create(section=section, asset=assets[1])
        html = section.render_html()
        self.assertIn(assets[0].title, html)
        self.assertIn(assets[1].title, html)
                

class SectionLayoutModelTest(TestCase):
    fixtures = ['section_layouts.json']

    def test_get_template_contents(self):
        layout = SectionLayout.objects.get(sectionlayouttranslation__name="Side by Side")
        template_contents = layout.get_template_contents()
        self.assertIn("class=\"section-layout", template_contents)


class SectionRelationModelTest(TestCase):
    fixtures = ['section_layouts.json']

    def test_force_unicode(self):
        """
        Test that the unicode representation of SectionRelation model instances
        can be passed to ``force_unicode``

        Test to reproduce issue #135

        """
        from django.utils.encoding import force_unicode
        title = ('Transportation Challenges Limit Education Choices for '
                 'Denver Parents')
        summary = """
            Many families in the Denver metro area use public
            transportation instead of a school bus because for them, a
            quality education is worth hours of daily commuting. Colorado's
            school choice program is meant to foster educational equity,
            but the families who benefit most are those who have time and
            money to travel. Low-income families are often left in a lurch.
            """
        byline = "Mile High Connects"
        unicode_section_title = u"What’s in this guide?"
        story = create_story(title=title, summary=summary, byline=byline)
        layout = SectionLayout.objects.get(sectionlayouttranslation__name="Side by Side")
        section1 = create_section(title=unicode_section_title, story=story, layout=layout)
        section2 = create_section(title="Understanding the School Performance Framework: A Guide for Parents", story=story, layout=layout)
        relation = SectionRelation.objects.create(parent=section2, child=section1)
        self.assertEqual(force_unicode(relation), u"What’s in this guide? is child of Understanding the School Performance Framework: A Guide for Parents")


class SectionApiTest(TestCase):
    """Test case for public Section creation API"""
    fixtures = ['section_layouts.json']

    def test_create_section(self):
        """Test that create_section() function creates a new Section"""
        title = ('Transportation Challenges Limit Education Choices for '
                 'Denver Parents')
        summary = """
            Many families in the Denver metro area use public
            transportation instead of a school bus because for them, a
            quality education is worth hours of daily commuting. Colorado's
            school choice program is meant to foster educational equity,
            but the families who benefit most are those who have time and
            money to travel. Low-income families are often left in a lurch.
            """
        byline = "Mile High Connects"
        story = create_story(title=title, summary=summary, byline=byline)
        section_title = "Test Section 1"
        with self.assertRaises(Section.DoesNotExist):
            Section.objects.get(sectiontranslation__title=section_title)
        layout = SectionLayout.objects.get(sectionlayouttranslation__name="Side by Side")
        section = create_section(title=section_title, story=story, layout=layout)
        self.assertEqual(section.title, section_title)
        self.assertEqual(section.story, story)
        self.assertEqual(section.layout, layout)
        retrieved_section = Section.objects.get(pk=section.pk)
        self.assertEqual(retrieved_section.title, section_title)
        self.assertEqual(retrieved_section.story, story)
        self.assertEqual(retrieved_section.layout, layout)

class SectionAssetModelTest(TransactionTestCase):
    """Test Case for Asset to Section relation through model"""
    fixtures = ['section_layouts.json']

    def setUp(self):
        # Create a story
        title = ('Transportation Challenges Limit Education Choices for '
                 'Denver Parents')
        summary = """
            Many families in the Denver metro area use public
            transportation instead of a school bus because for them, a
            quality education is worth hours of daily commuting. Colorado's
            school choice program is meant to foster educational equity,
            but the families who benefit most are those who have time and
            money to travel. Low-income families are often left in a lurch.
            """
        byline = "Mile High Connects"
        self.story = create_story(title=title, summary=summary, byline=byline)

        # Create a Section
        layout = SectionLayout.objects.get(
            sectionlayouttranslation__name="Side by Side")
        self.section = create_section(title="Test Section 1",
                                      story=self.story, layout=layout)


        # Create a HtmlAsset
        self.asset = create_html_asset(type='text', title="Test Asset")

    def test_auto_add_assets_to_story(self):
        """
        Test that when an asset is added to a section it is also added
        to the Story
        """
        # Confirm that the story has no assets
        self.assertEqual(self.story.assets.count(), 0)
        # Assign the asset to the section
        container = Container.objects.get(name='left')
        section_asset = SectionAsset(section=self.section, asset=self.asset, container=container)
        section_asset.save()
        # Confirm the asset is in the section's list
        self.assertTrue(self.asset in self.section.assets.select_subclasses())
        # Confirm that the asset is in the story's list
        self.assertTrue(self.asset in self.story.assets.select_subclasses())

    def test_already_added_asset(self):
        """
        Test that when an asset that is related to a story is also
        related to a section, nothing breaks
        """
        # assign the asset to the story
        self.story.assets.add(self.asset)
        self.story.save()
        # confirm the asset is added to the story
        self.assertTrue(self.asset in self.story.assets.select_subclasses())
        # Assign the asset to the section
        container = Container.objects.get(name='left')
        section_asset = SectionAsset(section=self.section, asset=self.asset, container=container)
        section_asset.save()
        # Confirm the asset is in the section's list
        self.assertTrue(self.asset in self.section.assets.select_subclasses())
        # Confirm that the asset is in the story's list
        self.assertTrue(self.asset in self.story.assets.select_subclasses())

    def test_remove_asset(self):
        """
        Test that when an asset is removed from a section, it is not 
        removed from the story
        """
        # Confirm that the story has no assets
        self.assertEqual(self.story.assets.count(), 0)
        # Assign the asset to the section
        container = Container.objects.get(name='left')
        section_asset = SectionAsset(section=self.section, asset=self.asset, container=container)
        section_asset.save()
        # Confirm the asset is in the section's list
        self.assertTrue(self.asset in self.section.assets.select_subclasses())
        # Confirm that the asset is in the story's list
        self.assertTrue(self.asset in self.story.assets.select_subclasses())
        # Delete the asset from the section.
        section_asset.delete()
        # Confirm that the asset is NOT in the section's list
        self.assertFalse(self.asset in self.section.assets.select_subclasses())
        # Confirm that the asset is in the story's list
        self.assertTrue(self.asset in self.story.assets.select_subclasses())

    def test_unique(self):
        """Test that only one asset is allowed per container"""
        # Assign the asset to the section
        container = Container.objects.get(name='left')
        section_asset = SectionAsset(section=self.section, asset=self.asset,
                                     container=container)
        section_asset.save()

        # Create a new assset
        asset = create_html_asset(type='text', title="Test Asset 2")

        # Assign it to the same section and container as the the first
        # asset 
        section_asset2 = SectionAsset(section=section_asset.section,
                                      asset=asset,
                                      container=section_asset.container)
        # It should rais an IntegriyError
        self.assertRaises(IntegrityError, section_asset2.save)
        # Roll back the connection because we caught the IntegrityError
        from django.db import transaction 
        transaction.rollback()

        # Assign the new asset to a different container and all should be
        # well
        container = Container.objects.get(name='right')
        section_asset2.container = container
        section_asset2.save()


class StructureTest(TestCase):
    """Test rendering of different story structures"""
    fixtures = ['section_layouts.json']

    def test_linear_toc_simple(self):
        """
        Test that a table of contents can be rendered for a
        simple story structure
        """
        import lxml.html

        title = ('Transportation Challenges Limit Education Choices for '
                 'Denver Parents')
        summary = """
            Many families in the Denver metro area use public
            transportation instead of a school bus because for them, a
            quality education is worth hours of daily commuting. Colorado's
            school choice program is meant to foster educational equity,
            but the families who benefit most are those who have time and
            money to travel. Low-income families are often left in a lurch.
            """
        byline = "Mile High Connects"
        section_data = [
            {'title': 'Children and Affordable Housing', 'weight': 0},
            {'title': 'School Quality', 'weight': 1},
            {'title': 'Early Childhood Education', 'weight': 2},
            {'title': 'Low-Income Families and FRL', 'weight': 3},
            {'title': 'Transportation Spending', 'weight': 4},
            {'title': 'The Choice System', 'weight': 5}
        ]
        story = create_story(title=title, structure='linear',
                             summary=summary, byline=byline)
        layout = SectionLayout.objects.get(sectionlayouttranslation__name="Side by Side")
        for section_dict in section_data:
            create_section(title=section_dict['title'],
                           story=story,
                           layout=layout,
                           weight=section_dict['weight'],
                           root=True)
        rendered_toc = story.structure.render_toc(format='html')
        fragment = lxml.html.fromstring(rendered_toc)
        elements = fragment.cssselect('li')
        self.assertEqual(len(elements), len(section_data) + 1)
	self.assertEqual(elements[0].text_content().strip(), "Summary")
        for i in range(1, len(section_data)):
            self.assertEqual(section_data[i-1]['title'],
                             elements[i].text_content().strip())
        
    def test_sections_flat_linear_nested(self):
        """
        Test sections_flat() when sections are arranged in a linear
        fashion with one root and each subsequent section nested below
        the previous
        """
        title = ("Neighborhood Outreach for I-70 Alignment Impacting "
                 "Elyria, Globeville and Swansea")
        summary = """
            The City of Denver and Colorado Department of Transportation 
            (CDOT) are working together to do neighborhood outreach
            regarding the I-70 alignment between Brighton Boulevard and
            Colorado. For detailed information on the neighborhood outreach
            efforts please visit www.DenverGov.org/ccdI70.
            """
        byline = "Denver Public Works and CDOT"
        story = create_story(title=title, summary=summary, byline=byline)
        layout = SectionLayout.objects.get(sectionlayouttranslation__name="Side by Side")
        section1 = create_section(title="Background and context",
                                  story=story,
                                  layout=layout,
                                  root=True)
        section2 = create_section(title="Decisions to be made", story=story, layout=layout)
        section3 = create_section(title="Who has been involved", 
                                  story=story, layout=layout)
        section4 = create_section(title="Next steps", story=story,
                                  layout=layout)
        SectionRelation.objects.create(parent=section1, child=section2)
        SectionRelation.objects.create(parent=section2, child=section3)
        SectionRelation.objects.create(parent=section3, child=section4)
        self.assertEqual(story.structure.sections_flat, [section1, section2, 
                                                section3, section4])

    def test_sections_flat_spider(self):
        """
        Test sections_flat() when sections are arranged as children of a
        single root section.
        """
        title = ("Neighborhood Outreach for I-70 Alignment Impacting "
                 "Elyria, Globeville and Swansea")
        summary = """
            The City of Denver and Colorado Department of Transportation 
            (CDOT) are working together to do neighborhood outreach
            regarding the I-70 alignment between Brighton Boulevard and
            Colorado. For detailed information on the neighborhood outreach
            efforts please visit www.DenverGov.org/ccdI70.
            """
        byline = "Denver Public Works and CDOT"
        story = create_story(title=title, summary=summary, byline=byline)
        layout = SectionLayout.objects.get(sectionlayouttranslation__name="Side by Side")
        section1 = create_section(title="Background and context",
                                  story=story,
                                  layout=layout,
                                  root=True)
        section2 = create_section(title="Decisions to be made", story=story, layout=layout)
        section3 = create_section(title="Who has been involved", 
                                  story=story, layout=layout)
        section4 = create_section(title="Next steps", story=story, layout=layout)
        SectionRelation.objects.create(parent=section1, child=section2,
                                       weight=0)
        SectionRelation.objects.create(parent=section1, child=section3,
                                       weight=1)
        SectionRelation.objects.create(parent=section1, child=section4,
                                       weight=2)
        self.assertEqual(story.structure.sections_flat, [section1, section2,
                                                 section3, section4])

    def test_sections_flat_tree(self):
        """
        Test sections_flat() when sections are arranged in a tree-like
        structure
        """
        title = ("Neighborhood Outreach for I-70 Alignment Impacting "
                 "Elyria, Globeville and Swansea")
        summary = """
            The City of Denver and Colorado Department of Transportation 
            (CDOT) are working together to do neighborhood outreach
            regarding the I-70 alignment between Brighton Boulevard and
            Colorado. For detailed information on the neighborhood outreach
            efforts please visit www.DenverGov.org/ccdI70.
            """
        byline = "Denver Public Works and CDOT"
        story = create_story(title=title, summary=summary, byline=byline)
        layout = SectionLayout.objects.get(sectionlayouttranslation__name="Side by Side")
        section1 = create_section(title="Background and context",
                                  story=story,
                                  layout=layout,
                                  root=True)
        section2 = create_section(title="Decisions to be made", story=story, layout=layout)
        section3 = create_section(title="Who has been involved", 
                                  story=story, layout=layout)
        section4 = create_section(title="Next steps", story=story, layout=layout)
        section5 = create_section(title="Last section", story=story, layout=layout)
        SectionRelation.objects.create(parent=section1, child=section2,
                                       weight=0)
        SectionRelation.objects.create(parent=section2, child=section3,
                                       weight=0)
        SectionRelation.objects.create(parent=section2, child=section4,
                                       weight=1)
        SectionRelation.objects.create(parent=section1, child=section5,
                                       weight=1)
        self.assertEqual(story.structure.sections_flat, [section1, section2,
                                                 section3, section4,
                                                 section5])

    def test_sections_flat_no_sections(self):
        """
        Test sections_flat() when there are no child sections
        """
        title = ("Neighborhood Outreach for I-70 Alignment Impacting "
                 "Elyria, Globeville and Swansea")
        summary = """
            The City of Denver and Colorado Department of Transportation 
            (CDOT) are working together to do neighborhood outreach
            regarding the I-70 alignment between Brighton Boulevard and
            Colorado. For detailed information on the neighborhood outreach
            efforts please visit www.DenverGov.org/ccdI70.
            """
        byline = "Denver Public Works and CDOT"
        story = create_story(title=title, summary=summary, byline=byline)
        self.assertEqual(story.structure.sections_flat, [])

    def test_sections_flat_one_section(self):
        """
        Test sections_flat() when there is only a single root section
        """
        title = ("Neighborhood Outreach for I-70 Alignment Impacting "
                 "Elyria, Globeville and Swansea")
        summary = """
            The City of Denver and Colorado Department of Transportation 
            (CDOT) are working together to do neighborhood outreach
            regarding the I-70 alignment between Brighton Boulevard and
            Colorado. For detailed information on the neighborhood outreach
            efforts please visit www.DenverGov.org/ccdI70.
            """
        byline = "Denver Public Works and CDOT"
        story = create_story(title=title, summary=summary, byline=byline)
        layout = SectionLayout.objects.get(sectionlayouttranslation__name="Side by Side")
        section1 = create_section(title="Background and context",
                                  story=story,
                                  layout=layout,
                                  root=True)
        self.assertEqual(story.structure.sections_flat, [section1])

    def test_sections_flat_no_root_section(self):
        """
        Test sections_flat() when there is only a single root section
        """
        title = ("Neighborhood Outreach for I-70 Alignment Impacting "
                 "Elyria, Globeville and Swansea")
        summary = """
            The City of Denver and Colorado Department of Transportation 
            (CDOT) are working together to do neighborhood outreach
            regarding the I-70 alignment between Brighton Boulevard and
            Colorado. For detailed information on the neighborhood outreach
            efforts please visit www.DenverGov.org/ccdI70.
            """
        byline = "Denver Public Works and CDOT"
        story = create_story(title=title, summary=summary, byline=byline)
        layout = SectionLayout.objects.get(sectionlayouttranslation__name="Side by Side")
        section1 = create_section(title="Background and context",
                                  story=story, layout=layout,
                                  root=False)
        self.assertEqual(story.structure.sections_flat, [])

    def test_get_next_section_linear_nested(self):
        """
        Test get_next_section() when sections are arranged in a linear
        fashion with one root and each subsequent section nested below
        the previous
        """
        title = ("Neighborhood Outreach for I-70 Alignment Impacting "
                 "Elyria, Globeville and Swansea")
        summary = """
            The City of Denver and Colorado Department of Transportation 
            (CDOT) are working together to do neighborhood outreach
            regarding the I-70 alignment between Brighton Boulevard and
            Colorado. For detailed information on the neighborhood outreach
            efforts please visit www.DenverGov.org/ccdI70.
            """
        byline = "Denver Public Works and CDOT"
        story = create_story(title=title, summary=summary, byline=byline)
        layout = SectionLayout.objects.get(sectionlayouttranslation__name="Side by Side")
        section1 = create_section(title="Background and context",
                                  story=story, layout=layout,
                                  root=True)
        section2 = create_section(title="Decisions to be made", story=story, layout=layout)
        section3 = create_section(title="Who has been involved", 
                                  story=story, layout=layout)
        section4 = create_section(title="Next steps", story=story, layout=layout)
        SectionRelation.objects.create(parent=section1, child=section2)
        SectionRelation.objects.create(parent=section2, child=section3)
        SectionRelation.objects.create(parent=section3, child=section4)
        self.assertEqual(story.structure.get_next_section(section1),   
                         section2)
        self.assertEqual(story.structure.get_next_section(section2),
                         section3)
        self.assertEqual(story.structure.get_next_section(section3),
                         section4)
        self.assertEqual(story.structure.get_next_section(section4),
                         None)

    def test_get_previous_section_linear_nested(self):
        """
        Test get_previous_section() when sections are arranged in a linear
        fashion with one root and each subsequent section nested below
        the previous
        """
        title = ("Neighborhood Outreach for I-70 Alignment Impacting "
                 "Elyria, Globeville and Swansea")
        summary = """
            The City of Denver and Colorado Department of Transportation 
            (CDOT) are working together to do neighborhood outreach
            regarding the I-70 alignment between Brighton Boulevard and
            Colorado. For detailed information on the neighborhood outreach
            efforts please visit www.DenverGov.org/ccdI70.
            """
        byline = "Denver Public Works and CDOT"
        story = create_story(title=title, summary=summary, byline=byline)
        layout = SectionLayout.objects.get(sectionlayouttranslation__name="Side by Side")
        section1 = create_section(title="Background and context",
                                  story=story, layout=layout,
                                  root=True)
        section2 = create_section(title="Decisions to be made", story=story, layout=layout)
        section3 = create_section(title="Who has been involved", 
                                  story=story, layout=layout)
        section4 = create_section(title="Next steps", story=story,
                                  layout=layout)
        SectionRelation.objects.create(parent=section1, child=section2)
        SectionRelation.objects.create(parent=section2, child=section3)
        SectionRelation.objects.create(parent=section3, child=section4)
        self.assertEqual(story.structure.get_previous_section(section1),   
                         None)
        self.assertEqual(story.structure.get_previous_section(section2),
                         section1)
        self.assertEqual(story.structure.get_previous_section(section3),
                         section2)
        self.assertEqual(story.structure.get_previous_section(section4),
                         section3)

    def test_get_next_section_spider(self):
        """
        Test test_get_next_section() when sections are arranged as children
        of a single root section.
        """
        title = ("Neighborhood Outreach for I-70 Alignment Impacting "
                 "Elyria, Globeville and Swansea")
        summary = """
            The City of Denver and Colorado Department of Transportation 
            (CDOT) are working together to do neighborhood outreach
            regarding the I-70 alignment between Brighton Boulevard and
            Colorado. For detailed information on the neighborhood outreach
            efforts please visit www.DenverGov.org/ccdI70.
            """
        byline = "Denver Public Works and CDOT"
        story = create_story(title=title, summary=summary, byline=byline)
        layout = SectionLayout.objects.get(sectionlayouttranslation__name="Side by Side")
        section1 = create_section(title="Background and context",
                                  story=story, layout=layout,
                                  root=True)
        section2 = create_section(title="Decisions to be made", 
                                  story=story, layout=layout)
        section3 = create_section(title="Who has been involved", 
                                  story=story, layout=layout)
        section4 = create_section(title="Next steps",
                                  story=story, layout=layout)
        SectionRelation.objects.create(parent=section1, child=section2,
                                       weight=0)
        SectionRelation.objects.create(parent=section1, child=section3,
                                       weight=1)
        SectionRelation.objects.create(parent=section1, child=section4,
                                       weight=2)
        self.assertEqual(story.structure.get_next_section(section1),   
                         section2)
        self.assertEqual(story.structure.get_next_section(section2),
                         section3)
        self.assertEqual(story.structure.get_next_section(section3),
                         section4)
        self.assertEqual(story.structure.get_next_section(section4),
                         None)

    def test_get_previous_section_spider(self):
        """
        Test test_get_previous_section() when sections are arranged as 
        children of a single root section.
        """
        title = ("Neighborhood Outreach for I-70 Alignment Impacting "
                 "Elyria, Globeville and Swansea")
        summary = """
            The City of Denver and Colorado Department of Transportation 
            (CDOT) are working together to do neighborhood outreach
            regarding the I-70 alignment between Brighton Boulevard and
            Colorado. For detailed information on the neighborhood outreach
            efforts please visit www.DenverGov.org/ccdI70.
            """
        byline = "Denver Public Works and CDOT"
        story = create_story(title=title, summary=summary, byline=byline)
        layout = SectionLayout.objects.get(sectionlayouttranslation__name="Side by Side")
        section1 = create_section(title="Background and context",
                                  story=story,
                                  layout=layout,
                                  root=True)
        section2 = create_section(title="Decisions to be made", story=story, layout=layout)
        section3 = create_section(title="Who has been involved", 
                                  story=story, layout=layout)
        section4 = create_section(title="Next steps", story=story, layout=layout)
        SectionRelation.objects.create(parent=section1, child=section2,
                                       weight=0)
        SectionRelation.objects.create(parent=section1, child=section3,
                                       weight=1)
        SectionRelation.objects.create(parent=section1, child=section4,
                                       weight=2)
        self.assertEqual(story.structure.get_previous_section(section1),   
                         None)
        self.assertEqual(story.structure.get_previous_section(section2),
                         section1)
        self.assertEqual(story.structure.get_previous_section(section3),
                         section2)
        self.assertEqual(story.structure.get_previous_section(section4),
                         section3)

    def test_get_next_section_tree(self):
        """
        Test get_next_section() when sections are arranged in a tree-like
        structure
        """
        title = ("Neighborhood Outreach for I-70 Alignment Impacting "
                 "Elyria, Globeville and Swansea")
        summary = """
            The City of Denver and Colorado Department of Transportation 
            (CDOT) are working together to do neighborhood outreach
            regarding the I-70 alignment between Brighton Boulevard and
            Colorado. For detailed information on the neighborhood outreach
            efforts please visit www.DenverGov.org/ccdI70.
            """
        byline = "Denver Public Works and CDOT"
        story = create_story(title=title, summary=summary, byline=byline)
        layout = SectionLayout.objects.get(sectionlayouttranslation__name="Side by Side")
        section1 = create_section(title="Background and context",
                                  story=story,
                                  layout=layout,
                                  root=True)
        section2 = create_section(title="Decisions to be made", story=story, layout=layout)
        section3 = create_section(title="Who has been involved", 
                                  story=story, layout=layout)
        section4 = create_section(title="Next steps", story=story, layout=layout)
        section5 = create_section(title="Last section", story=story, layout=layout)
        SectionRelation.objects.create(parent=section1, child=section2,
                                       weight=0)
        SectionRelation.objects.create(parent=section2, child=section3,
                                       weight=0)
        SectionRelation.objects.create(parent=section2, child=section4,
                                       weight=1)
        SectionRelation.objects.create(parent=section1, child=section5,
                                       weight=1)
        self.assertEqual(story.structure.get_next_section(section1),   
                         section2)
        self.assertEqual(story.structure.get_next_section(section2),   
                         section3)
        self.assertEqual(story.structure.get_next_section(section3),   
                         section4)
        self.assertEqual(story.structure.get_next_section(section4),   
                         section5)
        self.assertEqual(story.structure.get_next_section(section5),   
                         None)

    def test_get_previous_section_tree(self):
        """
        Test get_previous_section() when sections are arranged in a tree-like
        structure
        """
        title = ("Neighborhood Outreach for I-70 Alignment Impacting "
                 "Elyria, Globeville and Swansea")
        summary = """
            The City of Denver and Colorado Department of Transportation 
            (CDOT) are working together to do neighborhood outreach
            regarding the I-70 alignment between Brighton Boulevard and
            Colorado. For detailed information on the neighborhood outreach
            efforts please visit www.DenverGov.org/ccdI70.
            """
        byline = "Denver Public Works and CDOT"
        story = create_story(title=title, summary=summary, byline=byline)
        layout = SectionLayout.objects.get(sectionlayouttranslation__name="Side by Side")
        section1 = create_section(title="Background and context",
                                  story=story,
                                  layout=layout,
                                  root=True)
        section2 = create_section(title="Decisions to be made", story=story, layout=layout)
        section3 = create_section(title="Who has been involved", 
                                  story=story, layout=layout)
        section4 = create_section(title="Next steps", story=story, layout=layout)
        section5 = create_section(title="Last section", story=story, layout=layout)
        SectionRelation.objects.create(parent=section1, child=section2,
                                       weight=0)
        SectionRelation.objects.create(parent=section2, child=section3,
                                       weight=0)
        SectionRelation.objects.create(parent=section2, child=section4,
                                       weight=1)
        SectionRelation.objects.create(parent=section1, child=section5,
                                       weight=1)
        self.assertEqual(story.structure.get_previous_section(section1),   
                         None)
        self.assertEqual(story.structure.get_previous_section(section2),   
                         section1)
        self.assertEqual(story.structure.get_previous_section(section3),   
                         section2)
        self.assertEqual(story.structure.get_previous_section(section4),   
                         section3)
        self.assertEqual(story.structure.get_previous_section(section5),   
                         section4)

    def _get_section(self, sections, section_id):
	"""
	Utility to get a section with a given ID from a list of simplified
	section dictionaries
	"""
        for section in sections:
	    if section['section_id'] == section_id:
	        return section

    def test_sections_json_spider_three_levels(self):
        """
        Test that sections_json() returns the sections in the correct 
        order and with the correct relationships
        """

        title = ("Taking Action for the Social and Emotional Health of "
	             "Young Children: A Report to the Community from the "  
                 "Denver Early Childhood Council")
        summary = ("Now, Denver has a plan of action to make it easier "
                   "for families to access early childhood mental health "
                   "information, intervention and services.")
        byline = "Denver Early Childhood Council"
        story = create_story(title=title, summary=summary, byline=byline)
        layout = SectionLayout.objects.get(sectionlayouttranslation__name="Side by Side")
        section1 = create_section("We're ready to take action. Are you?",
                                   story=story, layout=layout, weight=7)
        section2 = create_section("Ricardo's Story",
			                      story=story, layout=layout, weight=2)
        section3 = create_section("Meeting the need for better child mental health services",
			                      story=story, layout=layout, root=True,
                                  weight=1)
        section4 = create_section("Healthy Minds Support Strong Futures",
                                  story=story, layout=layout, weight=5) 
        section5 = create_section("Community Voices",
			                      story=story, layout=layout, weight=3)
        section6 = create_section("Our Vision: That All Children in Denver are Valued, Healthy and Thriving",
			                      story=story, layout=layout, weight=4)
        section7 = create_section("Defining a \"Framework for Change\" with Actionable Goals and Strategies",
			                      story=story, layout=layout, weight=5) 
        section8 = create_section("How Can the Plan Make a Difference?",
			                      story=story, layout=layout, weight=5)
        section9 = create_section("Impact", story=story, layout=layout,
                                  weight=6)
        SectionRelation.objects.create(parent=section6, child=section8,
                                       weight=0)
        SectionRelation.objects.create(parent=section7, child=section9,
                                       weight=0)
        SectionRelation.objects.create(parent=section6, child=section7,
                                       weight=0)
        SectionRelation.objects.create(parent=section3, child=section1,
                                       weight=0)
        SectionRelation.objects.create(parent=section3, child=section6,
                                       weight=0)
        SectionRelation.objects.create(parent=section3, child=section4,
                                       weight=0)
        SectionRelation.objects.create(parent=section3, child=section5,
                                       weight=0)
        SectionRelation.objects.create(parent=section3, child=section2,
                                       weight=0)
        json_sections = simplejson.loads(story.structure.sections_json(
            include_summary=False, include_call_to_action=False))
        self.assertIn(section8.section_id,
            self._get_section(
                json_sections, section6.section_id)['children'])
        self.assertIn(section9.section_id,
          self._get_section(json_sections, section7.section_id)['children'])
        self.assertIn(section7.section_id,
            self._get_section(json_sections, section6.section_id)['children'])
        self.assertIn(section1.section_id,
            self._get_section(json_sections, section3.section_id)['children'])
        self.assertIn(section6.section_id,
            self._get_section(json_sections, section3.section_id)['children'])
        self.assertIn(section4.section_id,
            self._get_section(json_sections, section3.section_id)['children'])
        self.assertIn(section5.section_id,
            self._get_section(json_sections, section3.section_id)['children'])
        self.assertIn(section2.section_id,
            self._get_section(json_sections, section3.section_id)['children'])

    def test_sections_json_spider_three_levels_with_summary_and_call(self):
        """
        Test that sections_json() returns the sections in the correct 
        order and with the correct relationships and also includes
        the summary and call to action
        """
        title = ("Taking Action for the Social and Emotional Health of "
                 "Young Children: A Report to the Community from the " 
		         "Denver Early Childhood Council")
        summary = ("Now, Denver has a plan of action to make it easier "
                   "for families to access early childhood mental health "
                   "information, intervention and services.")
        call_to_action = ("Test call to action.")
        byline = "Denver Early Childhood Council"
        story = create_story(title=title, summary=summary, byline=byline,
			     call_to_action=call_to_action)
        layout = SectionLayout.objects.get(sectionlayouttranslation__name="Side by Side")
        section1 = create_section("We're ready to take action. Are you?",
			          story=story, layout=layout, weight=7)
        section2 = create_section("Ricardo's Story",
			          story=story, layout=layout, weight=2)
        section3 = create_section("Meeting the need for better child mental health services",
			           story=story, layout=layout, root=True, weight=1)
        section4 = create_section("Healthy Minds Support Strong Futures",
			          story=story, layout=layout, weight=5) 
        section5 = create_section("Community Voices",
			          story=story, layout=layout, weight=3)
        section6 = create_section("Our Vision: That All Children in Denver are Valued, Healthy and Thriving",
			          story=story, layout=layout, weight=4)
        section7 = create_section("Defining a \"Framework for Change\" with Actionable Goals and Strategies",
			          story=story, layout=layout, weight=5) 
        section8 = create_section("How Can the Plan Make a Difference?",
			          story=story, layout=layout, weight=5)
        section9 = create_section("Impact", 
                                  story=story, layout=layout,  weight=6)
        SectionRelation.objects.create(parent=section6, child=section8,
                                       weight=0)
        SectionRelation.objects.create(parent=section7, child=section9,
                                       weight=0)
        SectionRelation.objects.create(parent=section6, child=section7,
                                       weight=0)
        SectionRelation.objects.create(parent=section3, child=section1,
                                       weight=0)
        SectionRelation.objects.create(parent=section3, child=section6,
                                       weight=0)
        SectionRelation.objects.create(parent=section3, child=section4,
                                       weight=0)
        SectionRelation.objects.create(parent=section3, child=section5,
                                       weight=0)
        SectionRelation.objects.create(parent=section3, child=section2,
                                       weight=0)
        json_sections = simplejson.loads(story.structure.sections_json(
            include_summary=True, include_call_to_action=True))
        self.assertIn(
            section8.section_id,
            self._get_section(json_sections, section6.section_id)['children'])
        self.assertIn(
          section9.section_id,
          self._get_section(json_sections, section7.section_id)['children'])
        self.assertIn(
          section7.section_id,
          self._get_section(json_sections, section6.section_id)['children'])
        self.assertIn(
          section1.section_id,
          self._get_section(json_sections, section3.section_id)['children'])
        self.assertIn(
          section6.section_id,
          self._get_section(json_sections, section3.section_id)['children'])
        self.assertIn(
          section4.section_id,
          self._get_section(json_sections, section3.section_id)['children'])
        self.assertIn(
          section5.section_id,
          self._get_section(json_sections, section3.section_id)['children'])
        self.assertIn(
          section2.section_id,
          self._get_section(json_sections, section3.section_id)['children'])
        self.assertEqual(json_sections[0]['section_id'], 'summary')
        self.assertEqual(json_sections[0]['next_section_id'], 
                 json_sections[1]['section_id'])
        self.assertEqual(json_sections[1]['previous_section_id'], 'summary')
        self.assertEqual(json_sections[-1]['section_id'], 'call-to-action')
        self.assertEqual(json_sections[-1]['previous_section_id'], 
                 json_sections[-2]['section_id'])
        self.assertEqual(json_sections[-2]['next_section_id'], 'call-to-action')


class StoryResourceTest(ResourceTestCase):
    """Tests for backend to Tastypie-driven REST endpoint"""
    fixtures = ['section_layouts.json']

    def setUp(self):
        super(StoryResourceTest, self).setUp()
        # Use our fixed TestApiClient instead of the default
        self.api_client = FixedTestApiClient()
        self.resource = StoryResource()
        self.username = 'test'
        self.password = 'test'
        self.user = User.objects.create_user(self.username, 'test@example.com', self.password)

    def assertPointInList(self, point, l):
        for p in l:
            if p == point:
                return True
        else:
            self.fail("Point (%f, %f) not found in %s" % (point[0], point[1], str(l)))

    def test_locations_in_points(self):
        """
        Test that related Location coordinates are included in the ``points``
        field of a story's serialized data
        """
        locations = [
            Location.objects.create(name="The Piton Foundation", lat=39.7438167, lng=-104.9884953),
            Location.objects.create(name="Hull House", lat=41.8716782, lng=-87.6474517)
        ]
        story = create_story(title="Test Story", summary="Test Summary",
                             byline="Test Byline", status='published')
        story.locations.add(locations[0])
        story.locations.add(locations[1])
        story.save()
        req = HttpRequest()
        req.GET['story_id'] = story.story_id
        resp = self.resource.get_detail(req)
        dehydrated = simplejson.loads(resp.content)
        self.assertEqual(len(dehydrated['points']), 2)
        for location in locations:
            self.assertPointInList([location.lat, location.lng],
                                   dehydrated['points'])

    def test_get_detail(self):
        story_attribute_keys = ['allow_connected',
                                'byline',
                                'call_to_action',
                                'connected_count',
                                'connected_prompt',
                                'contact_info',
                                'created',
                                'featured_asset_url',
                                'language',
                                'languages', 
                                'last_edited',
                                'license',
                                'is_template',
                                'on_homepage',
                                'organizations',
                                'places',
                                'points',
                                'projects',
                                'published',
                                'resource_uri',
                                'slug',
                                'status',
                                'story_id',
                                'structure_type',
                                'summary',
                                'template_story',
                                'title',
                                'topics',
                                'url',
                                'weight',]
                                
        story = create_story(title="Test Story", summary="Test Summary",
                             byline="Test Byline", status="published",
                             language="en")
        layout = SectionLayout.objects.get(sectionlayouttranslation__name="Side by Side")
        section1 = create_section(title="Test Section 1", story=story,
                                  layout=layout)
        section2 = create_section(title="Test Section 2", story=story,
                                  layout=layout)
        resp = self.api_client.get('/api/0.1/stories/%s/' % story.story_id)
        self.assertValidJSONResponse(resp)
        self.assertKeys(self.deserialize(resp), story_attribute_keys)
        self.assertEqual(self.deserialize(resp)['byline'], "Test Byline")
        self.assertEqual(self.deserialize(resp)['title'], "Test Story")
        self.assertEqual(self.deserialize(resp)['summary'], "Test Summary")
        self.assertEqual(self.deserialize(resp)['status'], "published")
        self.assertEqual(len(self.deserialize(resp)['languages']), 1)
        self.assertEqual(self.deserialize(resp)['languages'][0]['id'], "en")

    def test_post_list_unauthorized(self):
        """Test that a user cannot create a story if they aren't logged in"""
        self.assertHttpUnauthorized(self.api_client.post('/api/0.1/stories/', format='json'))

    def test_post_list(self):
        """Test that a user can create a story"""
        post_data = {
            'title': "Test Story",
            'summary': "Test Summary",
            'byline': "Test Byline",
            'status': "draft",
            'language': "en",
        }
        self.assertEqual(Story.objects.count(), 0)
        self.api_client.client.login(username=self.username, password=self.password)
        response = self.api_client.post('/api/0.1/stories/',
                               format='json', data=post_data)
        self.assertHttpCreated(response)
        self.assertEqual(Story.objects.count(), 1)
        created_story = Story.objects.get()
        self.assertEqual(created_story.title, post_data['title'])
        self.assertEqual(created_story.summary, post_data['summary'])
        self.assertEqual(created_story.byline, post_data['byline'])
        self.assertEqual(created_story.status, post_data['status'])
        self.assertEqual(created_story.get_languages(), [post_data['language']])
        self.assertEqual(created_story.author, self.user)
        # Check that the story id is returned by the endpoint
        returned_story_id = response['location'].split('/')[-2]
        self.assertEqual(created_story.story_id, returned_story_id)

    def test_post_list_es(self):
        """Test that a user can create a story in Spanish"""
        post_data = {
            'title': "Test Story",
            'summary': "Test Summary",
            'byline': "Test Byline",
            'status': "draft",
            'language': "es",
        }
        self.assertEqual(Story.objects.count(), 0)
        self.api_client.client.login(username=self.username, password=self.password)
        response = self.api_client.post('/api/0.1/stories/',
                               format='json', data=post_data)
        self.assertHttpCreated(response)
        self.assertEqual(Story.objects.count(), 1)
        created_story = Story.objects.get()
        self.assertEqual(created_story.title, post_data['title'])
        self.assertEqual(created_story.summary, post_data['summary'])
        self.assertEqual(created_story.byline, post_data['byline'])
        self.assertEqual(created_story.status, post_data['status'])
        self.assertEqual(created_story.get_languages(), [post_data['language']])
        self.assertEqual(created_story.author, self.user)
        # Check that the language returned in the response is the 
        # same as the post
        self.assertEqual(self.deserialize(response)['language'],
                         post_data['language'])
        # Check that the story id is returned by the endpoint
        returned_story_id = response['location'].split('/')[-2]
        self.assertEqual(created_story.story_id, returned_story_id)

    def test_post_list_with_template(self):
        """
        Test that a user can create a story specifying the story that
        provides the structure for this story.
        """
        template_story = create_story(title="Test Template Story",
            summary="Test Template Story Summary", 
            byline="Test Template Story Byline",  status="published",
            language="en")
        post_data = {
            'title': "Test Story",
            'summary': "Test Summary",
            'byline': "Test Byline",
            'status': "draft",
            'language': "en",
            'template_story': template_story.story_id
        }
        self.assertEqual(Story.objects.count(), 1)
        self.api_client.client.login(username=self.username, password=self.password)
        response = self.api_client.post('/api/0.1/stories/',
                               format='json', data=post_data)
        self.assertHttpCreated(response)
        self.assertEqual(Story.objects.count(), 2)
        returned_story_id = response['location'].split('/')[-2]
        created_story = Story.objects.get(story_id=returned_story_id)
        self.assertEqual(created_story.title, post_data['title'])
        self.assertEqual(created_story.summary, post_data['summary'])
        self.assertEqual(created_story.byline, post_data['byline'])
        self.assertEqual(created_story.status, post_data['status'])
        self.assertEqual(created_story.get_languages(), [post_data['language']])
        self.assertEqual(created_story.author, self.user)
        self.assertEqual(created_story.template_story, template_story)

    def test_patch_detail_unauthorized_unauthenticated(self):
        """Test that anonymouse users cannot update a story"""
        story = create_story(title="Test Story", summary="Test Summary",
                             byline="Test Byline", status='published',
                             author=self.user)
        post_data = {
            'title': "New Title",
            'summary': "New Summary",
            'byline': "New Byline",
            'status': "published",
        }
        response = self.api_client.patch('/api/0.1/stories/%s/' % (story.story_id),
                               format='json', data=post_data)
        self.assertHttpUnauthorized(response)

    def test_patch_detail_unauthorized(self):
        """Test that user who is not author cannot update a story"""
        author = User.objects.create_user("test2", "test2@example.com", "test2")
        story = create_story(title="Test Story", summary="Test Summary",
                             byline="Test Byline", status='published',
                             author=author)
        self.api_client.client.login(username=self.username, password=self.password)
        post_data = {
            'title': "New Title",
            'summary': "New Summary",
            'byline': "New Byline",
            'status': "published",
        }
        response = self.api_client.patch('/api/0.1/stories/%s/' % (story.story_id),
                               format='json', data=post_data)
        self.assertHttpUnauthorized(response)

    def test_patch_detail(self):
        """Test that an author can update her own story"""
        story = create_story(title="Test Story", summary="Test Summary",
                             byline="Test Byline", status='published',
                             author=self.user)
        self.api_client.client.login(username=self.username, password=self.password)
        data = {
            'title': "New Title",
            'summary': "New Summary",
            'byline': "New Byline",
            'status': "published",
        }
        response = self.api_client.patch('/api/0.1/stories/%s/' % (story.story_id),
                               format='json', data=data)
        self.assertHttpAccepted(response)
        story = Story.objects.get(story_id=story.story_id)
        self.assertEqual(story.title, data['title'])
        self.assertEqual(story.summary, data['summary'])
        self.assertEqual(story.byline, data['byline'])
        self.assertEqual(story.status, data['status'])

    def test_patch_detail_no_translation_in_lang(self):
        story = create_story(title="Test Story", summary="Test Summary",
                             byline="Test Byline", status='published',
                             language="en",
                             author=self.user)
        self.api_client.client.login(username=self.username, password=self.password)
        data = {
            'title': "New Title",
            'summary': "New Summary",
            'byline': "New Byline",
            'status': "published",
            'language': "es",
        }
        response = self.api_client.patch('/api/0.1/stories/%s/' % (story.story_id),
                               format='json', data=data)
        self.assertHttpNotFound(response)

    def test_put_detail_unauthorized_unauthenticated(self):
        """Test that anonymouse users cannot update a story"""
        story = create_story(title="Test Story", summary="Test Summary",
                             byline="Test Byline", status='published',
                             author=self.user)
        post_data = {
            'title': "New Title",
            'summary': "New Summary",
            'byline': "New Byline",
            'status': "published",
        }
        response = self.api_client.put('/api/0.1/stories/%s/' % (story.story_id),
                               format='json', data=post_data)
        self.assertHttpUnauthorized(response)

    def test_put_detail_unauthorized(self):
        """Test that user who is not author cannot update a story"""
        author = User.objects.create_user("test2", "test2@example.com", "test2")
        story = create_story(title="Test Story", summary="Test Summary",
                             byline="Test Byline", status='published',
                             author=author)
        self.api_client.client.login(username=self.username, password=self.password)
        post_data = {
            'title': "New Title",
            'summary': "New Summary",
            'byline': "New Byline",
            'status': "published",
        }
        response = self.api_client.put('/api/0.1/stories/%s/' % (story.story_id),
                               format='json', data=post_data)
        self.assertHttpUnauthorized(response)

    def test_put_detail(self):
        """Test that an author can update her own story"""
        story = create_story(title="Test Story", summary="Test Summary",
                             byline="Test Byline", status='published',
                             author=self.user)
        self.api_client.client.login(username=self.username, password=self.password)
        data = {
            'title': "New Title",
            'summary': "New Summary",
            'byline': "New Byline",
            'status': "published",
        }
        response = self.api_client.put('/api/0.1/stories/%s/' % (story.story_id),
                               format='json', data=data)
        self.assertHttpAccepted(response)
        story = Story.objects.get(story_id=story.story_id)
        self.assertEqual(story.title, data['title'])
        self.assertEqual(story.summary, data['summary'])
        self.assertEqual(story.byline, data['byline'])
        self.assertEqual(story.status, data['status'])

    def test_put_detail_no_translation_in_lang(self):
        story = create_story(title="Test Story", summary="Test Summary",
                             byline="Test Byline", status='published',
                             language="en",
                             author=self.user)
        self.api_client.client.login(username=self.username, password=self.password)
        data = {
            'title': "New Title",
            'summary': "New Summary",
            'byline': "New Byline",
            'status': "published",
            'language': "es",
        }
        response = self.api_client.put('/api/0.1/stories/%s/' % (story.story_id),
                               format='json', data=data)
        self.assertHttpNotFound(response)

    def test_get_list_published_only(self):
        """Test that unauthenticated users see only published stories"""
        story1 = create_story(title="Test Story", summary="Test Summary",
                              byline="Test Byline", status='published',
                              language="en", author=self.user)
        story2 = create_story(title="Test Story 2", summary="Test Summary 2",
                              byline="Test Byline 2", status='draft',
                              language="en", author=self.user)
        uri = '/api/0.1/stories/'
        resp = self.api_client.get(uri)
        self.assertValidJSONResponse(resp)
        self.assertEqual(len(self.deserialize(resp)['objects']), 1)
        story_ids = [story['story_id'] for story in self.deserialize(resp)['objects']]
        self.assertNotIn(story2.story_id, story_ids)

    def test_get_list_published_user_drafts(self):
        """
        Test that authenticated users see their own stories regardless of
        publication status
        
        """
        story1 = create_story(title="Test Story", summary="Test Summary",
                              byline="Test Byline", status='published',
                              language="en", author=self.user)
        story2 = create_story(title="Test Story 2", summary="Test Summary 2",
                              byline="Test Byline 2", status='draft',
                              language="en", author=self.user)
        self.api_client.client.login(username=self.username, password=self.password)
        uri = '/api/0.1/stories/'
        resp = self.api_client.get(uri)
        self.assertValidJSONResponse(resp)
        self.assertEqual(len(self.deserialize(resp)['objects']), 2)
        story_ids = [story['story_id'] for story in self.deserialize(resp)['objects']]
        self.assertIn(story1.story_id, story_ids)
        self.assertIn(story2.story_id, story_ids)

    def test_dehydrate_last_edited_return_tz_aware(self):
        """
        Test that the dehydrate_last_edited method returns a
        timezone-aware value.
        """
        bundle = Bundle(data={
            'last_edited': datetime.datetime(2012, 7, 24, 19, 0, 0, 0)
        })
        resource = StoryResource()
        self.assertEqual('-0500', resource.dehydrate_last_edited(bundle).strftime('%z'))


class SectionResourceTest(ResourceTestCase):
    fixtures = ['section_layouts.json']

    def setUp(self):
        super(SectionResourceTest, self).setUp()
        # Use our fixed TestApiClient instead of the default
        self.api_client = FixedTestApiClient()
        self.resource = SectionResource(api_name='0.1')
        self.username = 'test'
        self.password = 'test'
        self.user = User.objects.create_user(self.username, 'test@example.com', self.password)
        self.user2 = User.objects.create_user("test2", "test2@example.com",
                                              "test2")

    def test_get_resource_uri_detail(self):
        """Tests retrieving a URI for a specific section"""
        story = create_story(title="Test Story", summary="Test Summary",
                             byline="Test Byline", status="published",
                             language="en")
        layout = SectionLayout.objects.get(sectionlayouttranslation__name="Side by Side")
        section = create_section(title="Test Section 1", story=story,
                                 layout=layout)
        uri = self.resource.get_resource_uri(bundle_or_obj=section)
        self.assertEqual(uri, "/api/0.1/stories/%s/sections/%s/" %
                        (story.story_id, section.section_id))

    def test_get_list(self):
        """Test that a user can get a list of story sections"""
        story = create_story(title="Test Story", summary="Test Summary",
                             byline="Test Byline", status="published",
                             language="en", author=self.user)
        layout = SectionLayout.objects.get(sectionlayouttranslation__name="Side by Side")
        section1 = create_section(title="Test Section 1", story=story,
                                  layout=layout)
        section2 = create_section(title="Test Section 2", story=story,
                                  layout=layout)
        uri = '/api/0.1/stories/%s/sections/' % story.story_id
        resp = self.api_client.get(uri)
        self.assertValidJSONResponse(resp)
        self.assertEqual(len(self.deserialize(resp)['objects']), 2)
        section_titles = [section['title'] for section in self.deserialize(resp)['objects']]
        self.assertIn(section1.title, section_titles)
        self.assertIn(section2.title, section_titles)
        self.assertEqual(section1.layout.get_template_contents(),
                         self.deserialize(resp)['objects'][0]['layout_template'])

    def test_get_list_with_help(self):
        """Test that a section's help is included in the list response"""
        story = create_story(title="Test Story", summary="Test Summary",
                             byline="Test Byline", status="published",
                             language="en", author=self.user)
        layout = SectionLayout.objects.get(sectionlayouttranslation__name="Side by Side")
        section_help = create_help(title="Test section help item",
                                   body="Test section help item body")
        section1 = create_section(title="Test Section 1", story=story,
                                  layout=layout, help=section_help)
        section2 = create_section(title="Test Section 2", story=story,
                                  layout=layout)
        uri = '/api/0.1/stories/%s/sections/' % story.story_id
        resp = self.api_client.get(uri)
        self.assertValidJSONResponse(resp)
        self.assertEqual(len(self.deserialize(resp)['objects']), 2)
        self.assertEqual(self.deserialize(resp)['objects'][0]['help']['help_id'],
                         section_help.help_id)
        self.assertEqual(self.deserialize(resp)['objects'][0]['help']['title'],
                         section_help.title)
        self.assertEqual(self.deserialize(resp)['objects'][0]['help']['body'],
                         section_help.body)

    def test_post_list(self):
        """Test that a user can add a new section to a story"""
        story_post_data = {
            'title': "Test Story",
            'summary': "Test Summary",
            'byline': "Test Byline",
            'status': "draft",
            'language': "en",
        }
        section_post_data = {
            'title': "Test Section",
            'language': "en",
            'layout': "26c81c9dd24c4aecab7ab4eb1cc9e2fb"
        }
        self.assertEqual(Story.objects.count(), 0)
        self.api_client.client.login(username=self.username, password=self.password)
        # Create a new story through the API
        response = self.api_client.post('/api/0.1/stories/',
                               format='json', data=story_post_data)
        story_resource_uri = response['location']
        # Retrieve a model instance for the created story
        story_id = story_resource_uri.split('/')[-2]
        story = Story.objects.get(story_id=story_id)
        # Confirm there are no sections
        self.assertEqual(len(story.sections.all()), 0)
        # Create a new section
        sections_uri = "%ssections/" % (story_resource_uri)
        response = self.api_client.post(sections_uri,
                                        format='json', data=section_post_data)
        self.assertHttpCreated(response)
        section_resource_uri = response['location']
        # Retrieve a model instance for the newly created section
        story = Story.objects.get(story_id=story_id)
        self.assertEqual(len(story.sections.all()), 1)
        section = story.sections.all()[0]
        self.assertEqual("%s%s/" % (sections_uri, section.section_id), 
                         section_resource_uri)
        self.assertEqual(section.title, section_post_data['title'])
        self.assertEqual(section.layout.layout_id, section_post_data['layout'])

    def test_post_list_other_user(self):
        """Test that a user can't add a new section to another user's story"""
        story_post_data = {
            'title': "Test Story",
            'summary': "Test Summary",
            'byline': "Test Byline",
            'status': "draft",
            'language': "en",
        }
        section_post_data = {
            'title': "Test Section",
            'language': "en",
            'layout': "26c81c9dd24c4aecab7ab4eb1cc9e2fb"
        }
        story = create_story(title="Test Story", summary="Test Summary",
                             byline="Test Byline", status='published',
                             author=self.user2)
        self.api_client.client.login(username=self.username, password=self.password)
        story_resource_uri = '/api/0.1/stories/%s/' % story.story_id 
        # Confirm there are no sections
        self.assertEqual(len(story.sections.all()), 0)
        # Create a new section
        sections_uri = "%ssections/" % (story_resource_uri)
        response = self.api_client.post(sections_uri,
                                        format='json', data=section_post_data)
        self.assertHttpUnauthorized(response)
        self.assertEqual(len(story.sections.all()), 0)

    def test_post_list_with_help(self):
        """
        Test that a user can add a new section to a story including
        help.
        """
        story_post_data = {
            'title': "Test Story",
            'summary': "Test Summary",
            'byline': "Test Byline",
            'status': "draft",
            'language': "en",
        }
        section_help = create_help(title="Test section help item",
                                   body="Test section help item body")
        section_post_data = {
            'title': "Test Section",
            'language': "en",
            'layout': "26c81c9dd24c4aecab7ab4eb1cc9e2fb",
            'help': {
                'help_id': section_help.help_id,
            }
        }
        self.assertEqual(Story.objects.count(), 0)
        self.api_client.client.login(username=self.username, password=self.password)
        # Create a new story through the API
        response = self.api_client.post('/api/0.1/stories/',
                               format='json', data=story_post_data)
        story_resource_uri = response['location']
        # Retrieve a model instance for the created story
        story_id = story_resource_uri.split('/')[-2]
        story = Story.objects.get(story_id=story_id)
        # Confirm there are no sections
        self.assertEqual(len(story.sections.all()), 0)
        # Create a new section
        sections_uri = "%ssections/" % (story_resource_uri)
        response = self.api_client.post(sections_uri,
                                        format='json', data=section_post_data)
        self.assertHttpCreated(response)
        section_resource_uri = response['location']
        # Retrieve a model instance for the newly created section
        story = Story.objects.get(story_id=story_id)
        self.assertEqual(len(story.sections.all()), 1)
        section = story.sections.all()[0]
        self.assertEqual("%s%s/" % (sections_uri, section.section_id), 
                         section_resource_uri)
        self.assertEqual(section.title, section_post_data['title'])
        self.assertEqual(section.layout.layout_id, section_post_data['layout'])
        self.assertEqual(section.help, section_help)

    def test_post_list_with_template_section(self):
        """
        Test that a user can add a new section to a story including
        a reference to the section that was used to provide defaults
        for the new section.
        """
        template_story = create_story(title="Test Template Story",
            summary="Test Template Story Summary", byline="",
            status="published", language="en")
        layout = SectionLayout.objects.get(sectionlayouttranslation__name="Side by Side")
        template_section = create_section(title="Test Template Section",
            story=template_story, layout=layout)
        story_post_data = {
            'title': "Test Story",
            'summary': "Test Summary",
            'byline': "Test Byline",
            'status': "draft",
            'language': "en",
        }
        section_post_data = {
            'title': "Test Section",
            'language': "en",
            'layout': "26c81c9dd24c4aecab7ab4eb1cc9e2fb",
            'template_section': template_section.section_id
        }
        self.assertEqual(Story.objects.count(), 1)
        self.api_client.client.login(username=self.username, password=self.password)
        # Create a new story through the API
        response = self.api_client.post('/api/0.1/stories/',
                               format='json', data=story_post_data)
        story_resource_uri = response['location']
        # Retrieve a model instance for the created story
        story_id = story_resource_uri.split('/')[-2]
        story = Story.objects.get(story_id=story_id)
        # Confirm there are no sections
        self.assertEqual(len(story.sections.all()), 0)
        # Create a new section
        sections_uri = "%ssections/" % (story_resource_uri)
        response = self.api_client.post(sections_uri,
                                        format='json', data=section_post_data)
        self.assertHttpCreated(response)
        section_resource_uri = response['location']
        # Retrieve a model instance for the newly created section
        story = Story.objects.get(story_id=story_id)
        self.assertEqual(len(story.sections.all()), 1)
        section = story.sections.all()[0]
        self.assertEqual("%s%s/" % (sections_uri, section.section_id), 
                         section_resource_uri)
        self.assertEqual(section.title, section_post_data['title'])
        self.assertEqual(section.layout.layout_id, section_post_data['layout'])
        self.assertEqual(section.template_section, template_section)

    def test_patch_detail(self):
        """Test that a user can update the metadata of a section"""
        story_post_data = {
            'title': "Test Story",
            'summary': "Test Summary",
            'byline': "Test Byline",
            'status': "draft",
            'language': "en",
        }
        section_post_data = {
            'title': "Test Section",
            'language': "en",
            'layout': "26c81c9dd24c4aecab7ab4eb1cc9e2fb"
        }
        section_patch_data = {
            'title': "New Test Section Title",
            'language': "en",
            'layout': "26c81c9dd24c4aecab7ab4eb1cc9e2fb"
        }
        self.api_client.client.login(username=self.username, password=self.password)
        # Create a new story through the API
        response = self.api_client.post('/api/0.1/stories/',
                               format='json', data=story_post_data)
        story_resource_uri = response['location']
        story_id = story_resource_uri.split('/')[-2]
        # Create a new section
        sections_uri = "%ssections/" % (story_resource_uri)
        response = self.api_client.post(sections_uri,
                                        format='json', data=section_post_data)
        self.assertHttpCreated(response)
        section_uri = response['location']
        section_id = section_uri.split('/')[-2]
        # Update the section title
        response = self.api_client.patch(section_uri, format='json',
                                         data=section_patch_data)
        self.assertHttpAccepted(response)
        # Retrieve a model instance for the newly modified section
        story = Story.objects.get(story_id=story_id)
        self.assertEqual(len(story.sections.all()), 1)
        section = story.sections.get(section_id=section_id)
        self.assertEqual(section.title, section_patch_data['title'])

    def test_put_detail(self):
        """Test that a user can update the metadata of a section"""
        story_post_data = {
            'title': "Test Story",
            'summary': "Test Summary",
            'byline': "Test Byline",
            'status': "draft",
            'language': "en",
        }
        section_post_data = {
            'title': "Test Section",
            'language': "en",
            'layout': "26c81c9dd24c4aecab7ab4eb1cc9e2fb"
        }
        section_put_data = {
            'title': "New Test Section Title",
            'language': "en",
            'layout': "ccaea5bac5c7467eb014baf6f7476ccb"
        }
        self.api_client.client.login(username=self.username, password=self.password)
        # Create a new story through the API
        response = self.api_client.post('/api/0.1/stories/',
                               format='json', data=story_post_data)
        story_resource_uri = response['location']
        story_id = story_resource_uri.split('/')[-2]
        # Create a new section
        sections_uri = "%ssections/" % (story_resource_uri)
        response = self.api_client.post(sections_uri,
                                        format='json', data=section_post_data)
        self.assertHttpCreated(response)
        section_uri = response['location']
        section_id = section_uri.split('/')[-2]
        # Update the section title
        response = self.api_client.put(section_uri, format='json',
                                         data=section_put_data)
        self.assertHttpAccepted(response)
        # Retrieve a model instance for the newly modified section
        story = Story.objects.get(story_id=story_id)
        self.assertEqual(len(story.sections.all()), 1)
        section = story.sections.get(section_id=section_id)
        self.assertEqual(section.title, section_put_data['title'])
        self.assertEqual(section.layout.layout_id, section_put_data['layout'])

    def test_put_detail_with_help(self):
        """Test that a user can update the help of a section"""
        section_help = create_help(title="Test section help item",
                                   body="Test section help item body")
        story_post_data = {
            'title': "Test Story",
            'summary': "Test Summary",
            'byline': "Test Byline",
            'status': "draft",
            'language': "en",
        }
        section_post_data = {
            'title': "Test Section",
            'language': "en",
            'layout': "26c81c9dd24c4aecab7ab4eb1cc9e2fb"
        }
        section_put_data = {
            'help': {
                'help_id': section_help.help_id,
            }
        }
        self.api_client.client.login(username=self.username, password=self.password)
        # Create a new story through the API
        response = self.api_client.post('/api/0.1/stories/',
                               format='json', data=story_post_data)
        story_resource_uri = response['location']
        story_id = story_resource_uri.split('/')[-2]
        # Create a new section
        sections_uri = "%ssections/" % (story_resource_uri)
        response = self.api_client.post(sections_uri,
            format='json', data=section_post_data)
        self.assertHttpCreated(response)
        section_uri = response['location']
        section_id = section_uri.split('/')[-2]
        # Update the section help 
        response = self.api_client.put(section_uri, format='json',
                                         data=section_put_data)
        self.assertHttpAccepted(response)
        # Retrieve a model instance for the newly modified section
        story = Story.objects.get(story_id=story_id)
        self.assertEqual(len(story.sections.all()), 1)
        section = story.sections.get(section_id=section_id)
        self.assertEqual(section.help, section_help) 

    def test_delete_detail(self):
        """Test that a user can delete a section"""
        story = create_story(title="Test Story", summary="Test Summary",
                             byline="Test Byline", status="published",
                             language="en", author=self.user)
        layout = SectionLayout.objects.get(sectionlayouttranslation__name="Side by Side")
        container1 = Container.objects.get(name='left')
        container2 = Container.objects.get(name='right')
        section = create_section(title="Test Section 1", story=story,
                                 layout=layout)
        self.assertEqual(Section.objects.filter(story=story).count(), 1)
        self.api_client.client.login(username=self.username,
                                     password=self.password)
        uri = '/api/0.1/stories/%s/sections/%s/' % (story.story_id,
            section.section_id)
        resp = self.api_client.delete(uri)
        self.assertHttpAccepted(resp)
        self.assertEqual(Section.objects.filter(story=story).count(), 0)
        self.assertEqual(
            Section.objects.filter(section_id=section.section_id).count(),
            0)

    def test_delete_detail_unauthenticated(self):
        """Test that an unauthenticated user cannot delete a section"""
        story = create_story(title="Test Story", summary="Test Summary",
                             byline="Test Byline", status="published",
                             language="en", author=self.user)
        layout = SectionLayout.objects.get(sectionlayouttranslation__name="Side by Side")
        container1 = Container.objects.get(name='left')
        container2 = Container.objects.get(name='right')
        section = create_section(title="Test Section 1", story=story,
                                 layout=layout)
        self.assertEqual(Section.objects.filter(story=story).count(), 1)
        uri = '/api/0.1/stories/%s/sections/%s/' % (story.story_id,
            section.section_id)
        resp = self.api_client.delete(uri)
        self.assertHttpUnauthorized(resp)
        self.assertEqual(Section.objects.filter(story=story).count(), 1)
        self.assertEqual(
            Section.objects.filter(section_id=section.section_id).count(),
            1)

    def test_delete_detail_unauthorized(self):
        """Test that a user cannot delete another user's section"""
        story = create_story(title="Test Story", summary="Test Summary",
                             byline="Test Byline", status="published",
                             language="en", author=self.user2)
        layout = SectionLayout.objects.get(sectionlayouttranslation__name="Side by Side")
        container1 = Container.objects.get(name='left')
        container2 = Container.objects.get(name='right')
        section = create_section(title="Test Section 1", story=story,
                                 layout=layout)
        self.assertEqual(Section.objects.filter(story=story).count(), 1)
        self.api_client.client.login(username=self.username,
                                     password=self.password)
        uri = '/api/0.1/stories/%s/sections/%s/' % (story.story_id,
            section.section_id)
        resp = self.api_client.delete(uri)
        self.assertHttpUnauthorized(resp)
        self.assertEqual(Section.objects.filter(story=story).count(), 1)
        self.assertEqual(
            Section.objects.filter(section_id=section.section_id).count(),
            1)


class SectionAssetResourceTest(ResourceTestCase):
    fixtures = ['section_layouts.json']

    def setUp(self):
        super(SectionAssetResourceTest, self).setUp()
        # Use our fixed TestApiClient instead of the default
        self.api_client = FixedTestApiClient()
        self.resource = SectionAssetResource(api_name='0.1')
        self.username = 'test'
        self.password = 'test'
        self.user = User.objects.create_user(self.username, 'test@example.com', self.password)
        self.user2 = User.objects.create_user("test2", "test2@example.com",
                                              "test2")

    def get_asset_uri(self, asset):
        return "/api/0.1/assets/%s/" % (asset.asset_id)

    def test_get_list(self):
        """Test that a user can get a list of section assets"""
        story = create_story(title="Test Story", summary="Test Summary",
                             byline="Test Byline", status="published",
                             language="en", author=self.user)
        layout = SectionLayout.objects.get(sectionlayouttranslation__name="Side by Side")
        container1 = Container.objects.get(name='left')
        container2 = Container.objects.get(name='right')
        section = create_section(title="Test Section 1", story=story,
                                  layout=layout)
        asset1 = create_html_asset(type='text', title='Test Asset',
                                   body='Test content')
        asset2 = create_html_asset(type='text', title='Test Asset 2',
                                   body='Test content 2')
        asset3 = create_html_asset(type='text', title='Test Asset 3',
                                   body='Test content 3')
        story2 = create_story(title="Test Story 2", summary="Test Summary",
                             byline="Test Byline", status="published",
                             language="en", author=self.user)
        section2 = create_section(title="Test Section 2", story=story2,
                                  layout=layout)
        SectionAsset.objects.create(section=section, asset=asset1, container=container1)
        SectionAsset.objects.create(section=section, asset=asset2, container=container2)
        SectionAsset.objects.create(section=section2, asset=asset3, container=container1)
        uri = '/api/0.1/stories/%s/sections/%s/assets/' % (story.story_id,
            section.section_id)
        resp = self.api_client.get(uri)
        self.assertValidJSONResponse(resp)
        self.assertEqual(len(self.deserialize(resp)['objects']), 2)
        self.assertEqual(self.deserialize(resp)['objects'][0]['container'],
                         container1.name)
        self.assertEqual(self.deserialize(resp)['objects'][1]['container'],
                         container2.name)
        self.assertEqual(
            self.deserialize(resp)['objects'][0]['asset']['asset_id'],
            asset1.asset_id)
        self.assertEqual(
            self.deserialize(resp)['objects'][1]['asset']['asset_id'],
            asset2.asset_id)
        self.assertEqual(
            self.deserialize(resp)['objects'][0]['asset']['type'],
            asset1.type)
        self.assertEqual(
            self.deserialize(resp)['objects'][1]['asset']['type'],
            asset2.type)
        self.assertEqual(
            self.deserialize(resp)['objects'][0]['asset']['title'],
            asset1.title)
        self.assertEqual(
            self.deserialize(resp)['objects'][1]['asset']['title'],
            asset2.title)

    def test_get_detail(self):
        """Test that a user can get details of a single section asset"""
        story = create_story(title="Test Story", summary="Test Summary",
                             byline="Test Byline", status="published",
                             language="en", author=self.user)
        layout = SectionLayout.objects.get(sectionlayouttranslation__name="Side by Side")
        container1 = Container.objects.get(name='left')
        section = create_section(title="Test Section 1", story=story,
                                  layout=layout)
        asset = create_html_asset(type='text', title='Test Asset',
                                   body='Test content')
        SectionAsset.objects.create(section=section, asset=asset, container=container1)
        uri = '/api/0.1/stories/%s/sections/%s/assets/%s/' % (
            story.story_id, section.section_id, asset.asset_id)
        resp = self.api_client.get(uri)
        self.assertValidJSONResponse(resp)
        self.assertEqual(self.deserialize(resp)['container'],
                         container1.name)
        self.assertEqual(
            self.deserialize(resp)['asset']['asset_id'],
            asset.asset_id)
        self.assertEqual(
            self.deserialize(resp)['asset']['type'],
            asset.type)
        self.assertEqual(
            self.deserialize(resp)['asset']['title'],
            asset.title)

    def test_post_list(self):
        """Test that a user can associate an asset with a story"""
        story = create_story(title="Test Story", summary="Test Summary",
                             byline="Test Byline", status="published",
                             language="en", author=self.user)
        layout = SectionLayout.objects.get(sectionlayouttranslation__name="Side by Side")
        container1 = Container.objects.get(name='left')
        section = create_section(title="Test Section 1", story=story,
                                  layout=layout)
        asset = create_html_asset(type='text', title='Test Asset',
                                   body='Test content', owner=self.user)
        self.assertEqual(SectionAsset.objects.count(), 0)
        post_data = {
            'asset': self.get_asset_uri(asset),
            'container': container1.name
        }
        uri = '/api/0.1/stories/%s/sections/%s/assets/' % (story.story_id,
            section.section_id)
        self.api_client.client.login(username=self.username, password=self.password)
        resp = self.api_client.post(uri, format='json', data=post_data)
        self.assertHttpCreated(resp)
        self.assertEqual(SectionAsset.objects.count(), 1)
        section_asset = SectionAsset.objects.get()
        self.assertEqual(section_asset.section, section)
        self.assertEqual(section_asset.container, container1)

    def test_post_list_duplicate(self):
        """
        Test that trying to add a second asset to a
        section/container that already has one returns a 400 error
        """
        story = create_story(title="Test Story", summary="Test Summary",
                             byline="Test Byline", status="published",
                             language="en", author=self.user)
        layout = SectionLayout.objects.get(sectionlayouttranslation__name="Side by Side")
        container1 = Container.objects.get(name='left')
        section = create_section(title="Test Section 1", story=story,
                                  layout=layout)
        asset = create_html_asset(type='text', title='Test Asset',
                                   body='Test content', owner=self.user)
        
        asset2 = create_html_asset(type='text', title='Test Asset',
                                   body='Test content 2', owner=self.user)
        self.assertEqual(SectionAsset.objects.count(), 0)
        post_data = {
            'asset': self.get_asset_uri(asset),
            'container': container1.name
        }
        uri = '/api/0.1/stories/%s/sections/%s/assets/' % (story.story_id,
            section.section_id)
        self.api_client.client.login(username=self.username, password=self.password)
        resp = self.api_client.post(uri, format='json', data=post_data)
        self.assertHttpCreated(resp)
        self.assertEqual(SectionAsset.objects.count(), 1)
        section_asset = SectionAsset.objects.get()
        self.assertEqual(section_asset.section, section)
        self.assertEqual(section_asset.container, container1)

        # Re-post a new asset to the same section/container
        post_data = {
            'asset': self.get_asset_uri(asset2),
            'container': container1.name
        }
        self.api_client.client.login(username=self.username, password=self.password)
        resp = self.api_client.post(uri, format='json', data=post_data)
        # Confirm that an HTTP 400 (bad request) error was
        # returned
        self.assertHttpBadRequest(resp)

    def test_delete_detail(self):
        """Tests that a user can remove an asset from a section"""
        story = create_story(title="Test Story", summary="Test Summary",
                             byline="Test Byline", status="published",
                             language="en", author=self.user)
        layout = SectionLayout.objects.get(sectionlayouttranslation__name="Side by Side")
        container1 = Container.objects.get(name='left')
        container2 = Container.objects.get(name='right')
        section = create_section(title="Test Section 1", story=story,
                                  layout=layout)
        asset1 = create_html_asset(type='text', title='Test Asset',
                                   body='Test content', owner=self.user)
        asset2 = create_html_asset(type='text', title='Test Asset 2',
                                   body='Test content 2', owner=self.user)
        SectionAsset.objects.create(section=section, asset=asset1, container=container1)
        SectionAsset.objects.create(section=section, asset=asset2, container=container2)
        self.assertEqual(SectionAsset.objects.count(), 2)
        self.api_client.client.login(username=self.username, password=self.password)
        uri = '/api/0.1/stories/%s/sections/%s/assets/' % (story.story_id,
            section.section_id)
        resp = self.api_client.get(uri)
        self.assertValidJSONResponse(resp)
        self.assertEqual(len(self.deserialize(resp)['objects']), 2)
        uri = '/api/0.1/stories/%s/sections/%s/assets/%s/' % (
            story.story_id, section.section_id, asset1.asset_id)
        resp = self.api_client.delete(uri)
        self.assertHttpAccepted(resp)
        self.assertEqual(SectionAsset.objects.count(), 1)

    def test_delete_detail_unauthenticated(self):
        """Test that an anonymous user cannot remove an asset from a section"""
        story = create_story(title="Test Story", summary="Test Summary",
                             byline="Test Byline", status="published",
                             language="en", author=self.user)
        layout = SectionLayout.objects.get(sectionlayouttranslation__name="Side by Side")
        container1 = Container.objects.get(name='left')
        container2 = Container.objects.get(name='right')
        section = create_section(title="Test Section 1", story=story,
                                  layout=layout)
        asset1 = create_html_asset(type='text', title='Test Asset',
                                   body='Test content', owner=self.user)
        asset2 = create_html_asset(type='text', title='Test Asset 2',
                                   body='Test content 2', owner=self.user)
        SectionAsset.objects.create(section=section, asset=asset1, container=container1)
        SectionAsset.objects.create(section=section, asset=asset2, container=container2)
        self.assertEqual(SectionAsset.objects.count(), 2)
        uri = '/api/0.1/stories/%s/sections/%s/assets/' % (story.story_id,
            section.section_id)
        resp = self.api_client.get(uri)
        self.assertValidJSONResponse(resp)
        self.assertEqual(len(self.deserialize(resp)['objects']), 2)
        uri = '/api/0.1/stories/%s/sections/%s/assets/%s/' % (
            story.story_id, section.section_id, asset1.asset_id)
        resp = self.api_client.delete(uri)
        self.assertHttpUnauthorized(resp)
        self.assertEqual(SectionAsset.objects.count(), 2)

    def test_delete_detail_other_user(self):
        story = create_story(title="Test Story", summary="Test Summary",
                             byline="Test Byline", status="published",
                             language="en", author=self.user2)
        layout = SectionLayout.objects.get(sectionlayouttranslation__name="Side by Side")
        container1 = Container.objects.get(name='left')
        container2 = Container.objects.get(name='right')
        section = create_section(title="Test Section 1", story=story,
                                  layout=layout)
        asset1 = create_html_asset(type='text', title='Test Asset',
                                   body='Test content', owner=self.user2)
        asset2 = create_html_asset(type='text', title='Test Asset 2',
                                   body='Test content 2', owner=self.user2)
        SectionAsset.objects.create(section=section, asset=asset1, container=container1)
        SectionAsset.objects.create(section=section, asset=asset2, container=container2)
        self.assertEqual(SectionAsset.objects.count(), 2)
        self.api_client.client.login(username=self.username, password=self.password)
        uri = '/api/0.1/stories/%s/sections/%s/assets/' % (story.story_id,
            section.section_id)
        resp = self.api_client.get(uri)
        self.assertValidJSONResponse(resp)
        self.assertEqual(len(self.deserialize(resp)['objects']), 2)
        uri = '/api/0.1/stories/%s/sections/%s/assets/%s/' % (
            story.story_id, section.section_id, asset1.asset_id)
        resp = self.api_client.delete(uri)
        self.assertHttpUnauthorized(resp)
        self.assertEqual(SectionAsset.objects.count(), 2)

    def test_delete_list(self):
        """Tests that a user can't remove all assets from a section"""
        story = create_story(title="Test Story", summary="Test Summary",
                             byline="Test Byline", status="published",
                             language="en", author=self.user)
        layout = SectionLayout.objects.get(sectionlayouttranslation__name="Side by Side")
        container1 = Container.objects.get(name='left')
        container2 = Container.objects.get(name='right')
        section = create_section(title="Test Section 1", story=story,
                                  layout=layout)
        asset1 = create_html_asset(type='text', title='Test Asset',
                                   body='Test content', owner=self.user)
        asset2 = create_html_asset(type='text', title='Test Asset 2',
                                   body='Test content 2', owner=self.user)
        SectionAsset.objects.create(section=section, asset=asset1, container=container1)
        SectionAsset.objects.create(section=section, asset=asset2, container=container2)
        self.assertEqual(SectionAsset.objects.count(), 2)
        self.api_client.client.login(username=self.username, password=self.password)
        uri = '/api/0.1/stories/%s/sections/%s/assets/' % (story.story_id,
            section.section_id)
        resp = self.api_client.get(uri)
        self.assertValidJSONResponse(resp)
        self.assertEqual(len(self.deserialize(resp)['objects']), 2)
        resp = self.api_client.delete(uri)
        self.assertHttpUnauthorized(resp)
        self.assertEqual(SectionAsset.objects.count(), 2)


class StoryExploreResourceTest(ResourceTestCase):
    """Test story exploration REST endpoint"""

    def setUp(self):
        super(StoryExploreResourceTest, self).setUp()
        self.resource = StoryResource()
        self._rebuild_index()

    def _rebuild_index(self):
        """Call management command to rebuild the Haystack search index"""
        from django.core.management import call_command
        call_command('rebuild_index', interactive=False, verbosity=0)

    def test_distance_query(self):
        """
        Test that resource can be filtered based on distance about a point
        """
        locations = [
            Location.objects.create(name="The Piton Foundation", lat=39.7438167, lng=-104.9884953),
            Location.objects.create(name="Hull House", lat=41.8716782, lng=-87.6474517)
        ]
        story = create_story(title="Test Story", summary="Test Summary",
                             byline="Test Byline", status='published')
        story.locations.add(locations[0])
        story.save()
        story2 = create_story(title="Test Story 2", summary="Test Summary 2",
                             byline="Test Byline 2", status='published')
        story2.locations.add(locations[1])
        story2.save()
        # If south migrations are enabled, we need to explicitly rebuild
        # the indexes because the RealTimeIndex signal handlers don't get
        # wired up. 
        # See https://github.com/toastdriven/django-haystack/issues/599
        # In general, I think we can work around this by just setting
        # SOUTH_TESTS_MIGRATE = False in the settings
        #self._rebuild_index()
        req = HttpRequest()
        req.method = 'GET'
        req.GET['near'] = '39.7414581054089@-104.9877892025,1'
        resp = self.resource.explore_get_list(req)
        dehydrated = simplejson.loads(resp.content)
        self.assertEqual(len(dehydrated['objects']), 1)
        self.assertEqual(dehydrated['objects'][0]['story_id'], story.story_id)

    def test_explore_get_list_only_published(self):
        """Test that story exploration endpoint doesn't show unpublished stories"""
        story1 = create_story(title="Test Story", summary="Test Summary",
                             byline="Test Byline", status='published')
        
        story2 = create_story(title="Test Story 2", summary="Test Summary 2",
                             byline="Test Byline 2", status='draft')
        resp = self.api_client.get('/api/0.1/stories/explore/')
        self.assertValidJSONResponse(resp)
        self.assertEqual(len(self.deserialize(resp)['objects']), 1)
        self.assertEqual(self.deserialize(resp)['objects'][0]['story_id'], story1.story_id)


class StoryTemplateResourceTest(ResourceTestCase):
    fixtures = ['admin_user.json', 'section_layouts.json', 
                'story_templates.json']

    def setUp(self):
        super(StoryTemplateResourceTest, self).setUp()
        # Use our fixed TestApiClient instead of the default
        self.api_client = FixedTestApiClient()

    def test_get_list(self):
        uri = '/api/0.1/stories/templates/'
        resp = self.api_client.get(uri)
        self.assertValidJSONResponse(resp)
        self.assertEqual(len(self.deserialize(resp)['objects']), 2)
        self.assertEqual(self.deserialize(resp)['objects'][0]['title'],
                         "PhotoVoice")
        self.assertEqual(self.deserialize(resp)['objects'][1]['title'],
                         "Explainer")

    def test_get_detail(self):
        story_template = StoryTemplate.objects.all()[0]
        uri = '/api/0.1/stories/templates/%s/' % (story_template.template_id)
        resp = self.api_client.get(uri)
        self.assertValidJSONResponse(resp)
        self.assertEqual(self.deserialize(resp)['title'], story_template.title)
        self.assertEqual(self.deserialize(resp)['description'], story_template.description)


class StoryCategoryResourceTest(ResourceTestCase):
    def setUp(self):
        super(StoryCategoryResourceTest, self).setUp()
        # Use our fixed TestApiClient instead of the default
        self.api_client = FixedTestApiClient()
        self.resource = StoryResource()
        self.username = 'test'
        self.password = 'test'
        self.user = User.objects.create_user(self.username, 'test@example.com', self.password)
        title = ('Transportation Challenges Limit Education Choices for '
                 'Denver Parents')
        summary = """
            Many families in the Denver metro area use public
            transportation instead of a school bus because for them, a
            quality education is worth hours of daily commuting. Colorado's
            school choice program is meant to foster educational equity,
            but the families who benefit most are those who have time and
            money to travel. Low-income families are often left in a lurch.
            """
        byline = "Mile High Connects"
        self.story = create_story(title=title, summary=summary, byline=byline,
                                  status='published', author=self.user)
        for cat_name in ('Schools', 'Violence', 'Food', 'Healthcare'):
            create_category(cat_name)

    def test_put_list_replace(self):
        """Test that the categories can be replaced by a new set"""
        self.story.topics.add(*list(Category.objects.filter(categorytranslation__name__in=('Schools', 'Violence'))))
        self.story.save()
        self.assertEqual(self.story.topics.count(), 2)
        put_data = [cat.id for cat in
                     Category.objects.filter(categorytranslation__name__in=('Food', 'Healthcare'))]
        self.api_client.client.login(username=self.username, password=self.password)
        uri = '/api/0.1/stories/%s/topics/' % (self.story.story_id)
        response = self.api_client.put(uri, format='json', data=put_data)
        self.assertHttpAccepted(response)
        self.story = Story.objects.get(story_id=self.story.story_id)
        self.assertEqual(self.story.topics.count(), 2)
        topic_ids = [cat.id for cat in self.story.topics.all()]
        self.assertEqual(topic_ids, put_data)

    def test_put_list_new(self):
        """Test that a story's categories can be set"""
        put_data = [cat.id for cat in
                     Category.objects.filter(categorytranslation__name__in=('Food', 'Healthcare'))]
        self.api_client.client.login(username=self.username, password=self.password)
        uri = '/api/0.1/stories/%s/topics/' % (self.story.story_id)
        response = self.api_client.put(uri, format='json', data=put_data)
        self.assertHttpAccepted(response)
        self.story = Story.objects.get(story_id=self.story.story_id)
        self.assertEqual(self.story.topics.count(), 2)
        topic_ids = [cat.id for cat in self.story.topics.all()]
        self.assertEqual(topic_ids, put_data)


class StoryPlaceResourceTest(ResourceTestCase):
    def setUp(self):
        super(StoryPlaceResourceTest, self).setUp()
        # Use our fixed TestApiClient instead of the default
        self.api_client = FixedTestApiClient()
        self.resource = StoryResource()
        self.username = 'test'
        self.password = 'test'
        self.user = User.objects.create_user(self.username, 'test@example.com', self.password)
        title = ('Transportation Challenges Limit Education Choices for '
                 'Denver Parents')
        summary = """
            Many families in the Denver metro area use public
            transportation instead of a school bus because for them, a
            quality education is worth hours of daily commuting. Colorado's
            school choice program is meant to foster educational equity,
            but the families who benefit most are those who have time and
            money to travel. Low-income families are often left in a lurch.
            """
        byline = "Mile High Connects"
        self.story = create_story(title=title, summary=summary, byline=byline,
                                  status='published', author=self.user)
        neighborhood = GeoLevel.objects.create(name='Neighborhood',
            slug='neighborhood')
        for name in ("Humboldt Park", "Wicker Park", "Logan Square"):
            Place.objects.create(name=name, geolevel=neighborhood)

    def test_put_list_replace(self):
        """Test that the places can be replaced by a new set"""
        self.story.places.add(*list(Place.objects.filter(name__in=('Humboldt Park', 'Wicker Park'))))
        self.story.save()
        self.assertEqual(self.story.places.count(), 2)
        put_data = [place.place_id for place in
                    Place.objects.filter(name="Logan Square")]
        self.api_client.client.login(username=self.username, password=self.password)
        uri = '/api/0.1/stories/%s/places/' % (self.story.story_id)
        response = self.api_client.put(uri, format='json', data=put_data)
        self.assertHttpAccepted(response)
        self.story = Story.objects.get(story_id=self.story.story_id)
        self.assertEqual(self.story.places.count(), 1)
        ids = [place.place_id for place in self.story.places.all()]
        self.assertEqual(ids, put_data)

    def test_put_list_new(self):
        """Test that a story's categories can be set"""
        self.story.save()
        self.assertEqual(self.story.places.count(), 0)
        put_data = [place.place_id for place in
                    Place.objects.filter(name="Logan Square")]
        self.api_client.client.login(username=self.username, password=self.password)
        uri = '/api/0.1/stories/%s/places/' % (self.story.story_id)
        response = self.api_client.put(uri, format='json', data=put_data)
        self.assertHttpAccepted(response)
        self.story = Story.objects.get(story_id=self.story.story_id)
        self.assertEqual(self.story.places.count(), 1)
        ids = [place.place_id for place in self.story.places.all()]
        self.assertEqual(ids, put_data)


class StoryOrganizationResourceTest(ResourceTestCase):
    def setUp(self):
        super(StoryOrganizationResourceTest, self).setUp()
        # Use our fixed TestApiClient instead of the default
        self.api_client = FixedTestApiClient()
        self.resource = StoryResource()
        self.username = 'test'
        self.password = 'test'
        self.user = User.objects.create_user(self.username, 'test@example.com', self.password)
        title = ('Transportation Challenges Limit Education Choices for '
                 'Denver Parents')
        summary = """
            Many families in the Denver metro area use public
            transportation instead of a school bus because for them, a
            quality education is worth hours of daily commuting. Colorado's
            school choice program is meant to foster educational equity,
            but the families who benefit most are those who have time and
            money to travel. Low-income families are often left in a lurch.
            """
        byline = "Mile High Connects"
        self.story = create_story(title=title, summary=summary, byline=byline,
                                  status='published', author=self.user)
        create_organization(name="Mile High Connects", status="published")
        create_organization(name="Piton Foundation", status="published")
        create_organization(name="Urban Land Conservancy", status="published")
        create_organization(name="America Scores Denver", status="published")

    def test_put_list_new(self):
        """Test that a story's categories can be set"""
        for org in Organization.objects.all():
            OrganizationMembership.objects.create(
                    user=self.user, organization=org)
        self.user.save()
        self.story.save()
        self.assertEqual(self.story.organizations.count(), 0)
        put_data = [org.organization_id for org in
                    Organization.objects.filter(organizationtranslation__name="Piton Foundation")]
        self.api_client.client.login(username=self.username, password=self.password)
        uri = '/api/0.1/stories/%s/organizations/' % (self.story.story_id)
        response = self.api_client.put(uri, format='json', data=put_data)
        self.assertHttpAccepted(response)
        self.story = Story.objects.get(story_id=self.story.story_id)
        self.assertEqual(self.story.organizations.count(), 1)
        ids = [org.organization_id for org in self.story.organizations.all()]
        self.assertEqual(ids, put_data)

    def test_put_list_replace(self):
        """Test that the organizations can be replaced by a new set"""
        for org in Organization.objects.all():
            OrganizationMembership.objects.create(
                    user=self.user, organization=org)
        self.user.save()
        self.story.organizations.add(*list(Organization.objects.filter(organizationtranslation__name__in=("Urban Land Conservancy", "America Scores Denver"))))
        self.story.save()
        self.assertEqual(self.story.organizations.count(), 2)
        put_data = [organization.organization_id for organization in
                    Organization.objects.filter(organizationtranslation__name__in=("Mile High Connects", "Piton Foundation"))]
        self.api_client.client.login(username=self.username, password=self.password)
        uri = '/api/0.1/stories/%s/organizations/' % (self.story.story_id)
        response = self.api_client.put(uri, format='json', data=put_data)
        self.assertHttpAccepted(response)
        self.story = Story.objects.get(story_id=self.story.story_id)
        self.assertEqual(self.story.organizations.count(), 2)
        ids = [organization.organization_id for organization in self.story.organizations.all()]
        self.assertEqual(ids, put_data)

    def test_put_list_non_member(self):
        """Test that a user cannot add organizations to a story unless they're a member of the organization"""
        self.assertEqual(self.story.organizations.count(), 0)
        put_data = [organization.organization_id for organization in
                    Organization.objects.filter(organizationtranslation__name__in=("Mile High Connects", "Piton Foundation"))]
        self.api_client.client.login(username=self.username, password=self.password)
        uri = '/api/0.1/stories/%s/organizations/' % (self.story.story_id)
        response = self.api_client.put(uri, format='json', data=put_data)
        self.assertHttpBadRequest(response)
        self.story = Story.objects.get(story_id=self.story.story_id)
        self.assertEqual(self.story.organizations.count(), 0)


class StoryProjectResourceTest(ResourceTestCase):
    def setUp(self):
        super(StoryProjectResourceTest, self).setUp()
        # Use our fixed TestApiClient instead of the default
        self.api_client = FixedTestApiClient()
        self.resource = StoryResource()
        self.username = 'test'
        self.password = 'test'
        self.user = User.objects.create_user(self.username, 'test@example.com', self.password)
        title = ('Transportation Challenges Limit Education Choices for '
                 'Denver Parents')
        summary = """
            Many families in the Denver metro area use public
            transportation instead of a school bus because for them, a
            quality education is worth hours of daily commuting. Colorado's
            school choice program is meant to foster educational equity,
            but the families who benefit most are those who have time and
            money to travel. Low-income families are often left in a lurch.
            """
        byline = "Mile High Connects"
        self.story = create_story(title=title, summary=summary, byline=byline,
                                  status='published', author=self.user)
        create_project(name="Finding a Bite: Food Access in the Children's Corridor",
                status='published')
        create_project(name="Redeveloping The Holly: From Gang Violence to Hope",
                status='published')
        create_project(name="Soccer in the Corridor", status='published')
        create_project(name="Stories of Integration", status='published')

    def test_put_list_new(self):
        """Test that a story's categories can be set"""
        for proj in Project.objects.all():
            ProjectMembership.objects.create(user=self.user,
                    project=proj)
        self.user.save()
        self.story.save()
        self.assertEqual(self.story.projects.count(), 0)
        put_data = [proj.project_id for proj in
                    Project.objects.filter(projecttranslation__name="Soccer in the Corridor")]
        self.api_client.client.login(username=self.username, password=self.password)
        uri = '/api/0.1/stories/%s/projects/' % (self.story.story_id)
        response = self.api_client.put(uri, format='json', data=put_data)
        self.assertHttpAccepted(response)
        self.story = Story.objects.get(story_id=self.story.story_id)
        self.assertEqual(self.story.projects.count(), 1)
        ids = [proj.project_id for proj in self.story.projects.all()]
        self.assertEqual(ids, put_data)

    def test_put_list_replace(self):
        """Test that the projects can be replaced by a new set"""
        for proj in Project.objects.all():
            ProjectMembership.objects.create(user=self.user,
                    project=proj)
        self.user.save()
        self.story.projects.add(*list(Project.objects.filter(projecttranslation__name__in=("Finding a Bite: Food Access in the Children's Corridor", "Redeveloping The Holly: From Gang Violence to Hope"))))
        self.story.save()
        self.assertEqual(self.story.projects.count(), 2)
        put_data = [project.project_id for project in
                    Project.objects.filter(projecttranslation__name__in=("Soccer in the Corridor", "Stories of Integration"))]
        self.api_client.client.login(username=self.username, password=self.password)
        uri = '/api/0.1/stories/%s/projects/' % (self.story.story_id)
        response = self.api_client.put(uri, format='json', data=put_data)
        self.assertHttpAccepted(response)
        self.story = Story.objects.get(story_id=self.story.story_id)
        self.assertEqual(self.story.projects.count(), 2)
        ids = [project.project_id for project in self.story.projects.all()]
        self.assertEqual(ids, put_data)

    def test_put_list_non_member(self):
        """Test that a user cannot add projects to a story unless they're a member of the project"""
        self.assertEqual(self.story.projects.count(), 0)
        put_data = [project.project_id for project in
                    Project.objects.filter(projecttranslation__name__in=("Soccer in the Corridor", "Stories of Integration"))]
        self.api_client.client.login(username=self.username, password=self.password)
        uri = '/api/0.1/stories/%s/projects/' % (self.story.story_id)
        response = self.api_client.put(uri, format='json', data=put_data)
        self.assertHttpBadRequest(response)
        self.story = Story.objects.get(story_id=self.story.story_id)
        self.assertEqual(self.story.projects.count(), 0)


class StoryRelationResourceTest(ResourceTestCase):
    def setUp(self):
        super(StoryRelationResourceTest, self).setUp()
        self.username = 'test'
        self.password = 'test'
        self.user = User.objects.create_user(self.username, 'test@example.com', self.password)
        self.user2 = User.objects.create_user("test2", "test2@example.com",
                                              "test2")
        self.story = create_story(title="Test Story", summary="Test Summary",
                                  byline="Test Byline", status='published',
                                  author=self.user)

    def test_get_list(self):
        related_story = create_story(title="Test Related Story", 
             summary="Test Related Story Summary",
             byline="Test Related Story Byline",
             status='published',
             author=self.user)
        story2 = create_story(title="Test Story 2",
                              summary="Test Story Summary 2",
                              byline="Test Story Byline 2",
                              status='published',
                              author=self.user)
        related_story2 = create_story(title="Test Related Story", 
                             summary="Test Related Story Summary",
                             byline="Test Related Story Byline",
                             status='published',
                             author=self.user)
        self.assertEqual(len(self.story.related_stories.all()), 0)
        StoryRelation.objects.create(source=self.story,
            target=related_story, relation_type='connected')
        # Create a second story relation to make sure filtering by
        # story works correctly
        StoryRelation.objects.create(source=story2,
            target=related_story2, relation_type='connected')
        self.assertEqual(len(self.story.related_stories.all()), 1)
        self.assertEqual(self.story.related_stories.all()[0], 
                         related_story)
        # Test getting the relation through the target story
        uri = '/api/0.1/stories/%s/related/' % (related_story.story_id)
        resp = self.api_client.get(uri)
        self.assertValidJSONResponse(resp)
        self.assertEqual(len(self.deserialize(resp)['objects']), 1)
        self.assertEqual(self.deserialize(resp)['objects'][0]['relation_type'], 'connected')
        self.assertEqual(self.deserialize(resp)['objects'][0]['source'], self.story.story_id)
        self.assertEqual(self.deserialize(resp)['objects'][0]['target'], related_story.story_id)
        # Test getting the relation through the source story
        uri = '/api/0.1/stories/%s/related/' % (self.story.story_id)
        resp = self.api_client.get(uri)
        self.assertValidJSONResponse(resp)
        self.assertEqual(len(self.deserialize(resp)['objects']), 1)
        self.assertEqual(self.deserialize(resp)['objects'][0]['relation_type'], 'connected')
        self.assertEqual(self.deserialize(resp)['objects'][0]['source'], self.story.story_id)
        self.assertEqual(self.deserialize(resp)['objects'][0]['target'], related_story.story_id)

    def test_post_list(self):
        related_story = create_story(title="Test Related Story", 
             summary="Test Related Story Summary",
             byline="Test Related Story Byline",
             status='published',
             author=self.user)
        self.assertEqual(len(self.story.related_stories.all()), 0)
        post_data = {
            'relation_type': 'connected',
            'source': self.story.story_id,
            'target': related_story.story_id,
        }
        uri = '/api/0.1/stories/%s/related/' % (related_story.story_id)
        self.api_client.client.login(username=self.username, password=self.password)
        resp = self.api_client.post(uri,  format='json', 
                                    data=post_data)
        self.assertHttpCreated(resp)
        self.assertEqual(StoryRelation.objects.count(), 1)
        created_rel = StoryRelation.objects.get()
        self.assertEqual(created_rel.relation_type,
                         post_data['relation_type'])
        self.assertEqual(created_rel.source, self.story)
        self.assertEqual(created_rel.target, related_story)

    def test_post_list_unauthenticated(self):
        """Test that an aunauthenticated user can't create a relation"""
        related_story = create_story(title="Test Related Story", 
             summary="Test Related Story Summary",
             byline="Test Related Story Byline",
             status='published',
             author=self.user)
        self.assertEqual(len(self.story.related_stories.all()), 0)
        post_data = {
            'relation_type': 'connected',
            'source': self.story.story_id,
            'target': related_story.story_id,
        }
        uri = '/api/0.1/stories/%s/related/' % (related_story.story_id)
        resp = self.api_client.post(uri, format='json',  data=post_data)
        self.assertHttpUnauthorized(resp)
        self.assertEqual(len(StoryRelation.objects.all()), 0)

    def test_post_list_connected_unauthorized(self):
        """
        Test that a user can't define a connected story relation for a story
        they don't own
        """
        related_story = create_story(title="Test Related Story", 
             summary="Test Related Story Summary",
             byline="Test Related Story Byline",
             status='published',
             author=self.user2)
        self.assertEqual(len(self.story.related_stories.all()), 0)
        post_data = {
            'relation_type': 'connected',
            'source': self.story.story_id,
            'target': related_story.story_id,
        }
        uri = '/api/0.1/stories/%s/related/' % (related_story.story_id)
        resp = self.api_client.post(uri, format='json',  data=post_data)
        self.assertHttpUnauthorized(resp)
        self.assertEqual(len(StoryRelation.objects.all()), 0)

    def test_post_list_connected_other_users_story(self):
        """
        Test that a user can define their own story as connected
        to another user's story
        """
        related_story = create_story(title="Test Related Story", 
             summary="Test Related Story Summary",
             byline="Test Related Story Byline",
             status='published',
             author=self.user2)
        self.assertEqual(len(self.story.related_stories.all()), 0)
        post_data = {
            'relation_type': 'connected',
            'source': related_story.story_id,
            'target': self.story.story_id,
        }
        uri = '/api/0.1/stories/%s/related/' % (related_story.story_id)
        self.api_client.client.login(username=self.username, password=self.password)
        resp = self.api_client.post(uri,  format='json', 
                                    data=post_data)
        self.assertHttpCreated(resp)
        self.assertEqual(StoryRelation.objects.count(), 1)
        created_rel = StoryRelation.objects.get()
        self.assertEqual(created_rel.relation_type,
                         post_data['relation_type'])
        self.assertEqual(created_rel.source, related_story)
        self.assertEqual(created_rel.target, self.story)

    def test_put_list(self):
        related_story = create_story(title="Test Related Story", 
             summary="Test Related Story Summary",
             byline="Test Related Story Byline",
             status='published',
             author=self.user)
        story2 = create_story(title="Test Story 2",
                              summary="Test Story Summary 2",
                              byline="Test Story Byline 2",
                              status='published',
                              author=self.user)
        self.assertEqual(len(self.story.related_stories.all()), 0)
        put_data = [
            {
                'relation_type': 'connected',
                'source': self.story.story_id,
                'target': related_story.story_id,
            },
            {
                'relation_type': 'connected',
                'source': story2.story_id,
                'target': related_story.story_id,
            },
        ]
        # Test getting the relation through the target story
        uri = '/api/0.1/stories/%s/related/' % (related_story.story_id)
        self.api_client.client.login(username=self.username, password=self.password)
        resp = self.api_client.get(uri)
        resp = self.api_client.put(uri, format='json', data=put_data)
        self.assertHttpAccepted(resp)
        self.assertEqual(len(self.deserialize(resp)['objects']), 2)
        related_story = Story.objects.get(story_id=related_story.story_id)
        self.assertEqual(len(related_story.related_to.all()), 2)<|MERGE_RESOLUTION|>--- conflicted
+++ resolved
@@ -426,7 +426,6 @@
             byline="Test Byline", license="CC BY-NC-SA")
         self.assertEqual(story.license, 'CC BY-NC-SA')
 
-<<<<<<< HEAD
     def test_weight_follows_published_date(self):
         create_story(title="Test Story", summary="Test Summary",
             byline="Test Byline", status="published")
@@ -468,8 +467,6 @@
         # than the other story
         self.assertTrue(seed_story.weight > story.weight)
         
-        
-=======
     def test_get_related_list(self):
         story = create_story(title="Test Story", summary="Test Summary",
             byline="Test Byline", license="CC BY-NC-SA")
@@ -495,7 +492,6 @@
         cache.delete(key)
 
 
->>>>>>> 0dcbfe96
 class StoryPermissionTest(PermissionTestCase):
     """Test case for story permissions"""
     def setUp(self):
