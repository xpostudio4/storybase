"""URL routing for storybase_story app"""

#import datetime
from django.conf import settings
from django.conf.urls.defaults import patterns, url
#from haystack.query import SearchQuerySet
#from haystack.views import FacetedSearchView

#from storybase_story.forms import StoryFacetedSearchForm
from storybase_story.views import (ExploreStoriesView, 
<<<<<<< HEAD
    StoryBuilderView, StoryDetailView, StoryViewerView, StoryWidgetView)
=======
    StoryBuilderView, StoryDetailView, StoryViewerView, StoryUpdateView)
>>>>>>> 1ec235ee

#sqs = SearchQuerySet().date_facet('pub_date', 
#                                   start_date=datetime.date(2009, 1, 1),
#                                   end_date=datetime.date.today(),
#                                   gap_by='month').facet('author') \
#                      .facet('school').facet('topic')

urlpatterns = patterns('',
#    url(r'search/', FacetedSearchView(form_class=StoryFacetedSearchForm,
#                                      searchqueryset=sqs),
#        name='story_search'),
    url(r'^build/$', StoryBuilderView.as_view(), name='story_builder'),
    url(r'^build/(?P<story_id>[0-9a-f]{32,32})/$',
        StoryBuilderView.as_view(), name='story_builder'),
    url(r'^build/(?P<story_id>[0-9a-f]{32,32})/(?P<step>data|tag|review|publish)/$',
        StoryBuilderView.as_view(), name='story_builder'),
    url(r'^explore/$', ExploreStoriesView.as_view(), name='explore_stories'),
    url(r'^stories/(?P<story_id>[0-9a-f]{32,32})/$',
        StoryDetailView.as_view(), name='story_detail_by_id'),
    url(r'^stories/(?P<slug>[0-9a-z-]+)/$',
        StoryDetailView.as_view(), name='story_detail'),
    url(r'^stories/(?P<story_id>[0-9a-f]{32,32})/viewer/$',
        StoryViewerView.as_view(), name='story_viewer_by_id'),
    url(r'^stories/(?P<slug>[0-9a-z-]+)/viewer/$',
<<<<<<< HEAD
        StoryViewerView.as_view(), name='story_viewer'),
    url(r'stories/(?P<source_story_id>[0-9a-f]{32,32})/build-connected/$',
        StoryBuilderView.as_view(),
        {'template': settings.STORYBASE_CONNECTED_STORY_TEMPLATE},
        name='connected_story_builder'),
    url(r'stories/(?P<source_slug>[0-9a-z-]+)/build-connected/$',
        StoryBuilderView.as_view(),
        {'template': settings.STORYBASE_CONNECTED_STORY_TEMPLATE},
        name='connected_story_builder'),
    url(r'stories/(?P<source_story_id>[0-9a-f]{32,32})/build-connected/(?P<story_id>[0-9a-f]{32,32})/$',
        StoryBuilderView.as_view(),
        {'template': settings.STORYBASE_CONNECTED_STORY_TEMPLATE},
        name='connected_story_builder'),
    url(r'stories/(?P<source_slug>[0-9a-z-]+)/build-connected/(?P<story_id>[0-9a-f]{32,32})/$',
        StoryBuilderView.as_view(),
        {'template': settings.STORYBASE_CONNECTED_STORY_TEMPLATE},
        name='connected_story_builder'),
    url(r'^stories/(?P<story_id>[0-9a-f]{32,32})/widget/$',
        StoryWidgetView.as_view(), name='story_widget'),
    url(r'^stories/(?P<slug>[0-9a-z-]+)/widget/$',
        StoryWidgetView.as_view(), name='story_widget'),
=======
        StoryViewerView.as_view(), name='story_viewer'), 
    url(r'^stories/(?P<slug>[0-9a-z-]+)/unpublish/$',  
        StoryUpdateView.as_view(), {'status': 'draft'}, name='story_unpublish'), 
    url(r'^stories/(?P<slug>[0-9a-z-]+)/publish/$',  
        StoryUpdateView.as_view(), {'status': 'published'}, name='story_publish'),
    url(r'^stories/(?P<slug>[0-9a-z-]+)/delete/$',  
        StoryUpdateView.as_view(), {'status': 'deleted'}, name='story_delete'),
    url(r'stories/(?P<source_story_id>[0-9a-f]{32,32})/build-connected/$', StoryBuilderView.as_view(), {'template': settings.STORYBASE_CONNECTED_STORY_TEMPLATE}, name='connected_story_builder'),
    url(r'stories/(?P<source_slug>[0-9a-z-]+)/build-connected/$', StoryBuilderView.as_view(), {'template': settings.STORYBASE_CONNECTED_STORY_TEMPLATE}, name='connected_story_builder'),
    url(r'stories/(?P<source_story_id>[0-9a-f]{32,32})/build-connected/(?P<story_id>[0-9a-f]{32,32})/$', StoryBuilderView.as_view(), {'template': settings.STORYBASE_CONNECTED_STORY_TEMPLATE}, name='connected_story_builder'),
    url(r'stories/(?P<source_slug>[0-9a-z-]+)/build-connected/(?P<story_id>[0-9a-f]{32,32})/$', StoryBuilderView.as_view(), {'template': settings.STORYBASE_CONNECTED_STORY_TEMPLATE}, name='connected_story_builder'),
>>>>>>> 1ec235ee
)<|MERGE_RESOLUTION|>--- conflicted
+++ resolved
@@ -8,11 +8,8 @@
 
 #from storybase_story.forms import StoryFacetedSearchForm
 from storybase_story.views import (ExploreStoriesView, 
-<<<<<<< HEAD
-    StoryBuilderView, StoryDetailView, StoryViewerView, StoryWidgetView)
-=======
-    StoryBuilderView, StoryDetailView, StoryViewerView, StoryUpdateView)
->>>>>>> 1ec235ee
+    StoryBuilderView, StoryDetailView, StoryViewerView, StoryUpdateView,
+    StoryWidgetView)
 
 #sqs = SearchQuerySet().date_facet('pub_date', 
 #                                   start_date=datetime.date(2009, 1, 1),
@@ -37,7 +34,6 @@
     url(r'^stories/(?P<story_id>[0-9a-f]{32,32})/viewer/$',
         StoryViewerView.as_view(), name='story_viewer_by_id'),
     url(r'^stories/(?P<slug>[0-9a-z-]+)/viewer/$',
-<<<<<<< HEAD
         StoryViewerView.as_view(), name='story_viewer'),
     url(r'stories/(?P<source_story_id>[0-9a-f]{32,32})/build-connected/$',
         StoryBuilderView.as_view(),
@@ -59,17 +55,10 @@
         StoryWidgetView.as_view(), name='story_widget'),
     url(r'^stories/(?P<slug>[0-9a-z-]+)/widget/$',
         StoryWidgetView.as_view(), name='story_widget'),
-=======
-        StoryViewerView.as_view(), name='story_viewer'), 
     url(r'^stories/(?P<slug>[0-9a-z-]+)/unpublish/$',  
         StoryUpdateView.as_view(), {'status': 'draft'}, name='story_unpublish'), 
     url(r'^stories/(?P<slug>[0-9a-z-]+)/publish/$',  
         StoryUpdateView.as_view(), {'status': 'published'}, name='story_publish'),
     url(r'^stories/(?P<slug>[0-9a-z-]+)/delete/$',  
         StoryUpdateView.as_view(), {'status': 'deleted'}, name='story_delete'),
-    url(r'stories/(?P<source_story_id>[0-9a-f]{32,32})/build-connected/$', StoryBuilderView.as_view(), {'template': settings.STORYBASE_CONNECTED_STORY_TEMPLATE}, name='connected_story_builder'),
-    url(r'stories/(?P<source_slug>[0-9a-z-]+)/build-connected/$', StoryBuilderView.as_view(), {'template': settings.STORYBASE_CONNECTED_STORY_TEMPLATE}, name='connected_story_builder'),
-    url(r'stories/(?P<source_story_id>[0-9a-f]{32,32})/build-connected/(?P<story_id>[0-9a-f]{32,32})/$', StoryBuilderView.as_view(), {'template': settings.STORYBASE_CONNECTED_STORY_TEMPLATE}, name='connected_story_builder'),
-    url(r'stories/(?P<source_slug>[0-9a-z-]+)/build-connected/(?P<story_id>[0-9a-f]{32,32})/$', StoryBuilderView.as_view(), {'template': settings.STORYBASE_CONNECTED_STORY_TEMPLATE}, name='connected_story_builder'),
->>>>>>> 1ec235ee
 )