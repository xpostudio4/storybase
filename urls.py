from django.conf.urls.defaults import handler500, patterns, include, url
from django.contrib import admin
from django.conf import settings
from django.views.decorators.cache import cache_page

from tastypie.api import Api

from storybase.api import CreativeCommonsLicenseGetProxyView
from storybase.views import JSErrorHandlerView
from storybase_asset.urls import urlpatterns as asset_urlpatterns
from storybase_geo.urls import urlpatterns as geo_urlpatterns
from storybase_help.urls import urlpatterns as help_urlpatterns
from storybase_user.urls import urlpatterns as user_urlpatterns
from storybase_taxonomy.urls import urlpatterns as taxonomy_urlpatterns
from storybase_story.urls import urlpatterns as story_urlpatterns
from storybase_asset.api import AssetResource, DataSetResource
from storybase_geo.api import (GeocoderResource, GeoLevelResource,
                               LocationResource, PlaceResource)
from storybase_help.api import (HelpResource)
from storybase_story.api import StoryResource
from storybase_taxonomy.api import TagResource

# Override default error handler with one that uses RequestContext
handler500 = 'storybase.views.defaults.server_error'

admin.autodiscover()

urlpatterns = patterns('')

# Set up Tastypie API resources
v0_1_api = Api(api_name='0.1')
v0_1_api.register(AssetResource())
v0_1_api.register(DataSetResource())
v0_1_api.register(StoryResource())
v0_1_api.register(GeocoderResource())
v0_1_api.register(GeoLevelResource())
v0_1_api.register(LocationResource())
v0_1_api.register(PlaceResource())
v0_1_api.register(HelpResource())
v0_1_api.register(TagResource())
urlpatterns += patterns('', 
    # REST API
    (r'^api/', include(v0_1_api.urls)),
    # Proxy for Creative Commons endpoint
    # Cache responses for 24 hours
    url(r"^api/%s/license/get/" % v0_1_api.api_name,
        cache_page(CreativeCommonsLicenseGetProxyView.as_view(), 60 * 60 * 24),
        name="api_cc_license_get"),
)

# Include storybase_user URL patterns
# Use this pattern instead of include since we want to put the URLs
# at the top-level
<<<<<<< HEAD
urlpatterns += user_urlpatterns + story_urlpatterns + asset_urlpatterns + help_urlpatterns
=======
urlpatterns += user_urlpatterns + story_urlpatterns + asset_urlpatterns + help_urlpatterns + taxonomy_urlpatterns + geo_urlpatterns 
>>>>>>> 49dab3f6

urlpatterns += patterns('',
    # Examples:
    # url(r'^$', 'atlas.views.home', name='home'),
    # url(r'^atlas/', include('atlas.foo.urls')),

    # StoryBase account management
    # This needs to come before the admin URLs in order to use
    # the custom login form
    (r'^accounts/', include('storybase_user.account_urls')),

    (r'^messaging/', include('storybase_messaging.urls')),

    # Uncomment the admin/doc line below to enable admin documentation:
    # url(r'^admin/doc/', include('django.contrib.admindocs.urls')),

    #url(r'^admin/lookups/', include(ajax_select_urls)),
    url(r'^admin/', include(admin.site.urls)),

    # Make translations available in JavaScript
    (r'^jsi18n/$', 'django.views.i18n.javascript_catalog', {}),

    # JS errors
    url(r'^errors/', JSErrorHandlerView.as_view(), name="js_error_log"), 

    # Comments
    (r'^comments/', include('django.contrib.comments.urls')),

    # Search via Haystack
    (r'^search/', include('search_urls')),

    # 3rd-party apps
    (r'^tinymce/', include('tinymce.urls')),
    (r'^accounts/', include('storybase_user.registration.backends.extrainfo.urls')),
    (r'^accounts/', include('social_auth.urls')),
    (r'^notices/', include('notification.urls')),

    # django CMS URLs
    url(r'^', include('cms.urls')),
)

if settings.DEBUG:
    urlpatterns = patterns('',
    url(r'^media/(?P<path>.*)$', 'django.views.static.serve',
        {'document_root': settings.MEDIA_ROOT, 'show_indexes': True}),
    url(r'', include('django.contrib.staticfiles.urls')),
) + urlpatterns<|MERGE_RESOLUTION|>--- conflicted
+++ resolved
@@ -51,11 +51,7 @@
 # Include storybase_user URL patterns
 # Use this pattern instead of include since we want to put the URLs
 # at the top-level
-<<<<<<< HEAD
-urlpatterns += user_urlpatterns + story_urlpatterns + asset_urlpatterns + help_urlpatterns
-=======
 urlpatterns += user_urlpatterns + story_urlpatterns + asset_urlpatterns + help_urlpatterns + taxonomy_urlpatterns + geo_urlpatterns 
->>>>>>> 49dab3f6
 
 urlpatterns += patterns('',
     # Examples:
