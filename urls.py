--- conflicted
+++ resolved
@@ -43,25 +43,13 @@
         name="api_cc_license_get"),
 )
 
-<<<<<<< HEAD
-# Include storybase URL patterns
 urlpatterns += i18n_patterns('',
+    # Include storybase URL patterns
     (r'^', include('storybase_user.urls')),
     (r'^', include('storybase_story.urls')),
     (r'^', include('storybase_asset.urls')),
     (r'^', include('storybase_help.urls')),
-=======
-# Include storybase_user URL patterns
-# Use this pattern instead of include since we want to put the URLs
-# at the top-level
-urlpatterns += user_urlpatterns + story_urlpatterns + asset_urlpatterns + help_urlpatterns
 
-urlpatterns += patterns('',
-    # Examples:
-    # url(r'^$', 'atlas.views.home', name='home'),
-    # url(r'^atlas/', include('atlas.foo.urls')),
-
->>>>>>> fa12be93
     # StoryBase account management
     # This needs to come before the admin URLs in order to use
     # the custom login form
