#explorer {
  position: relative;
  width: 100%;
}

.list-view .box { background:none; width:100%; padding-top:12px; padding-bottom:9px; border-top:1px dotted #7f7f7f;     }
.list-view .box img { float:left; display:inline; margin-right:16px; width:160px; margin-top:8px;  }
.list-view .box .cnt { border-top:0 !important; margin-bottom:0 !important;  }
.list-view .box  { min-height:20px;  }



#filters.sticky {
  position: fixed;
  top: 0;
  background-color: #fff;
  box-shadow:0 3px 6px #bbb;
  color: #fff;
}

#filters .field {
  display: inline-block;
}

#filters label {
  display: block;
  padding: 2px 0;
  font-weight: bold;
}

#filters a.clear-filters {
  display: block;
}

#story-count {
  margin: 0 0 20px 0;
  float: left;
}

#story-count h3 {
  display: inline-block;
}

#story-count .spinner {
  display: inline-block;
  margin-left: 1em;
}

#view-selector {
  /* HACK: Provide min-height so first story clears the story count */
  min-height: 25px;
  text-align: right;
  padding: 0;
  list-style-type: none;
}

#view-selector li {
  display: inline-block;
}

#story-list {
  padding: 0;
  list-style-type: none;
}

/*
#story-list.tile .story {
  float: left;
  width: 100%;
  margin: 10px 0;
  border: 1px solid #ccc;
  border-radius: 5px;
  padding: 1%;
  background: none repeat scroll 0 0 #eee;
}
*/
#story-list .byline {
  font-style: italic;
}

.leaflet-popup ul {
  list-style-type: none;
  padding: 0;
}

#proximity-search-form {
  margin-top: 2%;
}

#proximity-search-form #proximity-search-address {
  width: 80%;
}

@media only screen and (min-width: 480px) {
  /* Style adjustments for viewports 480px and over go here */
/*
  #story-list.tile .story {
    width: 41%;
  }
*/
}

@media only screen and (min-width: 768px) {
  /* Style adjustments for viewports 480px and over go here */
/*
  #story-list.tile .story {
    width: 21%;
  }
*/
}

/* begin template rules */
#filters { 
	padding-bottom:18px;
	border-bottom:1px solid #ccc;
	margin-bottom:22px;
	padding-top:20px;
	position:relative;
	z-index: 1000;
}

#filter-proxy {	
	display:none;
	&.shown {
		display:block;
	}
}

#filters .field {
	margin-right:6px;
}
#filters .field:first-child {
	margin-left:3px;
}
#filters .field.last {
	margin-right:0px;
}

#filters .select2-container {
	background:url('../img/filter-link.png') no-repeat 0 0; 
	min-width:180px;
	width:191px;
	display:block; 
	font-size:13px;
	color:#fbfaf2; 
	font-family: 'MuseoSlab500Regular'; 
	text-shadow:0 -1px 0 #605f5f; 
	line-height:34px;
	height:34px;
	padding-right:7px;
}

.select2-result-label {
	font-family: 'MuseoSlab500Regular';
}

#filters .select2-default {
	color:#fbfaf2 !important;
}
#filters .select2-container .select2-choice,
#filters .select2-dropdown-open .select2-choice {
	background:none;
	background-image:none;
	filter:none;
	border:0px;
	color:#fbfaf2;
	line-height:inherit;
	height:34px;
	border-radius:0;
	padding-left:11px;
}
#filters .select2-container .select2-choice div {
	background:none;
	border:none;
	filter:none;
}
#filters .select2-container .select2-choice div b {
	background:none;
	filter:none;
}
.select2-drop .select2-drop-active {
	border:none !important;
}

#filters .field label {
	display:none;
}
#filters .select2-container .select2-choice abbr { /* little "x" to clear a filter */
	right:22px;
	top:11px;
	background-image:url(../img/select2.png);
}
#filters a.clear-filters {
	padding-right: 17px;
	padding-top: 10px;
	text-align: right;
	color: #FE9703;
	font-family: 'MuseoSlab500Regular';
	font-size: 14px;
}

h6.story-count {
	color: #666666;
	display: inline;
	float: left;
	font-size: 22px;
	font-style: italic;
	font-weight: normal;
	width: 680px;
}

ul#view-selector {
	list-style:none;
	float:right;
	position:relative;
}
ul#view-selector li {
	float:left;
	display:block;
	padding-left:25px;
	position:relative;
	width:25px;
	height:40px;
}
ul#view-selector li a {
	background:url('../img/cols-icons.png') no-repeat 0 0; 
	position:relative;
	height:29px;
}
ul#view-selector li a span {
	position:relative;
	top:30px;
}
ul#view-selector li.tile-view a { background-position: 0 0; }
ul#view-selector li.tile-view.active a { background-position: 0 -29px; }
ul#view-selector li.list-view a { background-position: -43px 0; }
ul#view-selector li.list-view.active a { background-position: -43px -29px; }
ul#view-selector li.map-view a { background-position: -86px 0; }
ul#view-selector li.map-view.active a { background-position: -86px -29px; }
ul#view-selector li.active a { color:#7f7f7f !important; }
ul#view-selector li a { 
	position:absolute;
	left:0; 
	font-size:14px; 
	color:#fe9703;
	font-style:normal;  
	font-family: 'MuseoSlab500Regular'; 
}

#show-more {
	display:block;
}
#story-count {
	margin: 0 0 20px 0;
}
#story-list {
	clear:both;
}
#story-list.tile li.story {
	width:222px; 
	float:left;
	padding:7px;
	background:#f3f3f3;
	margin-bottom:11px;
	margin-right:14px;
	overflow:hidden;
}
#story-list.list li.story {
	float:none;
	width:100%;
	background: none;
	border-top: 1px dotted #7F7F7F;
	padding-bottom: 9px;
	padding-top: 12px;
	margin-bottom: 11px;
	margin-right: 14px;
	overflow:hidden;
}
#story-list li.story h3,
#map-container .leaflet-popup h3 {
	padding-top:8px;
	background:none;
	font-size:16px;
	color:#03ccfe;
	line-height:16px;
}
#map-container .leaflet-popup-content-wrapper, 
#map-container .leaflet-popup-tip {
	overflow:hidden;
	padding:0 0 25px 0;
}
#story-list.list li.story h3 {
	padding-top:0;
}
#story-list.list li.story h3,
#map-container .leaflet-popup h3 {
	text-align:left;
}
#story-list.list li.story h3 {
	font-size:20px;
}
#story-list li.story a img {
	height:132px;
	width:222px;
	display:block;
}
#story-list.list li.story a img {
	float:left;
	margin-right:16px;
}
#story-list li.story p,
#map-container .leaflet-popup .story p,
#show-more {
	.plain-serif-text;
	color:#5a5a5a;
}
#story-list li.story p.cnt {
	color:#5a5a5a; 
	padding-top:6px; 
	margin-top:6px;
	border-top:1px dotted #5a5a5a;
	margin-bottom:15px;
}
#story-list li.story a {
	position:relative;
	display:block;
}
#story-list .byline, 
#map-container .byline {
	font-style:italic;
}
#story-list li.story a em.hover {
	width:222px;
	height:132px;
	display:block;
	position:absolute;
	top:0;
	left:0;
}
#story-list li.story a:hover em.hover {  background:url('../img/over.png') no-repeat 0 0; }
#story-list li.story .story-attributes { margin-top: 10px; }
/*#story-list.list li.story .story-attributes { margin-left: 238px; }*/
.story .story-attributes dt {
	font-weight:bold;
}
#map-container {
	clear:both;
	margin-bottom:50px;
}
.leaflet-popup-content p {
	margin: 0;
}
.load-more a { width:110px; height:34px; background:url('../img/load-more.png') no-repeat 0 0; display:block; margin:20px auto 170px;  }

.select2-container .select2-choice span {
	margin-right:40px;
}

#loading {
<<<<<<< HEAD
  width: 100%;
  text-align: center;
=======
  left:33%;
  text-align: center;
  background: rgba(255, 255, 255, 0.7);
  .rounded-corners(10px);
  .box-shadow-inset(0, 0, 5px, rgba(0, 0, 0, 0.3));
  font-size: 2em;
  margin: 20px auto;
  padding: 30px;
  text-align: center;
  width: 33%;
  color:@gray;
>>>>>>> cfcb2ca2

  .text, .spinner { 
    display: inline-block;
    vertical-align: middle;
  }

<<<<<<< HEAD
  .spinner {
    position: relative !important;
    // This seems to need a width, otherwise, the margin won't work
    width: 1px;
    margin-left: 15px;
=======
  .text {
    position:relative;
    left:-20px;
  }
  .spinner {
    position: relative !important;
    left:20px;
    opacity:0.5;
>>>>>>> cfcb2ca2
  }
}<|MERGE_RESOLUTION|>--- conflicted
+++ resolved
@@ -357,10 +357,6 @@
 }
 
 #loading {
-<<<<<<< HEAD
-  width: 100%;
-  text-align: center;
-=======
   left:33%;
   text-align: center;
   background: rgba(255, 255, 255, 0.7);
@@ -372,20 +368,12 @@
   text-align: center;
   width: 33%;
   color:@gray;
->>>>>>> cfcb2ca2
 
   .text, .spinner { 
     display: inline-block;
     vertical-align: middle;
   }
 
-<<<<<<< HEAD
-  .spinner {
-    position: relative !important;
-    // This seems to need a width, otherwise, the margin won't work
-    width: 1px;
-    margin-left: 15px;
-=======
   .text {
     position:relative;
     left:-20px;
@@ -394,6 +382,5 @@
     position: relative !important;
     left:20px;
     opacity:0.5;
->>>>>>> cfcb2ca2
   }
 }