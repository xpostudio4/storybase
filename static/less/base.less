--- conflicted
+++ resolved
@@ -199,17 +199,16 @@
   }
 }
 
-<<<<<<< HEAD
-.centered {
-  text-align: center;
-=======
 .standard-headers {
   h1 { font-size:@h1-size; color:@dark-gray; .styled-header; .line-through-header; }
   h2 { font-size:@h2-size; color:@dark-gray; .styled-header; }
   h3 { font-size:@h3-size; color:@medium-gray; .styled-header; }
   h4 { font-size:@h4-size; color:@medium-gray; .styled-header; }
   h5 { font-size:@h5-size; color:@highlight-blue; font-family: 'MuseoSlab500Regular'; font-weight:normal;}
->>>>>>> 1df16e8a
+}
+
+.centered {
+  text-align: center;
 }
 
 // global stuff
