
@default-margin-bottom: 1em;
.default-margin-bottom {
	margin-bottom:@default-margin-bottom;
}
.content-page {
	h3 span { position:relative; }

	/* generic content page: probably cms-driven */
	&.generic {
		padding-bottom:34px; 
		margin-bottom:39px;
		
		/* generic text content */
		.content-block {
			.body-copy;
			.body-copy-lists;
			
			h2, h3, h4, h5 {
				.plain-serif-text;
				text-align:left;
				background:none;
				margin-bottom:0.2em;
			}
			h3, h4, h5 {
			  color:@almost-black;
			}
			h4.first { 
				font-size:(@top-header-size * .8);
				line-height:27px;
				color:@dark-gray;
				.plain-serif-text;
				.default-margin-bottom;
			}

			p.pullquote {
				font-size:22px;
				float:left;
				font-style:italic;
				line-height:1.2em;
				color:@gray;
				width:48%;
				padding-right:2%
			}
			p.pullquote.right {
				float:right;
				padding: 0 0 0 2%;
			}
			
			// Help Page
			.faq-section, .faq-question {
<<<<<<< HEAD
				color: @orange !important;
=======
>>>>>>> cfcb2ca2
				padding:1em 0;
			}

			.faq-section {
				.styled-header(left);
<<<<<<< HEAD
=======
				color:@gray;
>>>>>>> cfcb2ca2
			}

			.faq-question {
				// Eventually these might toggle expanding/collapsing the
				// answer, so make the cursor a pointer so it appears like a
				// link
				cursor: pointer;
				border-top:1px solid #ddd;
				margin-bottom:0;
<<<<<<< HEAD
=======
				color: @orange;
>>>>>>> cfcb2ca2

				&:before {
					padding-right: 0.66em;
				}
			}
		}

		.page-pull { 
			margin-bottom:31px !important;
			h1, h2, h3, h4, h5 {
				text-align:left;
			}
			h4 { 
				background:none !important; 
				margin-bottom:10px !important;
				font-family: 'MuseoSlab500Regular';
				a { 
					color:@orange;
				}
			}
			p { 
				color:#5a5a5a; 
				line-height:16px; 
				padding-bottom:12px;
				a {
					color:@highlight-blue;
				}
				a.read-more {
					font-size:14px; 
					color:@orange;
					font-family: 'MuseoSlab500Regular';
				}
				strong { 
					font-size:14px; 
					color:#666;
				}
			}
			
		}
	}
	
	/* object detail pages: story, project, etc */
	&.object-detail {
		.plain-serif-text;
		a { color:@highlight-blue; }
		.col {
			float:left;
			&.left {
				width:380px;
				margin-right:45px;
			}
			&.right {
				width:300px;
			}
		}
		hr {
			border:0;
			height:1px;
			padding:7px 0;
			background:url('../img/h3-line.png') repeat-x;
			margin-bottom:20px;
		}

		h3, h4 {
			background:none;
			text-align:left;
			font-family: 'Museo300Regular';
			font-weight:normal;
			margin-bottom:12px;
		}
		h4 {
			font-size:19px;
			color:#333;
			margin-bottom:0;
		}
		
		.object-featured-asset {
		}
		.object img { width:100%; }
		.object #launch-story-viewer {
			margin:5px 0;
			font-size:16px;
		}

		.object + hr,
		.story-outreach { 
			clear:left;
		}
		.connected-stories dl {
			margin: 10px;
		}
		.call-to-action ul {
			list-style:disc !important;
		}
		.object-metadata {
			color:#444;
			margin: 20px 0;
			
			dt, dd { float:left; }
			dt { clear:left; margin-right:4px }
			dt:after { content:": " }
		}
		
		&.project .featured-story img { width: 100%; }
		&.project .recent-stories ul { margin-bottom: 30px; }
		&.project .recent-stories li { 
			margin-bottom: 10px; 
			overflow:hidden;
			img {
				margin-top:8px; width: 100%;
			}
		}
		
	}

	&.object-list {
          .object-list {
            li {
              overflow: hidden;
              h2, h3, h4 {
                text-align:left;
              }

              img.featured-asset { max-width: 100%; }
            }
            
            .description {
              p { margin-bottom: 1em; }
            }
          }
        }
	
	// content block: mostly has a bottom border
	section.content-block { 
		padding-bottom: 40px; 
		border-bottom:1px solid #ccc; 
		margin-bottom:20px;
		overflow:hidden;
		
		&.last {
			border-bottom: none;
		}
	}
<<<<<<< HEAD
=======
	
	a.bab {
		.button-style(hot);
		font-size:2em;
		padding:1.5em;
		margin:1.5em 0;
		display:block;
		
		&.right {
			float: right;
			margin-left:1.5em;
		}
	}
>>>>>>> cfcb2ca2
}
<|MERGE_RESOLUTION|>--- conflicted
+++ resolved
@@ -49,19 +49,12 @@
 			
 			// Help Page
 			.faq-section, .faq-question {
-<<<<<<< HEAD
-				color: @orange !important;
-=======
->>>>>>> cfcb2ca2
 				padding:1em 0;
 			}
 
 			.faq-section {
 				.styled-header(left);
-<<<<<<< HEAD
-=======
 				color:@gray;
->>>>>>> cfcb2ca2
 			}
 
 			.faq-question {
@@ -71,10 +64,7 @@
 				cursor: pointer;
 				border-top:1px solid #ddd;
 				margin-bottom:0;
-<<<<<<< HEAD
-=======
 				color: @orange;
->>>>>>> cfcb2ca2
 
 				&:before {
 					padding-right: 0.66em;
@@ -218,8 +208,6 @@
 			border-bottom: none;
 		}
 	}
-<<<<<<< HEAD
-=======
 	
 	a.bab {
 		.button-style(hot);
@@ -233,5 +221,4 @@
 			margin-left:1.5em;
 		}
 	}
->>>>>>> cfcb2ca2
 }
