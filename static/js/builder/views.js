Namespace('storybase.builder.views');
Namespace.use('storybase.utils.capfirst');
Namespace.use('storybase.utils.geocode');

/**
 * Default visible steps of the story builder workflow.  
 *
 * These are usually passed to AppView when it is initialized.  However,
 * these defaults are provided to better document the behavior of the
 * app and for testing independent of the server-side code.
 */
storybase.builder.views.VISIBLE_STEPS = {
  'build': true,
  'data': true, 
  'tag': true,
  'review': true,
  'publish': true
};

/**
 * @name save:section
 * @event
 * @param Section section Event triggered when a section has successfully
 *     been saved.
 * @param Boolean showAlert Should an alert be displayed by a callback 
 *     bound to this event.
 */

/**
 * @name save:story
 * @event
 * @param Story story Event triggered when a story has successfully
 *     been saved.
 * @param Boolean showAlert Should an alert be displayed by a callback 
 *     bound to this event.
 */

/**
 * Master view for the story builder
 *
 * Dispatches to sub-views.
 *
 * TODO: Document the options for this view
 *
 */
storybase.builder.views.AppView = Backbone.View.extend({
  options: {
    alertsEl: '#alerts',
    drawerEl: '#drawer-container',
    headerEl: '#header',
    language: 'en',
    partials: {
      'help-icon': $('#help-icon-partial').html()
    },
    subNavContainerEl: '#subnav-bar-contents',
    subviewContainerEl: '#app',
    toolsContainerEl: '#title-bar-contents',
    visibleSteps: storybase.builder.views.VISIBLE_STEPS, 
    workflowContainerEl: '#workflow-bar-contents'
  },

  registerPartials: function() {
    _.each(this.options.partials, function(tmplSrc, name) {
      Handlebars.registerPartial(name, tmplSrc);
    });
  },

  initialize: function() {
    // Common options passed to sub-views
    var commonOptions = {
      dispatcher: this.options.dispatcher,
      language: this.options.language,
      startOverUrl: this.options.startOverUrl,
      visibleSteps: this.options.visibleSteps
    };
    var buildViewOptions;
    var $toolsContainerEl = this.$(this.options.toolsContainerEl);
    this.$workflowContainerEl = this.$(this.options.workflowContainerEl);

    // Register some partials used across views with Handlebars
    this.registerPartials();

    this.dispatcher = this.options.dispatcher;
    // The currently active step of the story building process
    // This will get set by an event callback 
    this.activeStep = null; 

    // Initialize a view for the tools menu
    this.toolsView = new storybase.builder.views.ToolsView(
      _.clone(commonOptions)
    );
    $toolsContainerEl.append(this.toolsView.el);

    this.helpView = new storybase.builder.views.HelpView(
      _.clone(commonOptions)
    );
    this.drawerView = new storybase.builder.views.DrawerView({
      dispatcher: this.dispatcher
    });
    this.drawerView.registerView(this.helpView);

    if (this.model) {
      commonOptions.model = this.model;
    }

    // Initialize the view for the workflow step indicator
    this.workflowStepView = new storybase.builder.views.WorkflowStepView(
      _.clone(commonOptions)
    );
    this.$workflowContainerEl.append(this.workflowStepView.el);

    buildViewOptions = _.defaults({
      assetTypes: this.options.assetTypes,
      containerTemplates: this.options.containerTemplates,
      layouts: this.options.layouts,
      help: this.options.help,
      prompt: this.options.prompt,
      relatedStories: this.options.relatedStories,
      templateStory: this.options.templateStory,
      showStoryInformation: this.options.showStoryInformation,
      showCallToAction: this.options.showCallToAction,
      showSectionList: this.options.showSectionList,
      showLayoutSelection: this.options.showLayoutSelection,
      showSectionTitles: this.options.showSectionTitles,
      showStoryInfoInline: this.options.showStoryInfoInline,
      showTour: this.options.showTour,
      siteName: this.options.siteName
    }, commonOptions);

    // Store subviews in an object keyed with values of this.activeStep
    this.subviews = {
      selecttemplate: new storybase.builder.views.SelectStoryTemplateView({
        dispatcher: this.dispatcher,
        collection: this.options.storyTemplates
      }),
    };

    // Create views for additional workflow steps if they're enabled
    // in options. We don't iterate through the steps because the
    // views use different constructor, options. If this gets to
    // unwieldy, maybe use a factory function.
    if (this.options.visibleSteps.data) {
      this.subviews.data = new storybase.builder.views.DataView(
        _.clone(commonOptions)
      );
    }
    if (this.options.visibleSteps.tag) {
      this.subviews.tag =  new storybase.builder.views.TaxonomyView(
        _.defaults({
          places: this.options.places,
          topics: this.options.topics,
          organizations: this.options.organizations,
          projects: this.options.projects
        }, commonOptions)
      );
    }
    if (this.options.visibleSteps.review) {
      this.subviews.review = new storybase.builder.views.ReviewView(
        _.clone(commonOptions)
      );
    }
    if (this.options.visibleSteps.publish) {
      this.subviews.publish =  new storybase.builder.views.PublishView(
        _.defaults({
          showSharing: this.options.showSharing,
          licenseEndpoint: this.options.licenseEndpoint
        }, commonOptions)
      );
    }

    // IMPORTANT: Create the builder view last because it triggers
    // events that the other views need to listen to
    this.subviews.build = new storybase.builder.views.BuilderView(buildViewOptions);
    this.lastSavedView = new storybase.builder.views.LastSavedView({
      dispatcher: this.dispatcher,
      lastSaved: this.model ? this.model.get('last_edited'): null
    });
    this.$workflowContainerEl.append(this.lastSavedView.render().el);

    // Initialize the properties that store the last alert level
    // and message.
    this.lastLevel = null;
    this.lastMessage = null;

    // Bind callbacks for custom events
    this.dispatcher.on("open:drawer", this.openDrawer, this);
    this.dispatcher.on("close:drawer", this.closeDrawer, this);
    this.dispatcher.on("select:template", this.setTemplate, this);
    this.dispatcher.on("select:workflowstep", this.updateStep, this); 
    this.dispatcher.on("error", this.error, this);
    this.dispatcher.on("alert", this.showAlert, this);
  },

  openDrawer: function() {
    this.$el.addClass('drawer-open');
  },

  closeDrawer: function() {
    this.$el.removeClass('drawer-open');
  },

  /**
   * Set the template and move to the next step of the workflow
   */
  setTemplate: function(template) {
    this.activeTemplate = template;
    this.dispatcher.trigger("select:workflowstep", 'build');
  },

  /**
   * Set the active step of the workflow and re-render the view
   */
  updateStep: function(step) {
    var activeView;
    // Checking that step is different from the active step is
    // required for the initial saving of the story.  The active view
    // has already been changed by ``this.setTemplate`` so we don't
    // want to re-render.  In all other cases the changing of the 
    // active view is initiated by the router triggering the ``select:
    // workflowstep`` signal
    if (this.activeStep != step) {
      console.debug('Updating active step to ' + step);
      activeView = this.getActiveView();
      if (activeView && activeView.onHide) {
        activeView.onHide();
      }
      this.activeStep = step;
      this.render();
    }
  },

  /**
   * Get the sub-view for the currently active step
   */
  getActiveView: function() {
    console.debug('Getting active view for step ' + this.activeStep);
    return this.subviews[this.activeStep];
  },

  /**
   * Update the next/previous workflow step buttons
   */
  renderWorkflowNavView: function(activeView) {
    if (this._activeWorkflowNavView) {
      // Remove the previous active workflow nav view
      this._activeWorkflowNavView.$el.remove();
    };
    // Update the workflow nav view
    this._activeWorkflowNavView = _.isUndefined(activeView.getWorkflowNavView) ? null: activeView.getWorkflowNavView();
    if (this._activeWorkflowNavView) {
      this.workflowStepView.$el.after(this._activeWorkflowNavView.el);
    }
  },

  renderSubNavView: function(activeView) {
    var $subNavContainerEl = this.$(this.options.subNavContainerEl);
    if (this._activeSubNavView) {
      // Remove the previous subnav view
      this._activeSubNavView.$el.remove();
    }
    this._activeSubNavView = _.isUndefined(activeView.getSubNavView) ? null : activeView.getSubNavView();
    if (this._activeSubNavView) {
      $subNavContainerEl.append(this._activeSubNavView.el);  
    }
  },

  /**
   * Adjust the top padding of the subview container view to accomodate the
   * header.
   *
   * @param {Array} $el jQuery object for element that needs to have its
   *   padding adjusted.
   *
   * This has to be done dynamically because the header is different
   * heights based on different workflow steps. 
   */
  pushDown: function($el) {
    var $header = this.$(this.options.headerEl);
    var orig = $el.css('margin-top');
    var headerBottom = $header.offset().top + $header.outerHeight();
    $el.css('margin-top', headerBottom);
    return this;
  },

  render: function() {
    console.debug('Rendering main view');
    var activeView = this.getActiveView();
    var $container = this.$(this.options.subviewContainerEl);
    this.renderWorkflowNavView(activeView);
    this.renderSubNavView(activeView);
    $container.empty();
    $container.append(activeView.render().$el);
    this.pushDown($container);
    // Some views have things that only work when the element has been added
    // to the DOM. The pattern for handling this comes courtesy of
    // http://stackoverflow.com/questions/9350591/backbone-using-jquery-plugins-on-views
    if (activeView.onShow) {
      activeView.onShow();
    }
    if (this.workflowStepView) {
      this.workflowStepView.render();
    }
    this.toolsView.render();
    this.drawerView.setElement(this.options.drawerEl).render();
    this.pushDown(this.drawerView.$el);
    return this;
  },

  /**
   * Generic error handler
   *
   * This is basically a stub that can later propogate error messages
   * up to the UI
   */
  error: function(msg) {
    console.error(msg);
    this.showAlert('error', msg);
  },

  showAlert: function(level, msg) {
    var $el = this.$(this.options.alertsEl);
    var numAlerts = $el.children().length;
    var view = new storybase.builder.views.AlertView({
      level: level,
      message: msg
    });
    // Check for duplicate messages and only show the message
    // if it's different.
    if (!(level === this.lastLevel && msg === this.lastMessage && numAlerts > 0)) {
      $el.prepend(view.render().el);
      view.$el.fadeOut(15000, function() {
        $(this).remove();
      });
    }
    this.lastLevel = level;
    this.lastMessage = msg;
  }
});

storybase.builder.views.DrawerButtonView = Backbone.View.extend({
  //tagName: 'button',
  tagName: 'div',

  className: 'btn',

  events: {
    'click': 'handleClick'
  },

  initialize: function() {
    this.buttonId = this.options.buttonId;
    this.dispatcher = this.options.dispatcher;
    this.template = Handlebars.compile(this.options.templateSource);
  },
<<<<<<< HEAD

  render: function() {
    this.$el.attr('title', this.options.title);
    this.$el.html(this.options.text);
    this.delegateEvents();
    return this;
  },

  handleClick: function(evt) {
    this.dispatcher.trigger('do:toggle:drawer', this.options.parent);
    if (this.options.callback) {
      this.options.callback(evt);
    }
  },
});

/**
 * View to toggle other views in a slide-out drawer.
 */
storybase.builder.views.DrawerView = Backbone.View.extend({
  options: {
    templateSource: $('#drawer-template').html(),
    controlsEl: '#drawer-controls',
    contentsEl: '#drawer-contents'
  },

=======

  render: function() {
    this.$el.attr('title', this.options.title);
    this.$el.html(this.options.text);
    this.delegateEvents();
    return this;
  },

  handleClick: function(evt) {
    this.dispatcher.trigger('do:toggle:drawer', this.options.parent);
    if (this.options.callback) {
      this.options.callback(evt);
    }
  },
});

/**
 * View to toggle other views in a slide-out drawer.
 */
storybase.builder.views.DrawerView = Backbone.View.extend({
  options: {
    templateSource: $('#drawer-template').html(),
    controlsEl: '#drawer-controls',
    contentsEl: '#drawer-contents'
  },

>>>>>>> 0371be21
  initialize: function() {
    this.dispatcher = this.options.dispatcher;
    this.dispatcher.on('register:drawerview', this.registerView, this);
    this.dispatcher.on('unregister:drawerview', this.unregisterView, this);
    this.dispatcher.on('do:toggle:drawer', this.toggle, this);

    this.template = Handlebars.compile(this.options.templateSource);
    this.buttonTemplate = Handlebars.compile(this.options.buttonTemplateSource);
    // The state of the drawer
    this._open = false;
    // Store the button views 
    this._buttons = {};
    // Store the order of buttons
    this._buttonIds = [];
    this._subviews = {};
  },

  /**
   * Register a view with the drawer.
   *
   * @param {Object} view Backbone view 
   *
   * The view must have the following properties:
   *   drawerButton: an instance (or function returning an instance) of 
   *     DrawerButtonView
   *   drawerOpenEvents: a string with a space-separated list of events that
   *     will open the drawer and show the view.  This provides a
   *     means of showing a view in the drawer other than clicking the
   *     drawer button.
   *   drawerCloseEvents: a string with a space-separated list of events
   *     that will close the drawer.  This provides a means of hiding a
   *     view in a drawer other htan clicking the drawer button.
   *   show: A method that shows the view
   *   hide: A method that hides the view
   */
  registerView: function(view) {
    this.addButton(_.result(view, 'drawerButton'));
    this.dispatcher.on(_.result(view, 'drawerOpenEvents'), function() {
      this.open(view);
    }, this);
    this.dispatcher.on(_.result(view, 'drawerCloseEvents'), function() {
      this.close(view);
    }, this);
    if (view.extraEvents) {
      _.each(_.result(view, 'extraEvents'), function(fn, evt) {
        this.dispatcher.on(evt, fn, this);
      }, this);
    }
    this._subviews[view.cid] = view;
    this.render();
  },

  unregisterView: function(view) {
    this.removeButton(_.result(view, 'drawerButton'));
    this.dispatcher.off(_.result(view, 'drawerOpenEvents'));
    this.dispatcher.off(_.result(view, 'drawerCloseEvents'));
    _.each(_.result(view, 'extraEvents'), function(fn, evt) {
      this.dispatcher.off(evt, fn, this);
    }, this);
    this._subviews = _.omit(this._subviews, view.cid);
    this.render();
  },

  addButton: function(button) {
    this._buttons[button.buttonId] = button;
    this._buttonIds.push(button.buttonId);
  },

  removeButton: function(button) {
    // Remove this button from the list of buttons
    this._buttonIds = _.without(this._buttonIds, button.buttonId);
    this._buttons = _.omit(this._buttons, button.buttonId);
  },

  renderButtons: function() {
    var $controlsEl = this.$(this.options.controlsEl);
    _.each(this._buttons, function(button) {
      button.render().$el.appendTo($controlsEl);
    }, this);
    return this;
  },

  renderSubViews: function() {
    var $contentsEl = this.$(this.options.contentsEl);
    _.each(this._subviews, function(view) {
      $contentsEl.append(view.render().$el);
    }, this);
    return this;
  },

  render: function() {
    this.$el.html(this.template());
    this.renderButtons();
    this.renderSubViews();
    return this;
  },

  activeView: function(view) {
    if (!_.isUndefined(view)) {
      this._activeView = view;
    }
    return this._activeView;
  },

  // Show the active view and hide all the other views
  showActiveView: function(view) {
    var activeView = this.activeView(view);
    _.each(this._subviews, function(view) {
      if (view.cid === activeView.cid) {
        view.show();
<<<<<<< HEAD
      }
      else {
        view.hide();
      }
=======
      }
      else {
        view.hide();
      }
>>>>>>> 0371be21
    }, this);
  },

  open: function(view) {
    this._open = true;
    if (view) {
      this.showActiveView(view);
    }
    this.$(this.options.contentsEl).show();
    this.dispatcher.trigger('open:drawer');
    return this;
  },

  close: function(view) {
    this._open = false;
    this.$(this.options.contentsEl).hide();
    this.dispatcher.trigger('close:drawer');
    return this;
  },

  isOpen: function() {
    return this._open;
  },
  
  toggle: function(view) {
    var activeView = this.activeView();
    if (this.isOpen()) {
      if (activeView.cid === view.cid) {
        this.close();
      }
      else {
        this.showActiveView(view);
      }
    }
    else {
      this.open(view);
    }
    return this;
  }
});

storybase.builder.views.HelpDrawerMixin = {
  drawerButton: function() {
    if (_.isUndefined(this.drawerButtonView)) {
      this.drawerButtonView = new storybase.builder.views.DrawerButtonView({
        dispatcher: this.dispatcher,
        buttonId: 'help',
        title: gettext('Help'),
        text: gettext('Help'),
        parent: this
      });
    }
    return this.drawerButtonView;
  },

  drawerOpenEvents: 'do:show:help',

  drawerCloseEvents: 'do:hide:help'
};

storybase.builder.views.HelpView = Backbone.View.extend(
  _.extend({}, storybase.builder.views.HelpDrawerMixin, {
    tagName: 'div',

    className: 'help',

    options: {
      templateSource: $('#help-template').html()
    },

    events: {},

    initialize: function() {
      this.dispatcher = this.options.dispatcher;
      this.help = null;
      this.template = Handlebars.compile(this.options.templateSource);

      this.$el.hide();

      this.dispatcher.on('do:show:help', this.show, this);
      this.dispatcher.on('do:set:help', this.set, this);
      this.dispatcher.on('do:hide:help', this.hide, this);
    },

    /**
     * Show the help text.
     *
     * @help object help Updated help information.  The object should have
     *     a body property and optionally a title property.
     *
     * @returns object This view.
     */
    show: function(help) {
      if (!_.isUndefined(help)) {
        // A new help object was sent with the signal, update
        // our internal value
        this.set(help);
      }
      if (this.help) {
        this.render();
        this.delegateEvents();
        this.$el.show();
      }
      return this;
    },

    hide: function() {
      this.$el.hide();
    },

    set: function(help) {
      this.help = help;
      this.render();
    },

    render: function() {
      var context = _.extend({
        'autoShow': this.autoShow
      }, this.help);
      this.$el.html(this.template(context));
      return this;
    }
  })
);

/**
 * Base class for views that represent a list of items that trigger
 * some action when clicked.
 */
storybase.builder.views.ClickableItemsView = Backbone.View.extend({
  items: [],

  itemTemplateSource: $('#clickable-item-template').html(),

  getItemTemplate: function() {
    if (_.isUndefined(this.itemTemplate)) {
      this.itemTemplate = Handlebars.compile(this.itemTemplateSource);
    }
    return this.itemTemplate; 
  },

  events: function() {
    var items = _.result(this, 'items');
    var events = {};
    _.each(items, function(item) {
      if (item.callback) {
        events["click ." + item.id] = item.callback;
      }
    });
    return events;
  },

  getItem: function(id) {
    var items = _.result(this, 'items');
    return _.filter(items, function(item) {
      return item.id === id;
    })[0];
  },

  setVisibility: function(id, visible) {
    var item = this.getItem(id);
    item.visible = visible;
  },

  /**
   * Get the value of a property of an item
   *
   * @param {Object} item Clickable item from this.items
   * @param {String} property Property of item whose value should be fetched
   * @param {Mixed} [defaultVal=true] Default value to return if property
   *  is undefined
   * @returns {Mixed} Value of property or defaultVal if property is undefined
   *
   * If the property value is a string, it tries to call a method of that name
   * on this view instance and return that value.  Otherwise, it returns the
   * value of the property or the return value of a call to the property if 
   * it is a function.
   */
  getPropertyValue: function(item, property, defaultVal) {
    defaultVal = _.isUndefined(defaultVal) ? true : defaultVal;
    if (_.isUndefined(item[property])) {
      // Property is undefined, return the default value 
      return defaultVal; 
    }
    else if (_.isString(item[property])) {
      // Visible property is a string, treat it as the name of a
      // property of this view and return its value. 
      return _.result(this, item[property]);
    }
    else {
      // Visible property is a property of the item object.
      // Return the value of that property.
      return _.result(item, property);
    }
  },

  getVisibleItems: function() {
    var items = _.result(this, 'items');
    return _.filter(items, function(item) {
      return this.getPropertyValue(item, 'visible', true);
    }, this);
  },

  getItemHref: function(itemOptions) {
    return _.isUndefined(itemOptions.path) ? '#' : itemOptions.path;
  },

  getItemClass: function(itemOptions) {
    var cssClass = itemOptions.class || "";
    var enabled = this.getPropertyValue(itemOptions, 'enabled', true);
    var selected = this.getPropertyValue(itemOptions, 'selected', false); 

    if (!enabled) {
      cssClass = cssClass + " disabled"; 
    }

    if (selected) {
      cssClass = cssClass + " selected";
    }

    return cssClass;
  },

  renderItem: function(itemOptions) {
    this.$el.append(this.itemTemplate({
      id: itemOptions.id,
      class: this.getItemClass(itemOptions),
      title: itemOptions.title,
      text: itemOptions.text,
      href: this.getItemHref(itemOptions)
    }));
  },

  extraRender: function() {},

  render: function() {
    this.$el.empty();
    _.each(this.getVisibleItems(), function(item) {
      this.renderItem(item);
    }, this);
    this.extraRender();
    this.delegateEvents();

    return this;
  }
});

/**
 * List of clickable items that navigate to different workflow
 * steps.
 */
storybase.builder.views.WorkflowNavView = storybase.builder.views.ClickableItemsView.extend({ 
  tagName: 'div',

  className: 'workflow-nav',

  itemTemplateSource: $('#workflow-nav-item-template').html(),

  items: [],

  events: function() {
    var events = {};
    var items = _.result(this, 'items');
    _.each(items, function(item) {
      if (item.route !== false) {
        events['click #' + item.id] = _.isUndefined(item.callback) ? this.handleClick : item.callback;
      }
    }, this);
    return events;
  },

  initialize: function() {
    this.dispatcher = this.options.dispatcher;
    this.items = _.isUndefined(this.options.items) ? this.items : this.options.items;
    this.itemTemplateSource = _.isUndefined(this.options.itemTemplateSource) ? this.itemTemplateSource : this.options.itemTemplateSource;
    this.itemTemplate = this.getItemTemplate();
    // Include story ID in paths?  This should only happen for stories
    // created in this session.
    this._includeStoryId = _.isUndefined(this.model) || this.model.isNew();
    if (_.isUndefined(this.model)) {
      this.dispatcher.on("ready:story", this.setStory, this);
    }
    this.extraInit();
  },

  /**
   * Extra initialization operations
   *
   * Define this functionality in view subclasses.
   */
  extraInit: function() {
  },

  setStory: function(story) {
    this.model = story;
    this.dispatcher.on("save:story", this.handleInitialSave, this);
    this.render();
  },

  handleInitialSave: function(story) {
    this.dispatcher.off("save:story", this.handleInitialSave, this);
    this.render();
  },

  getItemHref: function(itemOptions) {
    path = itemOptions.path;
    if (itemOptions.route !== false) {
      if (!_.isUndefined(this.model) && this._includeStoryId) {
        path = this.model.id + '/' + path;
      }
      path = storybase.builder.globals.APP_ROOT + path;
    }
    return path;
  },


  handleClick: function(evt) {
    console.debug('handling click of navigation button');
    evt.preventDefault();
    var $button = $(evt.target);
    var item = this.getItem($button.attr('id'));
    var valid = _.isFunction(item.validate) ? item.validate() : true;
    var href;
    var route;
    if (!$button.hasClass("disabled") && valid) { 
      href = $button.attr("href");
      // Strip the base path of this app
      route = href.substr(storybase.builder.globals.APP_ROOT.length);
      this.dispatcher.trigger('navigate', route, 
        {trigger: true, replace: true});
    }
  },

  isStorySaved: function() {
    return _.isUndefined(this.model) ? false : !this.model.isNew();
  }
});

/**
 * Shows current step of workflow 
 */
storybase.builder.views.WorkflowStepView = storybase.builder.views.WorkflowNavView.extend({
  tagName: 'ol',
<<<<<<< HEAD

  id: 'workflow-step',

=======

  id: 'workflow-step',

>>>>>>> 0371be21
  className: 'nav',

  itemTemplateSource: $('#workflow-item-template').html(),

  /**
   * Initialize items.
   *
   * Call this from initialize() once rather than repeating the logic
   * each time items() is called.
   */
  _initItems: function() {
    var items = [];
    if (this.options.visibleSteps.build) {
      items.push({
        id: 'build',
        title: gettext("Construct your story using text, photos, videos, data visualizations, and other materials"),
        text: gettext("Build"),
        visible: true,
        selected: false,
        path: ''
      });
    }
    if (this.options.visibleSteps.data) {
      items.push({
        id: 'data',
        title: gettext("Upload or link to source data referenced in your story’s charts, maps, graphs and visualizations"),
        text: gettext('Add Data'),
        visible: true,
        enabled: 'isStorySaved',
        selected: false,
        path: 'data/'
      });
    }
    if (this.options.visibleSteps.tag) {
      items.push({
        id: 'tag',
        title: gettext("Label your story with topics and places so that people can easily discover it on Floodlight"),
        text: gettext('Tag'),
        visible: true,
        enabled: 'isStorySaved',
        selected: false,
        path: 'tag/',
      });
    }
    if (this.options.visibleSteps.review) {
      items.push({
        id: 'review',
        //title: gettext("Make sure your story is ready to go with spellcheck and other tools"),
        title: gettext("Make sure your story is ready to go"),
        text: gettext('Review'),
        visible: true,
        enabled: 'isStorySaved',
        selected: false,
        path: 'review/'
      });
    }
    if (this.options.visibleSteps.publish) {
      items.push({
        id: 'publish',
        title: gettext("Post your story to Floodlight and your social networks"),
        text: gettext('Publish/Share'),
        visible: true,
        enabled: 'isStorySaved',
        selected: false,
        path: 'publish/'
      });
    }
    return items;
  },

  extraInit: function() {
    this.items = _.isUndefined(this.options.items) ? this._initItems() : this.options.items;
    this.activeStep = null;
    this.dispatcher.on("select:workflowstep", this.updateStep, this);
  },

  updateSelected: function() {
    _.each(this.items, function(item) {
      if (item.id === this.activeStep) {
        item.selected = true;
      }
      else {
        item.selected = false;
      }
    }, this);
  },

  updateStep: function(step) {
    this.activeStep = step;
    if (this.activeStep === 'selecttemplate') {
      this.activeStep = 'build';
    }
    this.updateSelected();
    this.render();
  },

  extraRender: function() {
    if (jQuery().tooltipster) {
      this.$('.tooltip').tooltipster({
        position: 'bottom'
      });
    }
  }
});

/**
 * Global tools menu.
 *
 * This includes things like "Help", "Exit"
 */
storybase.builder.views.ToolsView = storybase.builder.views.ClickableItemsView.extend({
  tagName: 'ul',

  id: 'tools',

  className: 'nav',

  _initItems: function() {
    return [
      {
        id: 'preview',
        title: gettext("Preview your story in a new window"),
        text: gettext('Preview'),
        callback: 'previewStory',
        visible: false, 
        enabled: 'isStorySaved'
      },
      {
        id: 'start-over',
        title: gettext("Leave your story and start a new one with a different template"),
        text: gettext('Start Over'),
        path: this.options.startOverUrl,
        visible: false 
      },
      {
        id: 'exit',
        title: gettext("Leave the Story Builder and go back to the homepage. You can always return later"),
        text: gettext('Exit'),
        path: '/',
        visible: true 
      }
    ];
  },

  initialize: function() {
    this.dispatcher = this.options.dispatcher;
    this.items = this._initItems();
    this.itemTemplate = this.getItemTemplate();
    this.activeStep = null;
    this.hasAssetList = false;

    this.dispatcher.on('ready:story', this.handleStorySave, this);
    this.dispatcher.on('save:story', this.handleStorySave, this);
    this.dispatcher.on("select:workflowstep", this.updateStep, this);
  },

  previewStory: function(evt) {
    if (!$(evt.target).hasClass("disabled")) {
      var url = '/stories/' + this.storyId + '/viewer/';
      window.open(url);
    }
    evt.preventDefault();
  },

  toggleHelp: function(evt) {
    evt.preventDefault();
    this.dispatcher.trigger('do:show:help');
  },
  
  handleStorySave: function(story) {
    var item = this.getItem('preview');
    if (!story.isNew() && _.isUndefined(this.storyId)) {
      this.storyId = story.id; 
      item.path = '/stories/' + this.storyId + '/viewer/';
    }
    item.visible = true;
    this.render();
  },

  updateVisible: function() {
    if (this.activeStep !== 'selecttemplate') {
      this.setVisibility('start-over', true);
    }
  },

  updateStep: function(step) {
    this.activeStep = step;
    this.updateVisible();
    this.render();
  },

  extraRender: function() {
    if (jQuery().tooltipster) {
      this.$('.tooltip').tooltipster({
        position: 'bottom'
      });
    }
  },

  isStorySaved: function() {
    return !_.isUndefined(this.storyId)
  }
});

/**
 * Story template selector
 */
storybase.builder.views.SelectStoryTemplateView = Backbone.View.extend({
  tagName: 'ul',
 
  className: 'story-templates view-container',

  templateSource: $('#story-template-list-template').html(),

  initialize: function() {
    this.dispatcher = this.options.dispatcher;
    this.template = Handlebars.compile(this.templateSource);
    _.bindAll(this, 'addTemplateEntry');
  },

  addTemplateEntry: function(template) {
      var view = new storybase.builder.views.StoryTemplateView({
        dispatcher: this.dispatcher,
        model: template
      });
      this.$el.append(view.render().el);
  },

  render: function() {
    this.$el.html(this.template());
    this.collection.each(this.addTemplateEntry);
    return this;
  }
});

/**
 * Story template listing
 */
storybase.builder.views.StoryTemplateView = Backbone.View.extend({
  tagName: 'li',

  className: 'template',

  templateSource: $('#story-template-template').html(),

  events: {
    "click a": "select"
  },

  initialize: function() {
    console.info('initializing form');
    this.dispatcher = this.options.dispatcher;
    this.template = Handlebars.compile(this.templateSource);
  },

  render: function() {
    this.$el.html(this.template(this.model.toJSON()));
    return this;
  },

  /**
   * Event handler for clicking a template's link
   */
  select: function(e) {
    this.dispatcher.trigger("select:template", this.model);
    e.preventDefault();
  },

});

storybase.builder.views.AlertView = Backbone.View.extend({
  tagName: 'div',

  className: 'alert',

  initialize: function() {
    this.level = this.options.level;
    this.message = this.options.message;
  },

  render: function() {
    this.$el.addClass('alert-' + this.level);
    this.$el.html(this.message);
    return this;
  }
});

/**
 * Class to encapsulate builder tour logic.
 */
storybase.builder.views.BuilderTour = function(options) {
  this.options = _.extend({}, options);
  this.initialize.apply(this, arguments);
};

_.extend(storybase.builder.views.BuilderTour.prototype, {
  // Load some of the longer guider bodies from a template, because
  // the text is too cumbersome to have inline.  Should all of the
  // bodies be in a template for consistency?
  //
  // The properties of this object correspond to the ids defined in
  // the guiders
  templateSource: {
    'workflow-step-guider': $('#workflow-step-guider-template').html(),
    'section-manipulation-guider': $('#section-manipulation-guider-template').html(),
    'exit-guider': $('#exit-guider-template').html()
  },

  initialize: function() {
    this.dispatcher = this.options.dispatcher;
    this._initTemplates();
  },

  /**
   * Precompile the templates.
   */
  _initTemplates: function() {
    this.template = {};
    _.each(this.templateSource, function(source, id) {
      this.template[id] = Handlebars.compile(source);
    }, this);
  },

  show: function() {
    var that = this;
    var showTour = _.isUndefined(guiders) ? false : ($.cookie('storybase_show_builder_tour') === 'false' ? false : true) && this.options.showTour;

    if (showTour) { 
      guiders.createGuider({
        id: 'workflow-step-guider',
        attachTo: '.workflow-step #build',
        buttons: [
          {
            name: gettext("Next"),
            onclick: guiders.next
          }
        ],
        position: 6,
        title: gettext("Building a story takes five simple steps."),
        description: this.template['workflow-step-guider'](),
        next: 'section-list-guider'
      });
      guiders.createGuider({
        id: 'section-list-guider',
        attachTo: '#section-list',
        buttons: [
          {
            name: gettext("Prev"),
            onclick: guiders.prev
          },
          {
            name: gettext("Next"),
            onclick: guiders.next
          }
        ],
        position: 6,
        title: gettext("This is your table of contents."),
        // TODO: Remove reference to "Story Sections" tab
        description: gettext('This bar shows the sections in your story. You can hide the bar by clicking on the tab that says "Story Sections."'),
        prev: 'workflow-step-guider',
        next: 'section-thumbnail-guider'
      });
      guiders.createGuider({
        id: 'section-thumbnail-guider',
        attachTo: '.section-thumbnail:first',
        buttons: [
          {
            name: gettext("Prev"),
            onclick: guiders.prev
          },
          {
            name: gettext("Next"),
            onclick: guiders.next
          }
        ],
        position: 6,
        title: gettext("Select the section you want to edit."),
        description: gettext("Click on a section to edit it. The section you are actively editing is highlighted."),
        prev: 'section-list-guider',
        next: 'section-manipulation-guider'
      });
      guiders.createGuider({
        id: 'section-manipulation-guider',
        attachTo: '.section-thumbnail',
        buttons: [
          {
            name: gettext("Prev"),
            onclick: guiders.prev
          },
          {
            name: gettext("Next"),
            onclick: guiders.next
          }
        ],
        position: 6,
        title: gettext("You can also add, move or delete sections."),
        description: this.template['section-manipulation-guider'](),
        prev: 'section-thumbnail-guider',
        next: 'preview-guider'
      });
      guiders.createGuider({
        id: 'preview-guider',
        attachTo: '.tools .preview',
        buttons: [
          {
            name: gettext("Prev"),
            onclick: guiders.prev
          },
          {
            name: gettext("Next"),
            onclick: guiders.next
          }
        ],
        position: 6,
        title: gettext("Preview your story at any time."),
        description: gettext("Clicking here lets you preview your story in a new window"),
        prev: 'section-manipulation-guider',
        next: 'exit-guider'
      });
      guiders.createGuider({
        id: 'exit-guider',
        attachTo: '.tools .exit',
        buttons: [
          {
            name: gettext("Prev"),
            onclick: guiders.prev
          },
          {
            name: gettext("Next"),
            onclick: guiders.next
          }
        ],
        position: 6,
        title: gettext("You can leave your story at any time and come back later."),
        description: this.template['exit-guider'](),
        prev: 'preview-guider',
        next: 'help-guider'
      });
      guiders.createGuider({
        attachTo: '.tools .help',
        buttons: [
          {
            name: gettext("Prev"),
            onclick: guiders.prev
          },
          {
            name: gettext("Next"),
            onclick: guiders.next
          }
        ],
        position: 6,
        id: 'help-guider',
        title: gettext("Get tips on how to make a great story."),
        description: gettext("Clicking the \"Help\" button shows you tips for the section you're currently editing."),
        onShow: function() {
          that.dispatcher.trigger('do:show:help');
        },
        onHide: function() {
          that.dispatcher.trigger('do:hide:help');
        },
        next: 'tooltip-guider'
      });
      guiders.createGuider({
        attachTo: '.workflow-step #build',
        buttons: [
          {
            name: gettext("Prev"),
            onclick: guiders.prev
          },
          {
            name: gettext("Close"),
            onclick: guiders.hideAll
          }
        ],
        position: 6,
        offset: { left: 0, top: 20 },
        id: 'tooltip-guider',
        title: gettext("Need even more tips?"),
        description: gettext("You can find out more about many of the buttons and links by hovering over them with your mouse. You can also hover over the “Help” icons."),
        onShow: function() {
          $('.workflow-step #build').triggerHandler('mouseover');
        },
        onHide: function() {
          // Set a cookie so the user doesn't see the builder tour again
          $.cookie("storybase_show_builder_tour", false, {
            path: '/',
            // Don't show the tour for a very long time
            expires: 365
          });
          $('.workflow-step #build').triggerHandler('mouseout');
        }
      });
      guiders.show('workflow-step-guider');
    }
  }
});

storybase.builder.views.BuilderView = Backbone.View.extend({
  tagName: 'div',

  className: 'builder',

  options: {
    titleEl: '.story-title',
    visibleSteps: storybase.builder.views.VISIBLE_STEPS
  },

  initialize: function() {
    var that = this;
    var navViewOptions;
    var isNew = _.bind(function() {
      return !this.model.isNew();
    }, this)

    this.containerTemplates = this.options.containerTemplates;
    this.dispatcher = this.options.dispatcher;
    this.help = this.options.help;
    this._relatedStoriesSaved = false;
    this._tour = new storybase.builder.views.BuilderTour({
      dispatcher: this.dispatcher,
      showTour: this.options.showTour
    });

    if (_.isUndefined(this.model)) {
      // Create a new story model instance
      this.model = new storybase.models.Story({
        title: "",
        language: this.options.language
      });
    }
    if (this.options.relatedStories) {
      this.model.setRelatedStories(this.options.relatedStories);
    }

    this.templateStory = this.options.templateStory;

    _.bindAll(this, 'createSectionEditView', 'simpleReview', 'setTemplateStory', 'initializeStoryFromTemplate');

    // Initialize navigation to the next workflow step
    navViewOptions = {
      model: this.model,
      dispatcher: this.dispatcher,
      items: []
    };
    // The next step will either be data (in the normal builder) or
    // publish (in the connected story builder). If this gets more
    // complicated, it might make more sense to have a global set
    // of items. 
    if (this.options.visibleSteps.data) {
      navViewOptions.items.push({
        id: 'workflow-nav-data-fwd',
        class: 'next',
        title: gettext("Add Data to Your Story"),
        text: gettext("Next"),
        path: 'data/',
        enabled: isNew 
      });
    }
    else if (this.options.visibleSteps.publish) {
      navViewOptions.items.push({
        id: 'workflow-nav-publish-fwd',
        class: 'next',
        title: gettext("Publish My Story"),
        text: gettext("Next"),
        path: 'publish/',
        enabled: isNew,
        validate: this.options.visibleSteps.review ? true : this.simpleReview
      });
    }
    this.workflowNavView = new storybase.builder.views.WorkflowNavView(navViewOptions);

    if (this.options.showSectionList) {
      this.sectionListView = new storybase.builder.views.SectionListView({
        dispatcher: this.dispatcher,
        model: this.model
      });
    }
    this.unusedAssetView = new storybase.builder.views.UnusedAssetView({
      dispatcher: this.dispatcher,
      assets: this.model.unusedAssets
    });

    this._editViews = [];

    this.model.on("sync", this.triggerSaved, this);
    this.model.sections.on("reset", this.triggerReady, this);
    this.model.unusedAssets.on("sync reset add", this.hasAssetList, this);

    this.dispatcher.on("select:template", this.setStoryTemplate, this);
    this.dispatcher.on("do:save:story", this.save, this);
    this.dispatcher.on("add:sectionasset", this.showSaved, this);
    this.dispatcher.on("save:section", this.showSaved, this);
    this.dispatcher.on("save:story", this.showSaved, this);
    this.dispatcher.on("ready:story", this.createEditViews, this);
    this.dispatcher.on("save:story", this.setTitle, this);
    this.dispatcher.on("ready:story", this.setTitle, this);
    this.dispatcher.on("created:section", this.handleCreateSection, this);

    if (!this.model.isNew()) {
      this.model.sections.fetch();
      this.model.unusedAssets.fetch();
    }
    else if (this.templateStory) {
      // Model is new, but a template was provided when the builder was launched
      // We don't have to wait to request the template from the server.
      this.initializeStoryFromTemplate();
    }
  },

  triggerReady: function() {
    console.info('Story sections initialized');
    this.dispatcher.trigger('ready:story', this.model);
  },

  handleCreateSection: function(section) {
    var view = this.createSectionEditView(section);
    this.renderEditViews({showFirst: false});
    this.dispatcher.trigger('select:section', section);
  },

  createSectionEditView: function(section) {
    var options = {
      dispatcher: this.dispatcher,
      model: section,
      collection: this._editViews,
      story: this.model,
      assetTypes: this.options.assetTypes,
      layouts: this.options.layouts,
      containerTemplates: this.containerTemplates,
      defaultHelp: this.help.where({slug: 'new-section'})[0],
      showSectionTitles: this.options.showSectionTitles,
      showLayoutSelection: this.options.showLayoutSelection,
      showStoryInfoInline: this.options.showStoryInfoInline,
      prompt: this.options.prompt
    };
    var view;
    if (this.templateStory) {
      options.templateSection = this.templateStory.sections.get(section.get('template_section'));
    }
    view = new storybase.builder.views.SectionEditView(options);
    this._editViews.push(view);
    return view;
  },

  createEditViews: function() {
    var storyEditView = null;
    var callEditView = null;
    if (this.options.showStoryInformation) {
      storyEditView = new storybase.builder.views.StoryInfoEditView({
        dispatcher: this.dispatcher,
        help: this.help.where({slug: 'story-information'})[0],
        model: this.model
      });
      this._editViews.push(storyEditView);
    }
    this.model.sections.each(this.createSectionEditView); 
    if (this.options.showCallToAction) {
      callEditView = new storybase.builder.views.CallToActionEditView({
        dispatcher: this.dispatcher,
        help: this.help.where({slug: 'call-to-action'})[0],
        model: this.model
      });
      this._editViews.push(callEditView);
    }
    if (this.$el.is(':visible')) {
      this.renderEditViews();
    }
  },

  renderEditViews: function(options) {
    // TODO: Figure out if this is the best way to avoid showing the first
    // section each time the edit views are rendered.  It might make more sense
    // to put the call to ``this._editViews[0].show`` in an ``onShow`` event
    // for this view and call it upstream
    options = _.isUndefined(options) ? {} : options;
    _.defaults(options, {
      showFirst: true
    });
    var that = this;
    _.each(this._editViews, function(view) {
      that.$el.append(view.render().$el.hide());
    });
    if (this._editViews.length && options.showFirst) {
      //this._editViews[0].show();
      //this.dispatcher.trigger('select:section', 'story-info');
      this.dispatcher.trigger('select:section', this._editViews[0].getSection());
    }
  },

  render: function() {
    console.info('Rendering builder view');
    var that = this;
    this.$el.prepend(this.unusedAssetView.render().$el.hide());
    if (this.sectionListView) {
      this.sectionListView.render();
    }
    if (this.workflowNavView) {
      this.workflowNavView.render();
    }
    this.renderEditViews();
    return this;
  },

  getWorkflowNavView: function() {
    return this.workflowNavView;
  },

  getSubNavView: function() {
    if (this.sectionListView) {
      return this.sectionListView;
    }
    else {
      return null;
    }
  },

  /**
   * Things that need to happen after the view's element has
   * been added to the DOM.
   *
   * This is called from upstream views.
   */
  onShow: function() {
    // Recalculate the width of the section list view.
    if (this.sectionListView) {
      this.sectionListView.setWidth();
    }

    // Show the tour
    this._tour.show();

    this.dispatcher.trigger("register:drawerview", this.unusedAssetView);
<<<<<<< HEAD
  },

  onHide: function() {
    this.dispatcher.trigger("unregister:drawerview", this.unusedAssetView);
  },

=======
  },

  onHide: function() {
    this.dispatcher.trigger("unregister:drawerview", this.unusedAssetView);
  },

>>>>>>> 0371be21
  workflowNavView: function() {
    if (this.sectionListView) {
      return this.sectionListView;
    }
    else {
      return this.workflowNavView;
    }
  },

  /**
   * Event callback that displays an alert indicating the story has been
   * saved.
   */
  showSaved: function(model, showAlert) {
    showAlert = _.isUndefined(showAlert) || showAlert;
    if (showAlert) {
      this.dispatcher.trigger('alert', 'success', "The story has been saved");
    }
  },

  triggerSaved: function() {
    this.dispatcher.trigger('save:story', this.model);
  },

  setStoryTemplate: function(template) {
    console.info("Setting story template");
    var that = this;
    this.storyTemplate = template;
    this.storyTemplate.getStory({
      success: this.setTemplateStory,
      error: function(story, response) {
        that.error("Failed fetching template story");
      }
    });
  },

  setTemplateStory: function(story) {
    console.info("Setting template story");
    var that = this;
    this.templateStory = story;
    this.templateStory.sections.on("reset", this.getContainerTemplates, this);
    this.templateStory.sections.fetch();
  },

  getContainerTemplates: function() {
    var that = this;
    this.templateStory.sections.off("reset", this.getContainerTemplates, this);
    this.containerTemplates.setTemplate(this.storyTemplate);
    this.containerTemplates.fetch({
      success: this.initializeStoryFromTemplate,
      error: function() {
        that.error(gettext("Failed fetching container templates"));
      }
    });
  },

  initializeStoryFromTemplate: function() {
    console.info("Initializing sections");
    this.model.fromTemplate(this.templateStory, {
      language: this.options.language
    });
    this.dispatcher.trigger("ready:story", this.model);
  },

  save: function() {
    console.info("Saving story");
    var that = this;
    var isNew = this.model.isNew();
    this.model.save(null, {
      success: function(model, response) {
        that.dispatcher.trigger('save:story', model);
        model.saveSections();
        if (!that._relatedStoriesSaved) {
          model.saveRelatedStories();
        }
        if (isNew) {
          that.dispatcher.trigger('navigate', model.id + '/', {
            trigger: true 
          });
          // Re-render the navigation view to enable the button
          if (that.navView) {
            that.navView.render();
          }
        }
      }
    });
  },


  hasAssetList: function() {
    var hasAssets = false;
    if (this.model.unusedAssets.length) {
      hasAssets = true; 
    }
    this.dispatcher.trigger('has:assetlist', hasAssets);
  },

  setTitle: function() {
    var title = this.model.get('title');
    if (title) {
      document.title =  this.options.siteName + " | " + title;
    }
  },

  getEditView: function(index) {
    return this._editViews[index];
  },

  /**
   * Do a simple review of the story.
   *
   * This is for the connected story builder.
   */
  simpleReview: function() {
    var editView = this.getEditView(0);
    // Stories must have titles
    if (!this.model.get('title')) {
      this.dispatcher.trigger('error', gettext("You must give your story a title"));
      this.$(this.options.titleEl).addClass('error');
      this.$(this.options.titleEl).triggerHandler('click');
      return false;
    }

    // All assets must be defined
    if (!editView.allAssetsDefined()) {
      this.dispatcher.trigger('error', gettext("You didn't fill out all the assets in the template"));
      return false;
    }

    this.$(this.options.titleEl).removeClass('error');
    return true;
  }
});

storybase.builder.views.LastSavedView = Backbone.View.extend({
  tagName: 'div',

  id: 'last-saved',

  options: {
    textId: 'last-saved-text',
    buttonId: 'save-button'
  },

  events: function() {
    var events = {};
    events['click #' + this.options.buttonId] = 'handleClick';
    return events;
  },

  initialize: function() {
    this.lastSaved = !!this.options.lastSaved ? (_.isDate(this.options.lastSaved) ? this.options.lastSaved : new Date(this.options.lastSaved)) : null;

    this.dispatcher = this.options.dispatcher;
    this.dispatcher.on('save:section', this.updateLastSaved, this);
    this.dispatcher.on('save:story', this.updateLastSaved, this);
    this.dispatcher.on('ready:story', this.showButton, this);

    this.$textEl = $("<span></span>").attr('id', this.options.textId).appendTo(this.$el);
    this.$buttonEl = $('<button type="button">' + gettext("Save") + '</button>')
      .attr('id', this.options.buttonId)
      .attr('title', gettext("Click to save your story"))
      .hide()
      .appendTo(this.$el);
      if (jQuery().tooltipster) {
        this.$buttonEl.tooltipster();
      }
  },

  updateLastSaved: function() {
    var that = this;
    this.lastSaved = new Date(); 
    this.render();
    this.showText();
    this.$textEl.fadeOut(20000, function() {
      that.showButton();
    });
  },

  /**
   * Ensure that an hour or minute value is 2 digits
   *
   * This is necesary because Date.getHours and Date.getDate return 
   * integer values starting from 0
   *
   */
  twoDigit: function(val) {
    var newVal = val + "";
    if (newVal.length == 1) {
      newVal = "0" + newVal;
    }
    return newVal;
  },

  formatDate: function(date) {
    var year = this.lastSaved.getFullYear();
    var month = this.lastSaved.getMonth() + 1;
    var day = this.lastSaved.getDate();
    var hour = this.lastSaved.getHours();
    var minute = this.lastSaved.getMinutes();

    return month + "/" + day + "/" + year + " " + this.twoDigit(hour) +
           ":" + this.twoDigit(minute);
  },

  showButton: function() {
    this.$textEl.hide();
    this.$buttonEl.show();
    return this;
  },

  showText: function() {
    this.$textEl.show();
    this.$buttonEl.hide();
    return this;
  },

  handleClick: function(evt) {
    this.dispatcher.trigger('do:save:story');
  },

  render: function() {
    var lastSavedStr;
    if (this.lastSaved) {
      lastSavedStr = gettext('Last Saved') + ' ' + this.formatDate(this.lastSaved);
      this.$textEl.html(lastSavedStr);
      this.$buttonEl.attr('title', lastSavedStr);
    }
    return this;
  }
});

storybase.builder.views.UnusedAssetDrawerMixin = {
  drawerButton: function() {
    if (_.isUndefined(this.drawerButtonView)) {
      this.drawerButtonView = new storybase.builder.views.DrawerButtonView({
        dispatcher: this.dispatcher,
        buttonId: 'unused-assets',
        text: gettext('Assets'),
        title: gettext("Show a list of assets you removed from your story"),
        parent: this
      });
    }
    return this.drawerButtonView;
  },

  drawerOpenEvents: 'do:show:assetlist',

  drawerCloseEvents: 'do:hide:assetlist',

  // Workaround for issue where draggable element is hidden when its
  // container element has an overflow property that is not visible
  extraEvents: {
    'start:drag:asset': function() {
      this.$el.addClass('dragging');
    },

    'stop:drag:asset': function() {
      this.$el.removeClass('dragging');
    },
  }
};

/** 
 * A list of assets associated with the story but not used in any section.
 */
storybase.builder.views.UnusedAssetView = Backbone.View.extend(
  _.extend({}, storybase.builder.views.UnusedAssetDrawerMixin, {
    tagName: 'div',

    id: 'unused-assets',

    templateSource: $('#unused-assets-template').html(),

    initialize: function() {
      this.dispatcher = this.options.dispatcher;
      this.template = Handlebars.compile(this.templateSource);
      this.assets = this.options.assets;

      // When the assets are synced with the server, re-render this view
      this.assets.on("add reset sync remove", this.render, this);
      // When an asset is removed from a section, add it to this view
      this.dispatcher.on("remove:sectionasset", this.addAsset, this);
      this.dispatcher.on("do:show:assetlist", this.show, this);
      this.dispatcher.on("do:hide:assetlist", this.hide, this);
      this.assets.on("remove", this.handleRemove, this);
    },

    render: function() {
      var that = this;
      var assetsJSON = this.assets.toJSON();
      // Pluck specific attributes from the asset. This simplifies the
      // logic in the template
      assetsJSON = _.map(assetsJSON, function(assetJSON) {
        var attrs = {
          asset_id: assetJSON.asset_id,
          type: assetJSON.type
        };
        if (assetJSON.thumbnail_url) {
          attrs.thumbnail_url = assetJSON.thumbnail_url;
        }
        else if (assetJSON.body) {
          attrs.body = assetJSON.body;
        }

        if (assetJSON.url) {
          attrs.url = assetJSON.url;
        }
        return attrs;
      });
      var context = {
        assets: assetsJSON
      };
      this.$el.html(this.template(context));
      this.$('.unused-asset').draggable({
        revert: 'invalid',
      // Workaround for issue where draggable element is hidden when its
      // container element has an overflow property that is not visible
        start: function() {
          that.dispatcher.trigger("start:drag:asset")
        },
        stop: function() {
          that.dispatcher.trigger("stop:drag:asset")
        }
      });
      return this;
    },

    /**
     * Event callback for when assets are removed from a section
     */
    addAsset: function(asset) {
      this.assets.push(asset);
    },

    handleRemove: function() {
      // If the last asset was removed, hide the element
      if (!this.assets.length) {
        this.$el.hide(); 
      }
    },
<<<<<<< HEAD

    show: function() {
      return this.$el.show();
    },

=======

    show: function() {
      return this.$el.show();
    },

>>>>>>> 0371be21
    hide: function() {
      return this.$el.hide();
    }
  })
);

storybase.builder.views.RichTextEditorMixin = {
  toolbarTemplateSource: $('#editor-toolbar-template').html(),

  getEditorToolbarHtml: function() {
    return this.toolbarTemplateSource; 
  },

  getEditorToolbarEl: function() {
    if (_.isUndefined(this._editorToolbarEl)) {
      this._editorToolbarEl = $(this.getEditorToolbarHtml())[0];
    }
    return this._editorToolbarEl; 
  },

  getEditor: function(el, callbacks) {
    var defaultCallbacks = {
      'focus': function() {
        $(this.toolbar.container).show();
      },

      'blur': function() {
        if (this._okToHideToolbar) {
          $(this.toolbar.container).hide();
        }
      },

      'load': function() {
        var that = this;
        this._okToHideToolbar = true;
        $(this.toolbar.container).hide();
        $(this.toolbar.container).mouseover(function() {
          that._okToHideToolbar = false;
        });
        $(this.toolbar.container).mouseout(function() {
          that._okToHideToolbar = true;
        });
      }

    };
    var editor;
    var toolbarEl = this.getEditorToolbarEl();
    $(el).before(toolbarEl);
    editor = new wysihtml5.Editor(
      el,    
      {
        toolbar: toolbarEl, 
        parserRules: wysihtml5ParserRules
      }
    );
    callbacks = _.isUndefined(callbacks) ? {} : callbacks;
    _.defaults(callbacks, defaultCallbacks);
    _.each(callbacks, function(value, key, list) {
      editor.on(key, value);
    });
    return editor;
  }
};

/**
 * View mixin for updating a Story model's attribute and triggering
 * a save to the server.
 */
storybase.builder.views.StoryAttributeSavingMixin = {
  saveAttr: function(key, value) {
    if (_.has(this.model.attributes, key)) {
      this.model.set(key, value);
      if (this.model.isNew()) {
        this.dispatcher.trigger("do:save:story");
      }
      else {
        this.model.save();
      }
      console.info("Updated " + key + " to " + value);
    }
  }
};

storybase.builder.views.ThumbnailHighlightMixin = {
  highlightClass: 'selected',

  highlightSection: function(section) {
    if (section === this.getSection()) {
      this.$el.addClass(this.highlightClass);
    }
    else {
      this.$el.removeClass(this.highlightClass);
    }
  },

  isHighlighted: function() {
    return this.$el.hasClass(this.highlightClass);
  }
};

/**
 * Mixin object that provides a method for doing asynchronous file
 * uploads.
 */
storybase.builder.views.FileUploadMixin = {
  /**
   * Upload a file associated with a model, then refresh the model
   *
   * The heavy lifting is done by jQuery.ajax()
   * 
   * @param object model Model instance that the file will be
   *     associated with on the server side.
   * @param string fileField Name of the file input for the file
   * @param object file File object retrieved from a form's file input
   * @options object Options to configure the AJAX request, especially
   *     callbacks.  progressHandler is the callback for the updating
   *     the upload's progress, beforeSend is the beforeSend callback
   *     for the jQuery AJAX request, and success is the callback for
   *     after the file has been uploaded AND the model's data has
   *     been refreshed from the server.
   *
   * @returns object The jqXHR object returned by the call to 
   *     jQuery.ajax()
   */
  uploadFile: function(model, fileField, file, options) {
    options = _.isUndefined(options) ? {} : options;
    var that = this;
    var url = model.url() + 'upload/';
    var formData = new FormData;
    var settings;
    formData.append(fileField, file);
    settings = {
      type: "POST",
      data: formData,
      cache: false,
      contentType: false,
      processData: false,
      xhr: function() {
        var newXhr = $.ajaxSettings.xhr();
        if (newXhr.upload && options.progressHandler) {
          newXhr.upload.addEventListener('progress', options.progressHandler, false);
        }
        return newXhr;
      },
      beforeSend: function() {
        if (options.beforeSend) {
          options.beforeSend();
        }
      },
      success: function() {
        model.fetch({
          success: function(model, response) {
            if (options.success) {
              options.success(model, response);
            }
          }
        });
      }
    };
    var jqXHR = $.ajax(url, settings);
    return jqXHR;
  }
};


/**
 * Mixin for views that have a navigation subview
 */
storybase.builder.views.NavViewMixin = {
  getWorkflowNavView: function() {
    return this.workflowNavView;
  }
};

// TODO: Remove this view
/**
 * Next/previous buttons.
 */
storybase.builder.views.SectionNavView = Backbone.View.extend({
  id: 'section-nav',

  className: 'section-nav',

  events: {
    'click .next,.prev': 'handleClick'
  },

  templateSource: $('#section-nav-template').html(),

  initialize: function() {
    this.dispatcher = this.options.dispatcher;
    //this._active = 'story-info'; 
    this._active = null;
    this._prev = null;
    this._next = null;

    this.template = Handlebars.compile(this.templateSource);

    this.model.sections.on("remove", this.updatePrevNext, this);
    this.model.sections.on("sync", this.updatePrevNext, this);
    this.dispatcher.on('select:section', this.updateSection, this);
  },

  updatePrevNext: function() {
    if (_.isObject(this._active)) {
      // section is a Section model instance
      index = this.model.sections.indexOf(this._active);
      if (index === 0) {
        this._prev = 'story-info';
      }
      else {
        this._prev = this.model.sections.at(index - 1);
      }

      if (index === this.model.sections.length - 1) {
        this._next = 'call-to-action';
      }
      else {
        this._next = this.model.sections.at(index + 1);
      }
    }
    else {
      // section is a string for the pseudo sections
      if (this._active === 'story-info') {
        // Assume story information view is the first view
        this._prev = null;
        this._next = this.model.sections.at(0);
      }
      else if (this._active === 'call-to-action') {
        this._prev = this.model.sections.last();
        this._next = null;
      }
    }

    this.render();
  },

  updateSection: function(section) {
    var index;
    this._active = section;
    this.updatePrevNext();
  },

  /**
   * Get a (pseudo) section's ID.
   */
  getId: function(value) {
    if (_.isObject(value)) {
      // Section is a model
      if (value.isNew()) {
        // It hasn't been saved, so return the client ID
        return value.cid;  
      }
      else {
        // Return the ID
        return value.id;
      }
    }
    else {
      // Section is a pseudo-section ID, just return that string
      return value;
    }
  },

  render: function() {
    var context = {
      prevId: this.getId(this._prev),
      nextId: this.getId(this._next)
    };
    this.$el.html(this.template(context));
    this.delegateEvents();
    return this;
  },

  /**
   * Lookup a (pseudo) section.
   */
  getSection: function(sectionId) {
    var section;
    // If the id is one of the pseudo-section ids, just return
    // the id string
    if (sectionId === 'story-info' || sectionId === 'call-to-action') {
      return sectionId;
    }
    // Next, try to look up the section by the id 
    section = this.model.sections.get(sectionId);
    if (_.isUndefined(section)) {
      // A matching section wasn't found. See if it's a client id
      section = this.model.sections.getByCid(sectionId);
    }
    return section;
  },

  handleClick: function(evt) {
    var sectionId = $(evt.target).attr('id');
    var section = this.getSection(sectionId); 
    evt.preventDefault();
    this.dispatcher.trigger('select:section', section);
  }
});

storybase.builder.views.SectionListView = Backbone.View.extend({
  tagName: 'div',
  
  id: 'section-list',

  className: 'section-list',

  templateSource: $('#section-list-template').html(),

  events: {
    'click .spacer .add-section': 'clickAddSection',
    'sortupdate': 'handleSort',
    'mousedown .scroll-right': 'scrollRight',
    'mousedown .scroll-left': 'scrollLeft',
    'mouseup': 'stopScroll',
  },

  initialize: function() {
    this.dispatcher = this.options.dispatcher;
    /**
     * A lookup table of SectionThumbnailView instances by their
     * model's section ids.
     * @type object
     */
    this._thumbnailViews = {};
    /**
     * A list of SectionThumbnailView instances that defines the order
     * of the thumbnails.
     *
     * We have to define this instead of just using the sections collection
     * of the Story model because of the story information and call to 
     * action "pseudo sections".
     * @type array
     */
    this._sortedThumbnailViews = [];
    this._sectionsFetched = false;
    this._thumbnailsAdded = false;
    this._doScroll = false;
    this._thumbnailWidth = 0;

    this.template = Handlebars.compile(this.templateSource);

    this.dispatcher.on("do:remove:section", this.removeSection, this);
    this.dispatcher.on("ready:story", this.addSectionThumbnails, this);

    _.bindAll(this, 'addSectionThumbnail');

    this.$el.html(this.template());
  },

  addSectionThumbnail: function(section, index) {
    var sectionId = section.isNew() ? section.cid : section.id;
    var view = new storybase.builder.views.SectionThumbnailView({
      dispatcher: this.dispatcher,
      model: section
    });
    index = _.isUndefined(index) ? this._sortedThumbnailViews.length - 1 : index + 1; 
    this._sortedThumbnailViews.splice(index, 0, view);
    this._thumbnailViews[sectionId] = view;
    return view;
  },

  addStoryInfoThumbnail: function() {
    var view = new storybase.builder.views.PseudoSectionThumbnailView({
      dispatcher: this.dispatcher,
      title: gettext("Story Information"),
      tooltip: gettext("This section has basic information people will see when browsing stories on the site"),
      pseudoSectionId: 'story-info'
    });
    this._sortedThumbnailViews.push(view);
    this._thumbnailViews[view.pseudoSectionId] = view;
  },

  addCallToActionThumbnail: function() {
    var view = new storybase.builder.views.PseudoSectionThumbnailView({
      dispatcher: this.dispatcher,
      title: gettext("Call to Action"),
      tooltip: gettext("Inspire your readers to act after they read your story"),
      pseudoSectionId: 'call-to-action'
    });
    this._sortedThumbnailViews.push(view);
    this._thumbnailViews[view.pseudoSectionId] = view;
  },

  /**
   * Event handler for when the story model and sections are ready.
   *
   * The story will either be ready when it has been cloned from the
   * template or when it has been fetched from the server.
   */
  addSectionThumbnails: function(options) {
    this.addStoryInfoThumbnail();
    this.addCallToActionThumbnail();
    this.model.sections.each(this.addSectionThumbnail);
    this._thumbnailsAdded = true;
    if (this.$el.is(':visible')) {
      this.render();
    }
  },

  setWidth: function() {
    var $thumbnails = this.$('.sections').children();
    this._thumbnailWidth = this._thumbnailWidth ||  $thumbnails.eq(0).outerWidth(true);
    var newWidth = ($thumbnails.length * this._thumbnailWidth) + (3 * this._thumbnailWidth);
    this.$('.sections').width(newWidth); 
  },

  render: function() {
    console.info('Rendering the section list');
    var i = 0;
    var numThumbnails;
    var thumbnailView;
    numThumbnails = this._sortedThumbnailViews.length;
    if (numThumbnails) {
      for (i = 0; i < numThumbnails; i++) {
        thumbnailView = this._sortedThumbnailViews[i];
        this.$('.sections').append(thumbnailView.render().el);
      }
      this.$('.sections').sortable({
        items: 'li:not(.pseudo)'
      });
    }
 
    this.setWidth();
    this.$('.sections-clip').css({overflow: 'hidden'});
 
    this.delegateEvents();

    return this;
  },

  getThumbnailView: function(section) {
    // First try looking up the section by section id
    var view = this._thumbnailViews[section.id];
    if (_.isUndefined(view)) {
      // If that fails, look it up by client id
      // This occurs when the section is one copied from the template
      // that hadn't been saved when the thumbnail view lookup object
      // was initialized
      view = this._thumbnailViews[section.cid];
    }
    
    return view; 
  },

  removeThumbnailView: function(view) {
    var index = _.indexOf(this._sortedThumbnailViews, view);
    view.close();
    this._sortedThumbnailViews.splice(index, 1);
    if (_.isUndefined(view.pseudoSectionId)) {
      delete this._thumbnailViews[view.model.id];
    }
    else {
      delete this._thumbnailViews[view.pseudoSectionId];
    }
    this.setWidth();
    this.dispatcher.trigger('remove:thumbnail', view);
  },

  removeSection: function(section) {
    console.debug("Removing section " + section.get("title"));
    var doRemove = false;
    var view = this.getThumbnailView(section);
    var handleSuccess = function(section, response) {
      section.deleted = true;
      this.removeThumbnailView(view);
    };
    var handleError = function(section, response) {
      this.dispatcher.trigger('error', gettext("Error removing section"));
    };
    handleSuccess = _.bind(handleSuccess, this); 
    handleError = _.bind(handleError, this); 
    if (this.model.sections.length > 1) {
      doRemove = confirm(gettext("Are you sure you want to delete the section"));
      if (doRemove) {
        section.destroy({
          success: handleSuccess,
          error: handleError
        });
      }
    }
    else {
      this.dispatcher.trigger('error', 
        gettext("You must have at least one section")
      );
    }
  },

  /**
   * Event callback for when a spacer between the section thumbnails is clicked.
   *
   * Initiates adding a section.
   */
  clickAddSection: function(evt) {
    evt.stopPropagation(); 
    evt.preventDefault();
    var index = $(evt.currentTarget).data('index');
    this.addNewSection(index);
  },

  addNewSection: function(index) {
    // TODO: Better method of selecting layout for new section.  This one
    // breaks if you remove all sections
    var section = new storybase.models.Section({
      title: gettext('New Section'),
      layout: this.model.sections.at(0).get('layout'),
      root: true,
      template_section: this.model.sections.at(0).get('template_section'),
      language: this.options.language
    });
    var postSave = function(section) {
      var thumbnailView;
      section.off('sync', postSave);
      this.dispatcher.trigger("created:section", section, index);
      thumbnailView = this.addSectionThumbnail(section, index);
      thumbnailView.highlightSection(section);
      this.render();
    };
    postSave = _.bind(postSave, this);
    this.model.sections.add(section, {at: index});
    section.on('sync', postSave);
    this.model.saveSections();
  },

  handleSort: function(evt, ui) {
    console.debug('Handling sort');
    var that = this;
    var sortedIds = this.$('.sections').sortable('toArray');
    this._sortedThumbnailViews = [];
    var addView = _.bind(function(id) {
      this._sortedThumbnailViews.push(this._thumbnailViews[id]);
    }, this);
    this._sortedThumbnailViews.push(this._thumbnailViews['story-info']);
    _.each(sortedIds, addView);
    this._sortedThumbnailViews.push(this._thumbnailViews['call-to-action']);
    this.model.sections.sortByIdList(sortedIds);
    this.model.saveSections();
  },

  startScroll: function(scrollVal) {
    var that = this;
    var $el = this.$('.sections-clip');
    $el.animate({scrollLeft: scrollVal}, 'fast', function() {
      if (that._doScroll) {
        that.startScroll(scrollVal);
      }
    });
  },

  scrollLeft: function(evt) {
    evt.preventDefault();
    this._doScroll = true;
    this.startScroll('-=50');
  },

  scrollRight: function(evt) {
    evt.preventDefault();
    this._doScroll = true;
    this.startScroll('+=50');
  },

  stopScroll: function(evt) {
    evt.preventDefault();
    this._doScroll = false;
  }
});

storybase.builder.views.SectionThumbnailView = Backbone.View.extend(
  _.extend({}, storybase.builder.views.ThumbnailHighlightMixin, {
    tagName: 'li',

    className: 'section-thumbnail-container',

    templateSource: $('#section-thumbnail-template').html(),

    events: {
      "click .section-thumbnail": "select",
      "click .remove": "clickRemove"
    },

    initialize: function() {
      this.dispatcher = this.options.dispatcher;
      this.template = Handlebars.compile(this.templateSource);
      this.editView = this.options.editView;
      this._selected = false;


      this.dispatcher.on("select:section", this.highlightSection, this);
      this.dispatcher.on("remove:thumbnail", this.render, this);
      this.model.on("change", this.render, this);
      this.model.on("sync", this.render, this);
    },

    /**
     * Cleanup the view.
     */
    close: function() {
      this.remove();
      this.undelegateEvents();
      this.unbind();
      this.dispatcher.off("select:section", this.highlightSection, this);
      this.dispatcher.off("remove:thumbnail", this.render, this);
      this.model.off("change", this.render);
      this.model.off("sync", this.render, this);
    },

    getSection: function() {
      return this.model;
    },

    render: function() {
      var index = this.model.collection.indexOf(this.model);
      var nextIndex = (index == this.model.collection.length - 1) ? index + 1 : null;
      var context = _.extend({
          id: this.model.id,
          isNew: this.model.isNew(),
          index: this.model.isNew() ? false : index.toString(),
          nextIndex: this.model.isNew() ? false: nextIndex
        },
        this.model.toJSON()
      );
      this.$el.attr('id', this.model.id);
      this.$el.html(this.template(context));
      // Add tooltip for section adding icon
      if (jQuery().tooltipster) {
        this.$('.tooltip').tooltipster({
          position: 'top'
        });
      }
      this.delegateEvents();
      return this;
    },

    select: function() {
      console.info("Clicked thumbnail for section " + this.model.get('title'));
      this.dispatcher.trigger("select:section", this.model);
    },

    clickRemove: function(evt) {
      evt.preventDefault();
      evt.stopPropagation();
      this.dispatcher.trigger("do:remove:section", this.model);
    }
}));

storybase.builder.views.PseudoSectionThumbnailView = Backbone.View.extend(
  _.extend({}, storybase.builder.views.ThumbnailHighlightMixin, {
    tagName: 'li',

    className: 'section-thumbnail-container pseudo',

    templateSource: $('#section-thumbnail-template').html(),

    events: {
      "click": "select"
    },

    initialize: function() {
      this.dispatcher = this.options.dispatcher;
      this.pseudoSectionId = this.options.pseudoSectionId;
      this.title = this.options.title;
      this.template = Handlebars.compile(this.templateSource);
      this.dispatcher.on("select:section", this.highlightSection, this);
    },

    render: function() {
      var context = {
        title: this.title,
        tooltip: this.options.tooltip
      };
      this.$el.html(this.template(context));
      if (this.options.tooltip && jQuery().tooltipster) {
        this.$('.section-thumbnail').tooltipster({
          position: 'bottom'
        });
      }
      this.delegateEvents();
      return this;
    },

    getSection: function() {
      return this.pseudoSectionId;
    },

    select: function() {
      this.dispatcher.trigger('select:section', this.pseudoSectionId);
    }
}));

storybase.builder.views.PseudoSectionEditView = Backbone.View.extend(
  _.extend({}, storybase.builder.views.RichTextEditorMixin, 
           storybase.builder.views.StoryAttributeSavingMixin, {
    tagName: 'div',

    initialize: function() {
      this.dispatcher = this.options.dispatcher;
      this.help = this.options.help;
      this.template = Handlebars.compile(this.templateSource);

      this.dispatcher.on('select:section', this.show, this);
    },

    show: function(id) {
      id = _.isUndefined(id) ? this.pseudoSectionId : id;
      if (id == this.pseudoSectionId) {
        console.debug("Showing editor for pseduo-section " + this.pseudoSectionId);
        this.$el.show();
        // For now, don't automatically show help
        //this.dispatcher.trigger('do:show:help', this.help.toJSON()); 
        this.dispatcher.trigger('do:set:help', this.help.toJSON());
      }
      else {
        console.debug("Hiding editor for pseduo-section " + this.pseudoSectionId);
        this.$el.hide();
      }
      return this;
    },

    /**
     * Event handler for when form elements are changed
     */
    change: function(e) {
      var key = $(e.target).attr("name");
      var value = $(e.target).val();
      if ($(e.target).prop('checked')) {
        value = true;
      }
      this.saveAttr(key, value);
    },

    getSection: function() {
      return this.pseudoSectionId;
    }
  })
);

/**
 * View for editing story metadata
 */
storybase.builder.views.StoryInfoEditView = storybase.builder.views.PseudoSectionEditView.extend({ 

  className: 'edit-story-info edit-section',

  pseudoSectionId: 'story-info',

  templateSource: $('#story-info-edit-template').html(),

  events: function() {
    var events = {};
    events['change ' + this.options.summaryEl] = 'change';
    events['change ' + this.options.titleEl] = 'change';
    events['change ' + this.options.bylineEl] = 'change';
    return events;
  },

  options: {
    titleEl: '[name="title"]',
    bylineEl: '[name="byline"]',
    summaryEl: 'textarea[name="summary"]' 
  },

  render: function() {
    var that = this;
    var handleChange = function () {
      // Trigger the change event on the underlying element 
      that.$(that.options.summaryEl).trigger('change');
    };
    this.$el.html(this.template(this.model.toJSON()));
    // Initialize wysihmtl5 editor
    this.summaryEditor = this.getEditor(
      this.$(this.options.summaryEl)[0],
      {
        change: handleChange
      }
    );
      
    this.delegateEvents(); 
    return this;
  }
});

/**
 * View for editing story information in the connected story builder.
 *
 * This view should be attached inside the section edit view
 *
 */
storybase.builder.views.InlineStoryInfoEditView = Backbone.View.extend(
  _.extend({}, storybase.builder.views.StoryAttributeSavingMixin, {
    className: 'edit-story-info-inline',

    templateSource: $('#story-info-edit-inline-template').html(),

    options: {
      titleEl: '[name="title"]',
      bylineEl: '[name="byline"]'
    },

    events: function() {
      var events = {};
      events['change ' + this.options.titleEl] = 'change';
      events['change ' + this.options.bylineEl] = 'change';
      return events;
    },

    initialize: function() {
      this.template = Handlebars.compile(this.templateSource);
      this.dispatcher = this.options.dispatcher;
    },

    render: function() {
      var that = this;
      var context = this.model.toJSON();
      context.prompt = this.options.prompt;
      this.$el.html(this.template(context));
        
      this.delegateEvents(); 
      return this;
    },

    /**
     * Event handler for when form elements are changed
     */
    change: function(e) {
      var key = $(e.target).attr("name");
      var value = $(e.target).val();
      if ($(e.target).prop('checked')) {
        value = true;
      }
      this.saveAttr(key, value);
    }
  })
);

/**
 * View for editing the story's call to action 
 */
storybase.builder.views.CallToActionEditView = storybase.builder.views.PseudoSectionEditView.extend({ 
  className: 'edit-call-to-action edit-section',

  // The section edit views can be identified by the ID of their
  // sections, but these pseudo-section edit views need an
  // explicit identifier
  pseudoSectionId: 'call-to-action',

  options: {
    callToActionEl: 'textarea[name="call_to_action"]',
    connectedEl: 'input[name="allow_connected"]',
    connectedPromptEl: 'textarea[name="connected_prompt"]'
  },

  templateSource: $('#story-call-to-action-edit-template').html(),

  events: function() {
    var events = {};
    events['change ' + this.options.callToActionEl] = 'change';
    events['change ' + this.options.connectedEl] = 'changeConnectedEl';
    events['change ' + this.options.connectedPromptEl] = 'change';
    return events;
  },

  changeConnectedEl: function(evt) {
    this.change(evt);
    console.debug('In changeConnectedEl');
    if ($(evt.target).prop('checked')) {
      this.$(this.options.connectedPromptEl).show(); 
    }
    else {
      this.$(this.options.connectedPromptEl).hide(); 
    }
  },

  render: function() {
    var that = this;
    var handleChange = function () {
      // Trigger the change event on the underlying element 
      that.$(that.options.callToActionEl).trigger('change');
    };
    this.$el.html(this.template(this.model.toJSON()));
    // Add the toolbar element for the wysihtml5 editor
    // Initialize wysihmtl5 editor
    this.callEditor = this.getEditor(
      this.$(this.options.callToActionEl)[0],
      {
        change: handleChange
      }
    );
    this.delegateEvents();
    return this;
  }
});

/**
 * View for editing a section
 */
storybase.builder.views.SectionEditView = Backbone.View.extend({
  tagName: 'div',

  className: 'edit-section',

  templateSource: $('#section-edit-template').html(),

  options: {
    containerEl: '.storybase-container-placeholder',
    titleEl: '.section-title',
    selectLayoutEl: 'select.layout'
  },

  events: function() {
    var events = {};
    events['change ' + this.options.selectLayoutEl] = 'change';
    events['change ' + this.options.titleEl] = 'change';
    return events;
  },

  initialize: function() {
    this.containerTemplates = this.options.containerTemplates;
    this.dispatcher = this.options.dispatcher;
    this.story = this.options.story;
    this.layouts = this.options.layouts;
    this.defaultHelp = this.options.defaultHelp;
    this.templateSource = this.options.templateSource || this.templateSource;
    this.templateSection = this.options.templateSection;
    this.template = Handlebars.compile(this.templateSource);
    this.assets = this.model.assets;
    this._unsavedAssets = [];
    this._doConditionalRender = false;
    this._firstSave = this.model.isNew();
    
    // Edit the story information within the section edit view
    // This is mostly used in the connected story builder
    if (this.options.showStoryInfoInline) {
      this.storyInfoEditView = new storybase.builder.views.InlineStoryInfoEditView({
        dispatcher: this.dispatcher,
        model: this.story,
        prompt: this.options.prompt
      });
    }

    _.bindAll(this, 'renderAssetViews');
    this.dispatcher.on('do:add:sectionasset', this.addAsset, this);
    this.dispatcher.on('do:remove:sectionasset', this.removeAsset, this);
    this.dispatcher.on('select:section', this.show, this);
    this.model.on("change:layout", this.changeLayout, this);
    this.model.on("sync", this.saveSectionAssets, this);
    this.model.on("sync", this.conditionalRender, this);
    this.model.on("sync", this.triggerSaved, this);
    this.model.on("destroy", this.handleDestroy, this);
    this.assets.on("reset sync", this.renderAssetViews, this);
  },

  close: function() {
    this.remove();
    this.undelegateEvents();
    this.unbind();
    this.dispatcher.off('do:add:sectionasset', this.addAsset, this);
    this.dispatcher.off('do:remove:sectionasset', this.removeAsset, this);
    this.dispatcher.off('select:section', this.show, this);
    this.model.off("change:layout", this.changeLayout, this);
    this.model.off("sync", this.saveSectionAssets, this);
    this.model.off("sync", this.conditionalRender, this);
    this.model.off("sync", this.triggerSaved, this);
    this.model.off("destroy", this.handleDestroy, this);
    this.assets.off("reset sync", this.renderAssetViews, this);
  },

  /**
   * Get a list of available section layouts in a format that can be
   * rendered in a template.
   */
  getLayoutContext: function() {
    var that = this;
    return _.map(this.layouts, function(layout) {
      return {
        name: layout.name,
        layout_id: layout.layout_id,
        selected: that.model.get('layout') == layout.layout_id,
        slug: layout.slug
      };
    });
  },

  renderAssetViews: function() {
    console.debug('Rendering asset views');
    var that = this;
    var containerTemplate;
    this.$(this.options.containerEl).each(function(index, el) {
      var options = {
        el: el,
        container: $(el).attr('id'),
        dispatcher: that.dispatcher,
        section: that.model, 
        story: that.story,
        assetTypes: that.options.assetTypes
      };
      if (that.assets.length) {
        // If there are assets, bind them to the view with the appropriate
        // container
        options.model = that.assets.where({container: $(el).attr('id')})[0];
      }
      if (that.templateSection && that.containerTemplates.length) {
        containerTemplate = that.containerTemplates.where({
          section: that.templateSection.id,
          container: $(el).attr('id')
        })[0];
        if (containerTemplate) {
          options.suggestedType = containerTemplate.get('asset_type');
          options.canChangeAssetType = containerTemplate.get('can_change_asset_type');
          options.help = containerTemplate.get('help');
        }
      }
      var sectionAssetView = new storybase.builder.views.SectionAssetEditView(options);
      sectionAssetView.render();
    });
  },

  render: function() {
    var that = this;
    var context = this.model.toJSON();
    context.layouts = this.getLayoutContext();
    context.showSectionTitles = this.options.showSectionTitles;
    context.showLayoutSelection = this.options.showLayoutSelection;
    this.$el.html(this.template(context));
    if (this.storyInfoEditView) {
      this.$el.prepend(this.storyInfoEditView.render().el);
    }
    if (this.model.isNew()) {
      this.renderAssetViews();
    }
    else {
      this.assets.fetch();
    }
    // Turn the basic select element into a fancy graphical selection
    // widget
    this.$el.find(this.options.selectLayoutEl).graphicSelect();
    // Delegate events so our event bindings work after we've removed
    // this element from the DOM
    this.delegateEvents();
    return this;
  },

  show: function(section) {
    section = _.isUndefined(section) ? this.model : section;
    var help = this.model.get('help') || this.defaultHelp.toJSON();
    if (section == this.model) {
      console.debug('showing section ' + section.get('title'));
      this.$el.show();
      // For now, don't show help automatically
      //this.dispatcher.trigger('do:show:help', help); 
      this.dispatcher.trigger('do:set:help', help);
    }
    else {
      console.debug('hiding section ' + this.model.get('title'));
      this.$el.hide();
    }
    return this;
  },

  setConditionalRender: function() {
    this._doConditionalRender = true;
  },

  conditionalRender: function() {
    if (this._doConditionalRender === true) {
      this.render();
    }
    this._doConditionalRender = false;
  },

  saveAttr: function(key, value) {
    if (_.has(this.model.attributes, key)) {
      this.model.set(key, value);
      if (this.model.isNew()) {
        this.dispatcher.trigger("do:save:story");
      }
      else {
        this.model.save();
      }
      console.info("Updated " + key + " to " + value);
    }
  },

  /**
   * Event handler for when form elements are changed
   */
  change: function(e) {
    var key = $(e.target).attr("name");
    var value = $(e.target).val();
    this.saveAttr(key, value);
  },

  changeLayout: function(evt) {
    this.setConditionalRender();
    this.removeAssets();
  },

  /**
   * Disassociate all assets with this section. 
   */
  removeAssets: function() {
    this.assets.each(function(asset) {
      this.removeAsset(this.model, asset);
    }, this);
  },

  /**
   * Event handler for when assets are added to the section
   */
  addAsset: function(section, asset, container) {
    if (section == this.model) {
      // Artifically set the container attribute of the asset.
      // For assets retrieved from the server, this is handled by
      // SectionAssets.parse()
      asset.set('container', container);
      this.assets.add(asset);
      this.story.assets.add(asset);
      if (this.story.isNew()) {
        // We haven't saved the story or the section yet.
        // Defer the saving of the asset relation 
        this._unsavedAssets.push({
          asset: asset,
          container: container
        });
        // Trigger an event that will cause the story and section to be saved
        this.dispatcher.trigger("do:save:story");
      }
      else {
        this.saveSectionAsset(asset, container);
      }
    }
  },

  /**
   * Callback for when an asset is removed from the section
   */
  removeAsset: function(section, asset) {
    if (section == this.model) {
      var that = this;
      var sectionAsset = this.getSectionAsset(asset);
      sectionAsset.id = asset.id;
      sectionAsset.destroy({
        success: function(model, response) {
          that.assets.remove(asset);
          that.dispatcher.trigger("remove:sectionasset", asset);
          that.dispatcher.trigger("alert", "info", "You removed an asset, but it's not gone forever. You can re-add it to a section from the asset list");
        },
        error: function(model, response) {
          that.dispatcher.trigger("error", "Error removing asset from section");
        }
      });
    }
  },

  getSectionAsset: function(asset, container) {
    var SectionAsset = Backbone.Model.extend({
      urlRoot: this.model.url() + 'assets',
      url: function() {
        return Backbone.Model.prototype.url.call(this) + '/';
      }
    });
    var sectionAsset = new SectionAsset({
      asset: asset.url(),
      container: container
    });
    sectionAsset.on("sync", this.sectionAssetAdded, this);
    return sectionAsset;
  },

  saveSectionAsset: function(asset, container) {
    console.debug('Saving section asset');
    this.getSectionAsset(asset, container).save();
  },

  saveSectionAssets: function() {
    var that = this;
    _.each(this._unsavedAssets, function(sectionAsset) {
      that.saveSectionAsset(sectionAsset.asset, sectionAsset.container); 
    });
    this._unsavedAssets = [];
  },

  sectionAssetAdded: function() {
    this.dispatcher.trigger("add:sectionasset");
  },

  triggerSaved: function() {
    this.dispatcher.trigger('save:section', this.model, !this._firstSave);
    this._firstSave = false;
  },

  /**
   * Callback for the 'destroy' event on the view's model.
   */
  handleDestroy: function() {
    console.debug("Section is being destroyed!");
    var triggerUnused = function(asset) {
      this.dispatcher.trigger("remove:sectionasset", asset);
    };
    triggerUnused = _.bind(triggerUnused, this);
    if (this.assets.length) {
      this.assets.each(triggerUnused);
      this.dispatcher.trigger('alert', 'info', gettext("The assets in the section you removed aren't gone forever.  You can re-add them from the asset list"));
    }
    if (this.$el.is(':visible')) {
      // Destroying the currently active view
      var index = this.model.collection.indexOf(this.model);
      console.debug('Destroying active view with index ' + index);
      if (index) {
        // If this isn't the first section, make the previous section
        // the active one
        this.dispatcher.trigger('select:section', this.model.collection.at(index - 1));
      }
      else {
        // Otherwise, show the story info section
        this.dispatcher.trigger('select:section', 'story-info');
      }
    }
    // Remove the section from the collection of all sections
    this.collection.splice(_.indexOf(this.collection, this), 1);
    // Inform the user that the section has been deleted
    this.dispatcher.trigger('alert', 'success', gettext('The section  "' + this.model.get('title') + '" has been deleted'));
    this.close();
  },

  getContainerIds: function() {
    var ids = [];
    this.$(this.options.containerEl).each(function(index, el) {
      ids.push($(el).attr('id'));
    });
    return ids;
  },

  allAssetsDefined: function() {
    var containerIds = this.getContainerIds();
    return _.reduce(this.getContainerIds(), function(memo, id) {
      var matching;
      if (memo === false) {
        return false;
      }
      else { 
        matching = this.assets.where({container: id});
        return matching.length > 0;
      }
    }, true, this);
  },

  getSection: function() {
    return this.model;
  }
});

storybase.builder.views.SectionAssetEditView = Backbone.View.extend(
  _.extend({}, storybase.builder.views.FileUploadMixin, 
           storybase.builder.views.RichTextEditorMixin, {
    tagName: 'div',

    className: 'edit-section-asset',

    options: {
      wrapperEl: '.wrapper',
    },

    templateSource: function() {
      var state = this.getState(); 
      if (state === 'display') {
        return $('#section-asset-display-template').html();
      }
      else if (state === 'edit') {
        return $('#section-asset-edit-template').html();
      }
      else if (state === 'upload') {
        return $('#asset-uploadprogress-template').html();
      }
      else {
        // state === 'select'
        return $('#section-asset-select-type-template').html();
      }
    },

    events: {
      "click .asset-type": "selectType", 
      "click .remove": "remove",
      "click .edit": "edit",
      "click .help": "showHelp",
      'click input[type="reset"]': "cancel",
      'submit form.bbf-form': 'processForm',
      'drop': 'handleDrop'
    },

    states: ['select', 'display', 'edit'],

    initialize: function() {
      console.debug("Initializing new section asset edit view");
      this.modelOptions = {
        language: this.options.language
      }
      var modelOptions = _.extend({}, this.modelOptions);
      this.container = this.options.container;
      this.dispatcher = this.options.dispatcher;
      this.assetTypes = this.options.assetTypes;
      this.section = this.options.section;
      this.story = this.options.story;
      if (_.isUndefined(this.model)) {
        if (this.options.suggestedType) {
          modelOptions.type = this.options.suggestedType;
        }
        this.model = new storybase.models.Asset(modelOptions);
      }
      _.bindAll(this, 'uploadFile', 'handleUploadProgress', 'editCaption'); 
      this.bindModelEvents();
      this.initializeForm();
      this.setInitialState();
    },

    bindModelEvents: function() {
      this.model.on("change", this.initializeForm, this);
    },

    unbindModelEvents: function() {
      this.model.off("change", this.initializeForm, this);
    },

    /**
     * Cleanup the view.
     */
    close: function() {
      this.remove();
      this.undelegateEvents();
      this.unbind();
      this.unbindModelEvents();
    },

    /** 
     * Update the view's form labels based on the asset type.
     */
    updateFormLabels: function() {
      var type = this.model.get('type');
      var num_elements = _.size(_.pick(this.form.schema, 'image', 'body', 'url')); 
      var prefix = num_elements > 1 ? gettext("or") + ", " : "";
      if (this.form.schema.url) {
        this.form.schema.url.title = capfirst(gettext("enter") + " " + type + " " + gettext("URL"));
      }
      if (this.form.schema.image) {
        this.form.schema.image.title = capfirst(prefix + gettext("select an image from your own computer to be included in your story."));
      }
      if (this.form.schema.body) {
        if (type === 'text') {
          this.form.schema.body.template = 'noLabelField';
        }
        else if (type === 'quotation') {
          this.form.schema.body.title = capfirst(prefix + gettext("enter the quotation text"));
        }
        else {
          this.form.schema.body.title = capfirst(prefix + gettext("paste the embed code for the") + " " + type);
        }
      }
    },

    /**
     * Set the view's form property based on the current state of the model.
     */
    initializeForm: function() {
      console.debug("Initializing asset edit form");
      this.form = new Backbone.Form({
        model: this.model
      });
      this.updateFormLabels(); 
      this.form.render();
    },

    setClass: function() {
      var activeState = this.getState();
      _.each(this.states, function(state) {
        if (state === activeState) {
          this.$el.addClass(state);
        }
        else {
          this.$el.removeClass(state);
        }
      }, this);
    },

    /**
     * Get a list of asset types and their labels, filtering out the
     * default type.
     */
    getAssetTypes: function() {
      var type = this.options.suggestedType;
      if (type) {
        return _.filter(this.assetTypes, function(at) {
          return at.type !== type;
        });
      }
      else {
        return this.assetTypes;
      }
    },

    getDefaultAssetType: function() {
      var type = this.options.suggestedType;
      if (type) {
        return _.filter(this.assetTypes, function(at) {
          return at.type === type;
        })[0];
      }
      else {
        return null;
      }
    },

    render: function() {
      var context = {};
      var editableCallback = function(value, settings) {
        that.saveAttr($(this).data("input-name"), value);
        return value;
      };
      var state = this.getState();
      var $wrapperEl;
      this.template = Handlebars.compile(this.templateSource());
      if (state === 'select') {
        if (this.options.canChangeAssetType || _.isUndefined(this.options.canChangeAssetType)) {
          context.assetTypes = this.getAssetTypes();
        }
        context.defaultType = this.getDefaultAssetType(); 
        context.help = this.options.help;
      }
      else if (state === 'display') {
        context.model = this.model.toJSON()
      }
      this.$el.html(this.template(context));
      $wrapperEl = this.$(this.options.wrapperEl);
      this.setClass();
      if (state == 'select') {
        // The accept option needs to match the class on the items in
        // the UnusedAssetView list
        $wrapperEl.droppable({ accept: ".unused-asset" });
      }
      if (state == 'display') {
        if (!this.$('.caption').length && this.model.formFieldVisible('caption', this.model.get('type'))) {
          $wrapperEl.append($('<div class="caption"></div>'));
        }
        this.$('.caption').editable(this.editCaption, {
          type: 'textarea',
          cancel: gettext("Cancel"),
          submit: gettext("Save"),
          tooltip: gettext("Click to edit"),
          placeholder: gettext("Click to edit caption")
        });
      }
      if (state === 'edit') {
        this.form.render().$el.append('<input type="reset" value="' + gettext("Cancel") + '" />').append('<input type="submit" value="' + gettext("Save Changes") + '" />');
        if (_.has(this.form.fields, 'body') && this.model.get('type') == 'text') {
          this.bodyEditor = this.getEditor(
            this.form.fields.body.editor.el
          );
          // HACK: Get rid of the default event handlers
          // They seem to prevent event bubbling, e.g. the editor's blur event
          // handler gets callled and the "Save"/"Cancel" buttons' click 
          // events never get called.  I think this is okay for now, since the
          // toolbar showing/hiding doesn't make as much sense when editing the
          // asset views.
          this.bodyEditor.stopObserving('blur');
          this.bodyEditor.stopObserving('load');
        }
        $wrapperEl.append(this.form.el);
      }

      return this;
    },

    /**
     * Callback for Jeditable plugin applied to caption.
     */
    editCaption: function(value, settings) {
      // Call this.saveModel instead of this.model.save() mostly
      // because calling this.model.save() without a callback causes
      // the "sync" event to bubble up to the collection, which we don't
      // want.
      this.saveModel({caption: value});
      return value;
    },

    setInitialState: function() {
      if (!this.model.isNew()) {
        this._state = 'display';
      }
      else {
        this._state = 'select';
      }
    },

    getState: function() {
      return this._state;
    },

    setState: function(state) {
      this._state = state;
      return this;
    },

    /**
     * Event handler for selecting asset type
     */
    selectType: function(e) {
      e.preventDefault(); 
      this.setType($(e.target).data('asset-type'));
    },

    setType: function(type) {
      this.model.set('type', type);
      this.initializeForm();
      this.setState('edit').render();
    },

    /**
     * Event handler for canceling form interaction
     */
    cancel: function(e) {
      e.preventDefault();
      if (this.model.isNew()) {
        this.setState('select');
      }
      else {
        this.setState('display');
      }
      this.render();
    },

    saveModel: function(attributes, options) {
      console.debug("Saving asset");
      options = _.isUndefined(options) ? {} : options;
      var that = this;
      // Save the model's original new state to decide
      // whether to send a signal later
      var isNew = this.model.isNew();
      var storyLicense = this.story.get('license');
      if (isNew && _.isUndefined(attributes['license']) && storyLicense) {
        // If this is the initial save and the story has a license
        // defined and the asset has no explicit license defined, set the
        // asset license to that of the story.
        attributes['license'] = storyLicense;
      }
      this.model.save(attributes, {
        success: function(model) {
          that.setState('display');
          that.render();
          if (isNew) {
            // Model was new before saving
            that.dispatcher.trigger("do:add:sectionasset", that.section,
              that.model, that.container
            );
          }
          if (options.success) {
            options.success(model);
          }
        },
        error: function(model) {
          that.dispatcher.trigger('error', 'error saving the asset');
        }
      });
    },

    /**
     * Event callback for updating the progress of an upload.
     */
    handleUploadProgress: function(evt) {
      if (evt.lengthComputable) {
        var percentage = Math.round((evt.loaded * 100) / evt.total);
        this.$('.uploadprogress').text(gettext('Uploading') + ': ' + percentage + '%');
      }
    },

    /**
     * Event handler for submitting form
     */
    processForm: function(e) {
      e.preventDefault();
      console.info("Editing asset");
      var errors = this.form.validate();
      var data;
      var file;
      var options = {};
      var that = this;
      if (!errors) {
        var data = this.form.getValue();
        if (data.image) {
          file = data.image;
          // Set a callback for saving the model that will upload the
          // image.
          options.success = function(model) {
            that.uploadFile(model, 'image', file, {
              progressHandler: that.handleUploadProgress,
              beforeSend: function() {
                that.setState('upload');
                that.render();
              },
              success: function(model, response) {
                that.setState('display');
                that.render();
              }
            });
          };
        }

        // Delete the image property.  We've either retrieved it for
        // upload or it was empty (meaning we don't want to change the
        // image.
        delete data.image;
        this.saveModel(data, options);
      }
      else {
        // Remove any previous error messages
        this.form.$('.bbf-model-errors').remove();
        if (!_.isUndefined(errors._others)) {
          that.form.$el.prepend('<ul class="bbf-model-errors">');
          _.each(errors._others, function(msg) {
            that.form.$('.bbf-model-errors').append('<li>' + msg + '</li>');
          });
        }
      }
    },

    edit: function(evt) {
      evt.preventDefault();
      this.setState('edit').render();
    },

    remove: function(evt) {
      evt.preventDefault();
      // This view should no longer listen to events on this model
      this.unbindModelEvents();
      this.dispatcher.trigger('do:remove:sectionasset', this.section, this.model);
      this.model = new storybase.models.Asset(this.modelOptions);
      // Listen to events on the new model
      this.bindModelEvents();
      this.setState('select').render();
    },

    assetTypeHelp: {
      image: Handlebars.compile($('#image-help-template').html()),
      text: Handlebars.compile($('#text-help-template').html()), 
      video: Handlebars.compile($('#video-help-template').html())
    },

    getAssetTypeHelp: function(type) {
      var help = this.assetTypeHelp[type]; 
      if (_.isFunction(help)) {
        help = help();
      }
      else {
        help = gettext("There isn't help for this type of asset yet, or you haven't selected an asset type.");
      }
      return help;
    },

    /**
     * Show help 
     */
    showHelp: function(evt) {
      var help = _.extend({
        title: "",
        body: ""
      }, this.options.help);
<<<<<<< HEAD
      var assetHelp = this.getAssetTypeHelp(this.options.suggestedType);
=======
      var assetHelp = this.getAssetTypeHelp(this.model.get('type'));
>>>>>>> 0371be21
      help.body += assetHelp;
      this.dispatcher.trigger('do:show:help', help);
    },

    handleDrop: function(evt, ui) {
      console.debug("Asset dropped");
      var id = ui.draggable.data('asset-id');
      if (id) {
        this.model = this.story.unusedAssets.get(id);
        this.story.unusedAssets.remove(this.model);
        if (!this.story.unusedAssets.length) {
          this.dispatcher.trigger('has:assetlist', false);
        }
        this.setState('display');
        this.dispatcher.trigger("do:add:sectionasset", this.section, this.model, this.container);
        this.render();
      }
    }
  })
);

storybase.builder.views.DataView = Backbone.View.extend(
  _.extend({}, storybase.builder.views.NavViewMixin, storybase.builder.views.FileUploadMixin, {
    className: 'view-container',

    templateSource: $('#data-template').html(),

    events: {
      'click .add-dataset': 'showForm',
      'click .cancel': 'hideForm',
      'click .delete-dataset': 'handleDelete',
      'submit form': 'processForm'
    },

    initialize: function() {
      this.dispatcher = this.options.dispatcher;
      this.template = Handlebars.compile(this.templateSource);

      this.collection = new storybase.collections.DataSets;
      if (_.isUndefined(this.model)) {
        this.dispatcher.on("ready:story", this.setStory, this);
      }
      else {
        this.collection.setStory(this.model);
      }
      this.collection.on('reset', this.render, this);
      this._collectionFetched = false;

      this.workflowNavView = new storybase.builder.views.WorkflowNavView({
        model: this.model,
        dispatcher: this.dispatcher,
        items: [
          {
            id: 'workflow-nav-build-back',
            class: 'prev',
            title: gettext("Continue Writing Story"),
            text: gettext("Previous"),
            path: ''
          },
          {
            id: 'workflow-nav-tag-fwd',
            class: 'next',
            title: gettext("Tag"),
            text: gettext("Next"),
            path: 'tag/'
          }
        ]
      });

      this.form = new Backbone.Form({
        schema: this.getFormSchema() 
      }); 
    },

    /**
     * Get the Backbone Forms schema for the data set addition form
     */
    getFormSchema: function() {
      // Start with the schema defined in the model
      var schema = storybase.models.DataSet.prototype.schema();
      // Update some labels
      schema.title.title = gettext("Data set name");
      schema.source.title = gettext("Data source");
      schema.url.title = gettext("Link to a data set");
      schema.file.title = gettext("Or, upload a data file from your computer");
      return schema;
    },

    setStory: function(story) {
      this.model = story;
      this.collection.setStory(this.model);
    },

    fetchCollection: function() {
      var that = this;
      this.collection.fetch({
        success: function() {
          that._collectionFetched = true;
        }
      });
    },

    render: function() {
      if (!this._collectionFetched) {
        this.fetchCollection();
      }
      else {
        console.info('Rendering data view');
        var context = {
          datasets: this.collection.toJSON()
        };
        this.$el.html(this.template(context));
        this.$('.add-dataset').before(this.form.render().$el.append('<input class="cancel" type="reset" value="Cancel" />').append('<input type="submit" value="Save" />').hide());
        this.workflowNavView.render();
        this.delegateEvents();
      }
      return this;
    },

    showForm: function(evt) {
      evt.preventDefault();
      this.form.$el.show();
      this.$('.add-dataset').hide();
    },

    hideForm: function(evt) {
      evt.preventDefault();
      this.form.$el.hide();
      this.$('.add-dataset').show();
    },

    processForm: function(evt) {
      evt.preventDefault();
      var that = this;
      var errors = this.form.validate();
      if (!errors) {
        var formData = this.form.getValue();
        this.addDataSet(formData);
      }
      else {
        // Remove any previous error messages
        this.form.$('.bbf-model-errors').remove();
        if (!_.isUndefined(errors._others)) {
          that.form.$el.prepend('<ul class="bbf-model-errors">');
          _.each(errors._others, function(msg) {
            that.form.$('.bbf-model-errors').append('<li>' + msg + '</li>');
          });
        }
      }
    },

    addDataSet: function(attrs) {
      var that = this;
      var file = null;
      if (attrs.file) {
        file = attrs.file;
        delete attrs.file;
      }
      this.collection.create(attrs, {
        success: function(model, response) {
          that.trigger('save:dataset', model);
          if (file) {
            that.uploadFile(model, 'file', file, {
              success: function(model, response) {
                that.dispatcher.trigger('alert', 'success', "Data set added");
                that.render();
              }
            });
          }
          else {
            that.dispatcher.trigger('alert', 'success', "Data set added");
            that.render();
          }
        },
        error: function(model, response) {
          that.dispatcher.trigger('error', 'Error saving the data set');
        }
      });
    },

    handleDelete: function(evt) {
      evt.preventDefault();
      var that = this;
      var datasetId = $(evt.target).data('dataset-id');
      var dataset = this.collection.get(datasetId);
      dataset.destroy({
        success: function(model, response) {
          that.dispatcher.trigger('delete:dataset', model);
          that.dispatcher.trigger('alert', 'success', "Data set deleted");
          that.render();
        },
        error: function(model, response) {
          that.dispatcher.trigger('error', 'Error removing the data set');
        }
      });
    },
  })
);

storybase.builder.views.ReviewView = Backbone.View.extend(
  _.extend({}, storybase.builder.views.NavViewMixin, {
    className: 'view-container',

    templateSource: $('#review-template').html(),

    events: {
      'click .preview': 'previewStory'
    },

    initialize: function() {
      this.dispatcher = this.options.dispatcher;
      this.template = Handlebars.compile(this.templateSource);
      this.previewed = false;
      // Need to bind validate to this before it's passed as a callback to
      // the WorkflowNavView instance
      _.bindAll(this, 'hasPreviewed');
      this.workflowNavView = new storybase.builder.views.WorkflowNavView({
        model: this.model,
        dispatcher: this.dispatcher,
        items: [
          {
            id: 'workflow-nav-tag-back',
            class: 'prev',
            title: gettext("Back to Tag"),
            text: gettext("Previous"),
            path: 'tag/'
          },
          {
            id: 'workflow-nav-publish-fwd',
            class: 'next',
            title: gettext("Publish My Story"),
            text: gettext("Next"),
            path: 'publish/'
          }
        ]
      });
      if (_.isUndefined(this.model)) {
        this.dispatcher.on("ready:story", this.setStory, this);
      }
    },

    setStory: function(story) {
      this.model = story;
    },

    render: function() {
      console.info('Rendering review view');
      var context = {};
      this.$el.html(this.template(context));
      this.workflowNavView.render();
      this.delegateEvents();
      return this;
    },

    previewStory: function(evt) {
      evt.preventDefault();
      var url = '/stories/' + this.model.id + '/viewer/';
      this.previewed = true;
      // Re-render the nav view to reflect the newly enabled button
      this.workflowNavView.render();
      window.open(url);
    },

    hasPreviewed: function() {
      return this.previewed;
    }
  })
);

storybase.builder.views.TaxonomyView = Backbone.View.extend(
  _.extend({}, storybase.builder.views.NavViewMixin, {
    id: 'share-taxonomy',

    className: 'view-container',

    templateSource: $('#share-taxonomy-template').html(),

    initialize: function() {
      this.dispatcher = this.options.dispatcher;
      this.template = Handlebars.compile(this.templateSource);
      this.workflowNavView = new storybase.builder.views.WorkflowNavView({
        model: this.model,
        dispatcher: this.dispatcher,
        items: [
          {
            id: 'workflow-nav-data-back',
            class: 'prev',
            title: gettext("Back to Add Data"),
            text: gettext("Previous"),
            path: 'data/'
          },
          {
            id: 'workflow-nav-review-fwd',
            class: 'next',
            title: gettext("Review"),
            text: gettext("Next"),
            path: 'review/'
          }
        ]
      });
      this.addLocationView = new storybase.builder.views.AddLocationView({
        model: this.model,
        dispatcher: this.dispatcher
      });
      this.tagView = new storybase.builder.views.TagView({
        model: this.model,
        dispatcher: this.dispatcher
      });

      if (this.model) {
        this.initializeForm();
      }
      else {
        this.dispatcher.on('ready:story', this.setStory, this);
      }
    },

    initializeForm: function() {
      // Convert the JSON into the format for Backbone Forms
      var topicsOptions = this.getFormOptions(this.options.topics);
      var placesOptions = this.getFormOptions(this.options.places);
      var organizationsOptions = this.getFormOptions(this.options.organizations, 'organization_id');
      var projectsOptions = this.getFormOptions(this.options.projects, 'project_id');
      // Default editor attributes for the Backbone Form
      var editorAttrs = {
        multiple: "",
        style: "width: 300px"
      };
      // Official taxonomies
      var schema = {
        topics: { 
          type: 'Select', 
          options: topicsOptions, 
          editorAttrs: _.defaults({placeholder: gettext("Click to select topics")}, editorAttrs)
        },
        places: { 
          type: 'Select', 
          options: placesOptions, 
          editorAttrs: _.defaults({placeholder: gettext("Click to select places")}, editorAttrs)
        },
        organizations: {
          type: 'Select',
          options: organizationsOptions,
          editorAttrs: _.defaults({placeholder: gettext("Click to select organizations")}, editorAttrs)
        },
        projects: {
          type: 'Select',
          options: projectsOptions,
          editorAttrs: _.defaults({placeholder: gettext("Click to select projects")}, editorAttrs)
        }
      };
      if (!organizationsOptions.length) {
        delete schema.organizations;
      }
      if (!projectsOptions.length) {
        delete schema.projects;
      }
      this.officialForm = new Backbone.Form({
        schema: schema
      });
      this.officialForm.on('topics:change', this.changeTopics, this);
      this.officialForm.on('places:change', this.changePlaces, this);
      this.officialForm.on('organizations:change', this.changeOrganizations, this);
      this.officialForm.on('projects:change', this.changeProjects, this);
    },

    setStory: function(story) {
      this.model = story;
      this.initializeForm();
    },

    /**
     * Map the options from JSON provided from Django to the format needed
     * by Backbone Forms for creating an HTML select element.
     *
     * See https://github.com/powmedia/backbone-forms#editor-select
     *
     * @param {Array} rawOptions Array of objects representing option
     *     with attributes for keys and values.
     * @param {String} [valAttr="id"] Name of property of the objects in
     *     rawOptions that identifies the value of the option element.
     * @param {String} [labelAttr="name"] Name of property of the objects in
     *     rawOptions that identifies the text of the option element.
     * @returns {Array} Array of objects with val and label properties.
     */
    getFormOptions: function(rawOptions, valAttr, labelAttr) {
      // Set defaults for attributes for creating select options
      valAttr = valAttr ? valAttr : 'id';
      labelAttr = labelAttr ? labelAttr: 'name';
      return _.map(rawOptions, function(value) {
        return {
          val: value[valAttr], 
          label: value[labelAttr],
        };
      });
    },

    replaceRelated: function(url, data) {
      data = data ? data : [];
      $.ajax(url, {
        type: "PUT", 
        data: JSON.stringify(data),
        contentType: "application/json",
        processData: false
      });
    },

    changeTopics: function(form, editor) {
      var url = this.model.url() + 'topics/'; 
      this.replaceRelated(url, editor.getValue());
    },

    changePlaces: function(form, editor) {
      var url = this.model.url() + 'places/'; 
      this.replaceRelated(url, editor.getValue());
    },

    changeOrganizations: function(form, editor) {
      var url = this.model.url() + 'organizations/'; 
      this.replaceRelated(url, editor.getValue());
    },

    changeProjects: function(form, editor) {
      var url = this.model.url() + 'projects/'; 
      this.replaceRelated(url, editor.getValue());
    },

    render: function() {
      var initialValues = {
        'topics': _.pluck(this.model.get('topics'), 'id'),
        'places': _.pluck(this.model.get('places'), 'id'),
      }
      this.$el.html(this.template());
      this.$('#taxonomy').append(this.officialForm.render().el);
      if (this.officialForm.fields.organizations) {
        initialValues.organizations = _.pluck(this.model.get('organizations'), 'id');
      }
      if (this.officialForm.fields.projects) {
        initialValues.projects = _.pluck(this.model.get('projects'), 'id');
      }
      this.officialForm.setValue(initialValues);
      
      // TODO: Custom editor that automatically does this?
      this.officialForm.fields.topics.editor.$el.select2({width: 'resolve'});
      this.officialForm.fields.places.editor.$el.select2({width: 'resolve'});
      if (this.officialForm.fields.organizations) {
        this.officialForm.fields.organizations.editor.$el.select2({width: 'resolve'});
      }
      if (this.officialForm.fields.projects) {
        this.officialForm.fields.projects.editor.$el.select2({width: 'resolve'});
      }
      this.$el.append(this.tagView.render().el);
      this.$el.append(this.addLocationView.render().el);
      this.workflowNavView.render();

      return this;
    },

    onShow: function() {
      this.addLocationView.onShow();
    }
  })
);

storybase.builder.views.AddLocationView = Backbone.View.extend({
  id: 'add-location',

  mapId: 'map',

  events: {
    'click #search-address': 'searchAddress',
    'click .delete': 'deleteLocation',
    'submit': 'addLocation'
  },

  templateSource: $('#add-location-template').html(),

  locationTemplateSource: $('#add-location-location-item-template').html(),

  initialize: function() {
    this.dispatcher = this.options.dispatcher;
    this.template = Handlebars.compile(this.templateSource);
    this.locationTemplate = Handlebars.compile(this.locationTemplateSource);
    this.initialCenter = new L.LatLng(storybase.globals.MAP_CENTER[0],
                                      storybase.globals.MAP_CENTER[1]);
    this.initialZoom = storybase.globals.MAP_ZOOM_LEVEL;
    this.collection = new storybase.collections.Locations([], {story: this.model});
    this.pointZoom = storybase.globals.MAP_POINT_ZOOM_LEVEL;
    this.latLng = null;
    this._collectionFetched = false;
    this.collection.on("reset", this.renderLocationList, this);
    this.collection.on("add", this.renderLocationList, this);
    this.collection.on("remove", this.renderLocationList, this);
  },

  render: function() {
    console.debug("Rendering add location view");
    if (!this._collectionFetched) {
      this.collection.fetch();
    }
    this.$el.html(this.template());
    this.renderLocationList();
    // Don't show the address name input until an address has been found
    this.$('#address-name-container').hide();
    // Disable the submission button until an address has been found
    this.$('#do-add-location').prop('disabled', true);
    this.delegateEvents();
    return this;
  },

  onShow: function() {
    this.map = new L.Map(this.$('#map')[0], {
    });
    this.map.setView(this.initialCenter, this.initialZoom);
    var osmUrl = 'http://{s}.tile.openstreetmap.org/{z}/{x}/{y}.png',
        osmAttrib = 'Map data &copy; 2012 OpenStreetMap contributors',
        osm = new L.TileLayer(osmUrl, {maxZoom: 18, attribution: osmAttrib});
    this.map.addLayer(osm);
    this.markers = new L.LayerGroup();
    this.map.addLayer(this.markers);
  },

  renderLocationList: function(collection) {
    console.debug("In renderLocationList()");
    this.$('#locations').empty(); 
    this.collection.each(function(loc) {
      this.$('#locations').append($(this.locationTemplate(loc.toJSON())));
    }, this);
  },

  searchAddress: function(evt) {
    evt.preventDefault();
    console.debug("Entering searchAddress");
    var address = this.$("#address").val();
    var that = this;
    this.rawAddress = '';
    // Don't show the address name input until an address has been found
    this.$('#address-name-container').hide();
    // Disable the submission button until an address has been found
    this.$('#do-add-location').prop('disabled', true);
    this.$('#found-address').html(gettext("Searching ..."));
    this.$('#address-name').val(null);
    this.markers.clearLayers();
    geocode(address, {
      success: function(latLng, place) {
        that.geocodeSuccess(latLng, place, address);
      },
      failure: function(address) {
        that.$('#found-address').val(gettext("No address found"));
      }
    });
  },

  /**
   * Callback for a successful response from the geocoder.
   */
  geocodeSuccess: function(latLng, place, queryAddress) {
    var center = new L.LatLng(latLng.lat, latLng.lng);
    var marker = new L.Marker(center);
    this.rawAddress = place || queryAddress || "";
    this.$('#found-address').html(this.rawAddress);
    this.$('#address-name-container').show();
    this.$('#do-add-location').prop('disabled', false);
    this.markers.addLayer(marker);
    this.map.setView(marker.getLatLng(), this.pointZoom, true);
    this.latLng = latLng; 
  },

  addLocation: function(evt) {
    evt.preventDefault();
    console.debug('Adding location');
    var name = this.$('#address-name').val();
    // Make sure we found a point
    if (this.latLng) {
      this.collection.create({
        name: name ? name : '', 
        lat: this.latLng.lat,
        lng: this.latLng.lng,
        raw: this.rawAddress
      }, {
        wait: true,
        success: function(model, resp) {
          // TODO: Handle success in saving
        },
        failure: function(model, resp) {
          // TODO: Handle failure in saving
        }
      });
    }
  },

  deleteLocation: function(evt) {
    evt.preventDefault();
    var id = $(evt.target).data('location-id');
    var loc = this.collection.get(id);
    loc.destroy();
  }
});

storybase.builder.views.TagView = Backbone.View.extend({
  id: 'story-tags',

  templateSource: $('#tags-template').html(),

  events: {
    'change #tags': 'tagsChanged'
  },

  initialize: function() {
    this.dispatcher = this.options.dispatcher;
    this.template = Handlebars.compile(this.templateSource);
    this.collection = new storybase.collections.Tags(null, {
      story: this.model
    });
    this.collection.on("reset", this.setTags, this);
    if (_.isUndefined(this.model)) {
      this.dispatcher.on("ready:story", this.setStory, this);
    }
  },

  setStory: function(story) {
    this.model = story;
    this.collection.setStory(story);
  },

  render: function() {
    var s2opts = {
      ajax: {
        url: storybase.globals.API_ROOT + 'tags/',
        data: function(term, page) {
          return {
            'name__istartswith': term
          };
        },
        results: function(data, page) {
          var result = {
            results: []  
          };
          _.each(data.objects, function(tag) {
            result.results.push({
              id: tag.tag_id,
              text: tag.name,
              tagId: tag.tag_id
            });
          });
          return result;
        }
      },
      createSearchChoice: function(term, data) {
        return {id: term, text: term};
      },
      multiple: true,
      width: 'resolve'
    };
    this.collection.fetch();
    this.$el.html(this.template());
    this.$('#tags').select2(s2opts);
    this.delegateEvents();
    return this;
  },

  setTags: function() {
    var data = this.collection.map(function(tag) {
      return {
        id: tag.get('tag_id'),
        text: tag.get('name')
      };
    });
    this.$('#tags').select2('data', data);
  },

  tagsChanged: function(evt) {
    var data = {};
    var id;
    var model;
    if (evt.added) {
      if (evt.added.tagId) {
        // Existing tag
        data.tag_id = evt.added.tagId;
      }
      else {
        data.name = evt.added.text;
      }
      this.collection.create(data, {
        success: function(model) {
          evt.added.model = model;
        }
      });
    }
    if (evt.removed) {
      if (evt.removed.model) {
        model = evt.removed.model;
        id = evt.removed.model.id;
      }
      else if (evt.removed.tag_id) {
        model = this.collection.get(evt.removed.tag_id);
        id = evt.removed.tag_id;
      }
      else if (evt.removed.id) {
        model = this.collection.get(evt.removed.id);
        id = evt.removed.id;
      }
      model.url = storybase.globals.API_ROOT + 'tags/' + id + '/stories/' + this.model.id + '/';
      model.destroy();
    }
  }
});


storybase.builder.views.LegalView = Backbone.View.extend({
  id: 'share-legal',

  templateSource: $('#share-legal-template').html(),

  events: {
    'change input[name=license]': 'changeLicenseAgreement',
    'click .view-agreement': 'showForm',
    'submit form': 'processForm'
  },

  options: {
    'title': gettext("Accept the legal agreement")
  },

  // Schema for form
  schema: function () {
    var isChecked = storybase.forms.isChecked;
    return {
      permission: { 
        type: 'Checkboxes',
        title: '',
        options: Handlebars.compile($('#share-permission-field-template').html())(),
        validators: [isChecked]
      },
      license: {
        type: 'Checkboxes',
        title: '',
        options: Handlebars.compile($('#share-license-field-template').html())(),
        validators: [isChecked]
      }
    };
  },

  initialize: function() {
    var formVals = {
      permission: this.hasPermission,
      license: this.agreedLicense
    };
    this.dispatcher = this.options.dispatcher;
    this.template = Handlebars.compile(this.templateSource);
    this.hasPermission = this.model && this.model.get('status') === 'published';
    this.agreedLicense = this.model && this.model.get('status') === 'published';
    this.form = new Backbone.Form({
      schema: this.schema(),
      data: formVals
    });
    if (_.isUndefined(this.model)) {
      this.dispatcher.on("ready:story", this.setStory, this);
    }
  },

  setStory: function(story) {
    this.model = story;
  },

  validate: function() {
    var formValues = this.form.getValue();
    var errors = this.form.validate();
    if (!errors) {
      this.hasPermission = true;
      this.agreedLicense = true;
      return true;
    }
    else {
      return false;
    }
  },

  processForm: function(evt) {
    evt.preventDefault();
    if (this.validate()) {
      this.render();
      this.dispatcher.trigger("accept:legal");
    }
  },

  // TODO: Remove this if it's really not needed
  /*
  setRadioEnabled: function() {
    this.form.fields['commercial'].$('input').prop('disabled', !this.agreedLicense);
    this.form.fields['derivatives'].$('input').prop('disabled', !this.agreedLicense);
  },
  */

  /**
   * Workaround for limitations of form initial value setting.
   */
  updateFormDefaults: function() {
    // HACK: Work around weird setValue implementation for checkbox
    // type.  Maybe make a custom editor that does it right.
    this.form.fields.permission.editor.$('input[type=checkbox]').prop('checked', this.hasPermission);
    this.form.fields.license.$('input[type=checkbox]').prop('checked', this.agreedLicense);
    // TODO: Remove this if not needed
    //this.setRadioEnabled();
  },

  render: function(options) {
    options = options || {};
    var showForm = !(this.hasPermission && this.agreedLicense) || options.showForm;
    this.$el.html(this.template({
      title: this.options.title,
      showForm: showForm 
    }));
    if (showForm) {
      this.form.render().$el.append('<input type="submit" value="' + gettext("Agree") + '" />');
      this.updateFormDefaults();
      this.$el.append(this.form.el);
    }
    this.delegateEvents();

    return this;
  },

  changeLicenseAgreement: function(evt) {
    this.agreedLicense = $(evt.target).prop('checked');
    // TODO: Remove this if not needed
    //this.setRadioEnabled();
  },

  completed: function() {
    return this.agreedLicense && this.hasPermission;
  },

  showForm: function() {
    return this.render({showForm: true});
  }
});

storybase.builder.views.LicenseDisplayView = Backbone.View.extend({
  id: 'cc-license',

  initialize: function() {
    var license = _.isUndefined(this.model) ? null : this.model.get('license');
    this.dispatcher = this.options.dispatcher;
    this._licenseHtml = null;
    if (_.isUndefined(this.model)) {
      this.dispatcher.on("ready:story", this.setStory, this);
    }
    this.dispatcher.on("select:license", this.getLicenseHtml, this);
    if (license) {
      this.getLicenseHtml();
    }
  },

  setStory: function(story) {
    this.model = story;
  },

  getLicenseHtml: function() {
    var that = this;
    var license = this.model.get('license');
    var params = storybase.utils.licenseStrToParams(license);
    // Set provision license text just so the user sees something
    this._licenseHtml = "<p>" + gettext("You selected the ") + license + " " + gettext("license.") + "</p>";
    this.render();
    // Now try to get the license from the (proxied) Creative Commons
    // endpoint.  If this succeeds, we'll re-render when we're finished
    $.get(this.options.licenseEndpoint, params, function(data) {
      // The endpoint returns XML. Use jQuery to grab the 'html' element
      // of the XML response and the convert the element contents to 
      // a string.
      // 
      // If we just append the matching elements, it doesn't display
      // correctly in the browser
      that._licenseHtml = $('<div>').append($(data).find("html").contents()).clone().html();
      that.render();
    });
  },

  render: function() {
    this.$el.html(this._licenseHtml);
  }
});

storybase.builder.views.LicenseView = Backbone.View.extend({
  id: 'share-license',

  events: {
    'submit form': 'processForm',
    'click .change-license': 'showForm'
  },

  options: {
    title: gettext("Select a license"),
    templateSource: $('#share-license-template').html()
  },

  schema: function() {
    return {
      'commercial': {
        type: 'Radio',
        title: '',
        options: Handlebars.compile($('#share-cc-commercial-template').html())(),
        validators: ['required']
      },
      'derivatives': {
        type: 'Radio',
        title: '',
        options: Handlebars.compile($('#share-cc-derivatives-template').html())(),
        validators: ['required']
      }
    };
  },
 
  setStory: function(story) {
    this.model = story;
  },

  initialize: function() {
    var license = this.model ? this.model.get('license') : null;
    var formVals = storybase.utils.licenseStrToParams(license);
    this.dispatcher = this.options.dispatcher;
    this.form = new Backbone.Form({
      schema: this.schema(),
      data: formVals
    });
    this.licenseDisplayView = new storybase.builder.views.LicenseDisplayView({
      dispatcher: this.dispatcher,
      model: this.model,
      licenseEndpoint: this.options.licenseEndpoint
    });
    this.template = Handlebars.compile(this.options.templateSource);
    if (_.isUndefined(this.model)) {
      this.dispatcher.on("ready:story", this.setStory, this);
    }
  },

  completed: function() {
    return this.model && this.model.get('license');
  },

  setLicense: function(params) {
    this.model.set('license', storybase.utils.licenseParamsToStr(params));
    this.model.save();
  },

  validate: function() {
    var formValues = this.form.getValue();
    var errors = this.form.validate();
    if (!errors) {
      this.setLicense(formValues);
      return true;
    }
    else {
      return false;
    }
  },

  processForm: function(evt) {
    evt.preventDefault();
    if (this.validate()) {
      this.dispatcher.trigger("select:license");
      // Update the form data to the new value of the form, otherwise
      // the new values will get clobbered when the form is re-rendered
      // in render()
      this.form.data = this.form.getValue();
      this.render();
    }
  },

  render: function(options) {
    options = options || {};
    var license = this.model.get('license');
    var showForm = (license ? false : true) || options.showForm;
    this.$el.html(this.template({
      title: this.options.title,
      license: license,
      showForm: showForm
    }));
    if (showForm) {
      this.form.render().$el.append('<input type="submit" value="' + gettext("Select License") + '" />');
      this.$el.append(this.form.el);
    }
    else {
      this.licenseDisplayView.setElement(this.$('#cc-license')).render();
    }
    this.delegateEvents();

    return this;
  },

  showForm: function() {
    return this.render({showForm: true});
  }
});

storybase.builder.views.PublishView = Backbone.View.extend(
  _.extend({}, storybase.builder.views.NavViewMixin, {
    id: 'share-publish',

    className: 'view-container',

    events: {
      'click .publish': 'handlePublish',
      'click .unpublish': 'handleUnpublish',
      'click .view-story': 'handleView'
    },

    options: {
      // Source of template for the main view layout
      templateSource: $('#share-publish-template').html(),
      // Source of the template with markup/text that is displayed
      // when all the required steps have been completed.
      readyTemplateSource: $('#publish-ready-msg-template').html(),
      // Source of the template with markup/text that is displayed
      // when the story has been published
      publishedTemplateSource: $('#publish-published-msg-template').html(),
      // Selector for the element (defined in templateSource) that
      // shows the remaining publication steps
      todoEl: '.publish-todo',
      // Selector for the element (defined in templateSource) that
      // shows the sharing widgets
      sharingEl: '.publish-sharing'
    },

    initialize: function() {
      var navViewOptions;
  
      this.dispatcher = this.options.dispatcher;
      this.template = Handlebars.compile(this.options.templateSource);
      this.readyTemplate = Handlebars.compile(this.options.readyTemplateSource);
      this.publishedTemplate = Handlebars.compile(this.options.publishedTemplateSource);
      this.acceptedLegal = _.isUndefined(this.model) ? false : this.model.get('status') === "published";
      this.legalView = new storybase.builder.views.LegalView({
        model: this.model,
        dispatcher: this.dispatcher
      });
      this.licenseView = new storybase.builder.views.LicenseView({
        model: this.model,
        dispatcher: this.dispatcher,
        licenseEndpoint: this.options.licenseEndpoint
      });
      this.featuredAssetView = new storybase.builder.views.FeaturedAssetView({
        dispatcher: this.dispatcher,
        language: this.options.language,
        story: this.model
      });
      this.subviews = [this.legalView, this.licenseView, this.featuredAssetView];
      this.updateTodo(null, false);

      navViewOptions = {
        model: this.model,
        dispatcher: this.dispatcher,
        items: []
      };
      if (this.options.visibleSteps.review) {
        navViewOptions.items.push({
          id: 'workflow-nav-build-back',
          class: 'prev',
          title: gettext("Back to Review"),
          text: gettext("Previous"), 
          path: 'review/'
        });
      }
      else {
        navViewOptions.items.push({
          id: 'workflow-nav-review-back',
          class: 'prev',
          title: gettext("Continue Writing Story"),
          text: gettext("Previous"),
          path: ''
        });
      }
      this.workflowNavView = new storybase.builder.views.WorkflowNavView(navViewOptions);
      
      if (_.isUndefined(this.model)) {
        this.dispatcher.on("ready:story", this.setStory, this);
      }
      this.dispatcher.on("accept:legal", this.handleAcceptLegal, this);
      this.dispatcher.on("select:license", this.updateTodo, this);
      this.dispatcher.on("select:featuredasset", this.updateTodo, this);
    },

    todoItemLink: function(view) {
      return '<a href="#' + view.$el.attr('id') + '" class="publish-todo-item">' + view.options.title + '</a>';
    },

    updateTodo: function(obj, render) {
      render = _.isUndefined(render) ? true : render;
      this.todo = [];
  
      _.each(this.subviews, function(view) {
        if (!view.completed()) {
          this.todo.push(this.todoItemLink(view));
        }
      }, this);

      if (render) {
        this.render({replace: false});
      }
      return this;
    },

    setStory: function(story) {
      this.model = story;
    },

    /**
     * Callback for when legal agreement is accepted.
     */
    handleAcceptLegal: function() {
      this.acceptedLegal = true;
      this.updateTodo(null, true);
    },


    handlePublish: function(evt) {
      var that = this;
      var triggerPublished = function(model, response) {
        that.dispatcher.trigger('publish:story', model);
        that.dispatcher.trigger('alert', 'success', 'Story published');
        that.render({replace: false});
      };
      var triggerError = function(model, response) {
        that.dispatcher.trigger('error', "Error publishing story");
      };
      this.model.save({'status': 'published'}, {
        success: triggerPublished, 
        error: triggerError 
      });
      evt.preventDefault();
    },

    handleUnpublish: function(evt) {
      evt.preventDefault();
      var that = this;
      var success = function(model, response) {
        that.dispatcher.trigger('alert', 'success', 'Story unpublished');
        that.render({replace: false});
      };
      var triggerError = function(model, response) {
        that.dispatcher.trigger('error', "Error unpublishing story");
      };
      this.model.save({'status': 'draft'}, {
        success: success, 
        error: triggerError 
      });
    },

    handleView: function(evt) {
      var url = $(evt.target).attr('href');
      window.open(url);
      evt.preventDefault();
    },

    getStoryUrl: function() {
      var url = this.model ? this.model.get('url') : '';
      var loc = window.location;
      if (url) {
        url = loc.protocol + "//" + loc.host + url;
      }
      return url;
    },

    storyPublished: function() {
      return this.model ? (this.model.get('status') === "published") : false;
    },

    renderButtons: function() {
      var $publishBtn = this.$('.publish');
      var $viewBtn = this.$('.view-story');
      var $unpublishBtn = this.$('.unpublish');

      if (this.storyPublished()) {
        $publishBtn.hide();
        $viewBtn.show();
        $unpublishBtn.show();
      }
      else {
        if (this.todo.length) {
          $publishBtn.attr('disabled', 'disabled');
        }
        else {
          $publishBtn.attr('disabled', null);
        }
        $publishBtn.show();
        $viewBtn.hide();
        $unpublishBtn.hide();
      }
    },

    renderTodo: function() {
      var $el = this.$(this.options.todoEl);
      var html;
      
      if (this.todo.length) {
        html = gettext("You need to ") + this.todo.join(", ");
      }
      else {
        if (this.storyPublished()) {
          html = this.publishedTemplate();
        }
        else {
          html = this.readyTemplate(); 
        }
      }
      $el.html(html);
    },

    renderSharing: function() {
      var $el = this.$(this.options.sharingEl);
      if (this.storyPublished()) {
        $el.show();
      }
      else {
        $el.hide();
      }
    },

    render: function(options) {
      options = options || {replace: true};
      var context = {
        url: this.getStoryUrl(),
        title: this.model.get('title'),
        showSharing: this.options.showSharing
      };
      if (options.replace) {
        this.$el.html(this.template(context));
        _.each(this.subviews, function(view) {
          this.$('.left').append(view.render().el);
        }, this);
      }
      this.renderTodo();
      this.renderButtons();
      if (this.options.showSharing) {
        this.renderSharing();
      }
      if (window.addthis) {
        // Render the addthis toolbox.  We have to do this explictly
        // since it wasn't in the DOM when the page was loaded.
        addthis.toolbox(this.$('.addthis_toolbox')[0], {
          // Don't append clickback URL fragment so users get a clean
          // URL when clicking the permalink button
          data_track_clickback: false
        });
      }
      this.workflowNavView.render();
      this.delegateEvents();
      return this;
    }
  })
);

storybase.builder.views.FeaturedAssetView = Backbone.View.extend(
  _.extend({}, storybase.builder.views.FileUploadMixin, {
    id: 'featured-asset',

    events: {
      'click .change': 'clickChange',
      'click .add': 'clickAdd',
      'click .select-asset': 'clickSelectAsset',
      'click [type="reset"]': "cancel",
      'submit form.bbf-form': 'processForm'
    },

    options: {
      title: gettext("Select a featured image"),
      templateSource: $('#featured-asset-template').html(),
    },

    subTemplateSource: {
      'display': $('#featured-asset-display-template').html(),
      'select': $('#featured-asset-select-template').html(),
      'upload': $('#asset-uploadprogress-template').html()
    },

    getSubTemplate: function() {
      var state = this.getState();
      if (_.isUndefined(this.templates[state])) {
        if (this.subTemplateSource[state]) {
          this.templates[state] = Handlebars.compile(this.subTemplateSource[state]);
        }
        else {
          return null;
        }
      }
      return this.templates[state]; 
    },

    initialize: function() {
      this.dispatcher = this.options.dispatcher;
      this.story = this.options.story;
      this.template = Handlebars.compile(this.options.templateSource);
      this.templates = {};
      this.form = this.getForm();

      if (_.isUndefined(this.story)) {
        this.dispatcher.on("ready:story", this.setStory, this);
      }
      else {
        this.model = this.story.getFeaturedAsset();
      }

      this.setInitialState();
    },

    completed: function() {
      return !_.isUndefined(this.model);
    },

    setInitialState: function() {
      if (!_.isUndefined(this.model)) {
        this._state = 'display';
      }
      else {
        this._state = 'select';
      }
    },

    getState: function() {
      return this._state;
    },

    setState: function(state) {
      this._state = state;
      return this;
    },

    getForm: function() {
      var form = new Backbone.Form({
        model: new storybase.models.Asset({
          language: this.options.language,
          type: 'image'
        })
      });
      return this.updateFormLabels(form); 
    },

    /** 
     * Update the view's form labels based on the asset type.
     */
    updateFormLabels: function(form) {
      if (form.schema.url) {
        form.schema.url.title = capfirst(gettext("enter the featured image URL"));
      }
      if (form.schema.image) {
        form.schema.image.title = capfirst(gettext("select the featured image from your own computer"));
      }
      return form;
    },

    setStory: function(story) {
      this.story = story;
      this.story.setFeaturedAssets(
        new storybase.collections.FeaturedAssets
      );
    },

    getImageAssetsJSON: function() {
      return _.map(this.story.assets.where({type: 'image'}),
        function(model) {
          return model.toJSON();
        }
      );
    },

    render: function() {
      var context = {
        title: this.options.title
      };
      var state = this.getState();
      var subTemplate = this.getSubTemplate();
      if (this.model && (state === 'select' || state === 'display')) {
        context.model = this.model.toJSON();
      }
      if (state === 'select') {
        context.assets = this.getImageAssetsJSON();
      }
      if (state === 'add') {
        this.form.render().$el.append('<input type="reset" value="' + gettext("Cancel") + '" />').append('<input type="submit" value="' + gettext("Save Changes") + '" />');
      }
      this.$el.html(this.template(context));
      if (subTemplate) {
        this.$el.append(subTemplate(context));
      }
      if (state === 'add') {
        this.$el.append(this.form.el);
      }
      this.delegateEvents();
      return this;
    },

    /**
     * Event handler for submitting form
     */
    processForm: function(e) {
      e.preventDefault();
      var errors = this.form.validate();
      var file;
      var options = {};
      var that = this;
      if (!errors) {
        this.form.commit();
        file = this.form.model.get('image');
        if (file) {
          // Set a callback for saving the model that will upload the
          // image.
          options.success = function(model) {
            that.uploadFile(model, 'image', file, {
              progressHandler: that.handleUploadProgress,
              beforeSend: function() {
                that.setState('upload');
                that.render();
              },
              success: function(model, response) {
                that.setState('display');
                that.render();
              }
            });
          };
        }

        // Delete the image property.  We've either retrieved it for
        // upload or it was empty (meaning we don't want to change the
        // image.
        this.form.model.unset('image'); 
        this.saveModel(this.form.model, options);
      }
      else {
        // Remove any previous error messages
        this.form.$('.bbf-model-errors').remove();
        if (!_.isUndefined(errors._others)) {
          that.form.$el.prepend('<ul class="bbf-model-errors">');
          _.each(errors._others, function(msg) {
            that.form.$('.bbf-model-errors').append('<li>' + msg + '</li>');
          });
        }
      }
    },

    saveModel: function(model, options) {
      options = _.isUndefined(options) ? {} : options;
      var that = this;
      model.set('license', this.story.get('license'));
      model.save(null, {
        success: function(model) {
          that.model = model;
          that.setState('display');
          that.render();
          that.story.assets.add(model);
          that.story.setFeaturedAsset(model);
          that.dispatcher.trigger('select:featuredasset', model);
          if (options.success) {
            options.success(model);
          }
        },
        error: function(model) {
          that.dispatcher.trigger('error', gettext('Error saving the featured image'));
        }
      });
    },

    clickChange: function(evt) {
      evt.preventDefault();
      this.setState('select').render();
    },

    clickAdd: function(evt) {
      evt.preventDefault();
      this.setState('add').render();
    },

    clickSelectAsset: function(evt) {
      evt.preventDefault();
      var id = $(evt.target).data('asset-id');
      this.model = this.story.assets.get(id);
      this.story.setFeaturedAsset(this.model);
      this.dispatcher.trigger('select:featuredasset', this.model);
      this.setState('display').render();
    },

    /**
     * Event handler for canceling form interaction
     */
    cancel: function(e) {
      e.preventDefault();
      if (this.model.isNew()) {
        this.setState('edit');
      }
      else {
        this.setState('display');
      }
      this.render();
    }
  })
);<|MERGE_RESOLUTION|>--- conflicted
+++ resolved
@@ -352,7 +352,6 @@
     this.dispatcher = this.options.dispatcher;
     this.template = Handlebars.compile(this.options.templateSource);
   },
-<<<<<<< HEAD
 
   render: function() {
     this.$el.attr('title', this.options.title);
@@ -379,34 +378,6 @@
     contentsEl: '#drawer-contents'
   },
 
-=======
-
-  render: function() {
-    this.$el.attr('title', this.options.title);
-    this.$el.html(this.options.text);
-    this.delegateEvents();
-    return this;
-  },
-
-  handleClick: function(evt) {
-    this.dispatcher.trigger('do:toggle:drawer', this.options.parent);
-    if (this.options.callback) {
-      this.options.callback(evt);
-    }
-  },
-});
-
-/**
- * View to toggle other views in a slide-out drawer.
- */
-storybase.builder.views.DrawerView = Backbone.View.extend({
-  options: {
-    templateSource: $('#drawer-template').html(),
-    controlsEl: '#drawer-controls',
-    contentsEl: '#drawer-contents'
-  },
-
->>>>>>> 0371be21
   initialize: function() {
     this.dispatcher = this.options.dispatcher;
     this.dispatcher.on('register:drawerview', this.registerView, this);
@@ -517,17 +488,10 @@
     _.each(this._subviews, function(view) {
       if (view.cid === activeView.cid) {
         view.show();
-<<<<<<< HEAD
       }
       else {
         view.hide();
       }
-=======
-      }
-      else {
-        view.hide();
-      }
->>>>>>> 0371be21
     }, this);
   },
 
@@ -871,15 +835,9 @@
  */
 storybase.builder.views.WorkflowStepView = storybase.builder.views.WorkflowNavView.extend({
   tagName: 'ol',
-<<<<<<< HEAD
 
   id: 'workflow-step',
 
-=======
-
-  id: 'workflow-step',
-
->>>>>>> 0371be21
   className: 'nav',
 
   itemTemplateSource: $('#workflow-item-template').html(),
@@ -1612,21 +1570,12 @@
     this._tour.show();
 
     this.dispatcher.trigger("register:drawerview", this.unusedAssetView);
-<<<<<<< HEAD
   },
 
   onHide: function() {
     this.dispatcher.trigger("unregister:drawerview", this.unusedAssetView);
   },
 
-=======
-  },
-
-  onHide: function() {
-    this.dispatcher.trigger("unregister:drawerview", this.unusedAssetView);
-  },
-
->>>>>>> 0371be21
   workflowNavView: function() {
     if (this.sectionListView) {
       return this.sectionListView;
@@ -1968,19 +1917,11 @@
         this.$el.hide(); 
       }
     },
-<<<<<<< HEAD
 
     show: function() {
       return this.$el.show();
     },
 
-=======
-
-    show: function() {
-      return this.$el.show();
-    },
-
->>>>>>> 0371be21
     hide: function() {
       return this.$el.hide();
     }
@@ -3645,11 +3586,7 @@
         title: "",
         body: ""
       }, this.options.help);
-<<<<<<< HEAD
-      var assetHelp = this.getAssetTypeHelp(this.options.suggestedType);
-=======
       var assetHelp = this.getAssetTypeHelp(this.model.get('type'));
->>>>>>> 0371be21
       help.body += assetHelp;
       this.dispatcher.trigger('do:show:help', help);
     },
