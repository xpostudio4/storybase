Namespace('storybase.builder.views');
Namespace.use('storybase.utils.capfirst');
Namespace.use('storybase.utils.geocode');

/**
 * @name save:section
 * @event
 * @param Section section Event triggered when a section has successfully
 *     been saved.
 * @param Boolean showAlert Should an alert be displayed by a callback 
 *     bound to this event.
 */

/**
 * @name save:story
 * @event
 * @param Story story Event triggered when a story has successfully
 *     been saved.
 * @param Boolean showAlert Should an alert be displayed by a callback 
 *     bound to this event.
 */

/**
 * Master view for the story builder
 *
 * Dispatches to sub-views.
 *
 * TODO: Document the options for this view
 *
 */
storybase.builder.views.AppView = Backbone.View.extend({
  defaults: {
    drawerEl: '#drawer-container'
  },

  initialize: function() {
    _.defaults(this.options, this.defaults);
    // Common options passed to sub-views
    var commonOptions = {
      dispatcher: this.options.dispatcher,
      startOverUrl: this.options.startOverUrl,
      visibleSteps: this.options.visibleSteps
    };
    var buildViewOptions;
    this.dispatcher = this.options.dispatcher;
    // The currently active step of the story building process
    // This will get set by an event callback 
    this.activeStep = null; 

    // Initialize a view for the tools menu
    this.toolsView = new storybase.builder.views.ToolsView(commonOptions);
    // TODO: Change the selector as the template changes
    this.$('header').first().children().first().append(this.toolsView.el);

    this.helpView = new storybase.builder.views.HelpView(commonOptions);
    this.drawerView = new storybase.builder.views.DrawerView({
      dispatcher: this.dispatcher
    });
    this.drawerView.registerView(this.helpView);

    if (this.model) {
      commonOptions.model = this.model;
    }

    // Initialize the view for the workflow step indicator
    this.workflowStepView = new storybase.builder.views.WorkflowStepView(
      commonOptions
    );
    // TODO: Change the selector as the template changes
    this.$('header').first().children().first().append(this.workflowStepView.el);

    buildViewOptions = _.defaults({
      assetTypes: this.options.assetTypes,
      containerTemplates: this.options.containerTemplates,
      layouts: this.options.layouts,
      help: this.options.help,
      prompt: this.options.prompt,
      relatedStories: this.options.relatedStories,
      templateStory: this.options.templateStory,
      showStoryInformation: this.options.showStoryInformation,
      showCallToAction: this.options.showCallToAction,
      showSectionList: this.options.showSectionList,
      showLayoutSelection: this.options.showLayoutSelection,
      showSectionTitles: this.options.showSectionTitles,
      showStoryInfoInline: this.options.showStoryInfoInline,
      showTour: this.options.showTour,
      siteName: this.options.siteName
    }, commonOptions);

    // Store subviews in an object keyed with values of this.activeStep
    this.subviews = {
      selecttemplate: new storybase.builder.views.SelectStoryTemplateView({
        dispatcher: this.dispatcher,
        collection: this.options.storyTemplates
      }),
    };

    // Create views for additional workflow steps if they're enabled
    // in options. We don't iterate through the steps because the
    // views use different constructor, options. If this gets to
    // unwieldy, maybe use a factory function.
    if (this.options.visibleSteps.data) {
      this.subviews.data = new storybase.builder.views.DataView(commonOptions);
    }
    if (this.options.visibleSteps.tag) {
      this.subviews.tag =  new storybase.builder.views.TaxonomyView(
        _.defaults({
          places: this.options.places,
          topics: this.options.topics,
          organizations: this.options.organizations,
          projects: this.options.projects
        }, commonOptions)
      );
    }
    if (this.options.visibleSteps.review) {
      this.subviews.review = new storybase.builder.views.ReviewView(commonOptions);
    }
    if (this.options.visibleSteps.publish) {
      this.subviews.publish =  new storybase.builder.views.PublishView(
        _.defaults({
          showSharing: this.options.showSharing,
          licenseEndpoint: this.options.licenseEndpoint
        }, commonOptions)
      );
    }

    // IMPORTANT: Create the builder view last because it triggers
    // events that the other views need to listen to
    this.subviews.build = new storybase.builder.views.BuilderView(buildViewOptions);

    // Initialize the properties that store the last alert level
    // and message.
    this.lastLevel = null;
    this.lastMessage = null;

    // Bind callbacks for custom events
    this.dispatcher.on("open:drawer", this.openDrawer, this);
    this.dispatcher.on("close:drawer", this.closeDrawer, this);
    this.dispatcher.on("select:template", this.setTemplate, this);
    this.dispatcher.on("select:workflowstep", this.updateStep, this); 
    this.dispatcher.on("error", this.error, this);
    this.dispatcher.on("alert", this.showAlert, this);
  },

  openDrawer: function() {
    this.$el.addClass('drawer-open');
  },

  closeDrawer: function() {
    this.$el.removeClass('drawer-open');
  },

  /**
   * Set the template and move to the next step of the workflow
   */
  setTemplate: function(template) {
    this.activeTemplate = template;
    this.dispatcher.trigger("select:workflowstep", 'build');
  },

  /**
   * Set the active step of the workflow and re-render the view
   */
  updateStep: function(step) {
    // Checking that step is different from the active step is
    // required for the initial saving of the story.  The active view
    // has already been changed by ``this.setTemplate`` so we don't
    // want to re-render.  In all other cases the changing of the 
    // active view is initiated by the router triggering the ``select:
    // workflowstep`` signal
    if (this.activeStep != step) {
      console.debug('Updating active step to ' + step);
      this.activeStep = step;
      this.render();
    }
  },

  /**
   * Get the sub-view for the currently active step
   */
  getActiveView: function() {
    console.debug('Getting active view for step ' + this.activeStep);
    return this.subviews[this.activeStep];
  },

  render: function() {
    console.debug('Rendering main view');
    var activeView = this.getActiveView();
    var activeNavView = _.isUndefined(activeView.getNavView) ? null: activeView.getNavView();
    if (activeNavView) {
      this.$('#nav-container').empty();
      this.$('#nav-container').append(activeNavView.el);
      activeNavView.$el.addClass('container');
    }
    this.$('#app').empty();
    this.$('#app').append(activeView.render().$el);
    // Some views have things that only work when the element has been added
    // to the DOM. The pattern for handling this comes courtesy of
    // http://stackoverflow.com/questions/9350591/backbone-using-jquery-plugins-on-views
    if (activeView.onShow) {
      activeView.onShow();
    }
    if (this.workflowStepView) {
      this.workflowStepView.render();
    }
    this.toolsView.render();
    this.drawerView.setElement(this.options.drawerEl).render();
    return this;
  },

  /**
   * Generic error handler
   *
   * This is basically a stub that can later propogate error messages
   * up to the UI
   */
  error: function(msg) {
    console.error(msg);
    this.showAlert('error', msg);
  },

  showAlert: function(level, msg) {
    var $el = this.$('.alerts');
    var newTop;
    var numAlerts = $el.children().length;
    var view = new storybase.builder.views.AlertView({
      level: level,
      message: msg
    });
    // Check for duplicate messages and only show the message
    // if it's different.
    if (!(level === this.lastLevel && msg === this.lastMessage && numAlerts > 0)) {
      newTop = this.$('#nav-container').offset().top + this.$('#nav-container').outerHeight();
      $el.css('top', newTop);
      $el.prepend(view.render().el);
      view.$el.fadeOut(15000, function() {
        $(this).remove();
      });
    }
    this.lastLevel = level;
    this.lastMessage = msg;
  }
});

/**
 * View to manage the slide-out drawer.
 */
storybase.builder.views.DrawerView = Backbone.View.extend({
  defaults: {
    templateSource: $('#drawer-template').html(),
    buttonTemplateSource: $('#drawer-button-template').html(),
    buttonClass: 'btn',
    controlsEl: '#drawer-controls',
    contentsEl: '#drawer-contents'
  },

  _getButtonElId: function(options) {
    return "drawer-button-" + options.id;
  },

  events: function() {
    var events = {};
    _.each(this._buttons, function(opts) {
      var buttonElId = this._getButtonElId(opts);
      events['click #' + buttonElId] = opts.callback;    
    }, this);
    return events;
  },

  initialize: function() {
    _.defaults(this.options, this.defaults);
    this.dispatcher = this.options.dispatcher;
    this.dispatcher.on('register:drawerview', this.registerView, this);

    this.template = Handlebars.compile(this.options.templateSource);
    this.buttonTemplate = Handlebars.compile(this.options.buttonTemplateSource);
    this._buttons = [];
    this._subviews = [];
  },

  registerView: function(view) {
    this.addButton(view.drawerButton());
    _.each(view.drawerOpenEvents(), function(evt) {
      this.dispatcher.on(evt, this.open, this);
    }, this);
    _.each(view.drawerCloseEvents(), function(evt) {
      this.dispatcher.on(evt, this.close, this);
    }, this);
    this._subviews.push(view);
  },

  unregisterView: function(view) {
    this.removeButton(view.drawerButton());
    _.each(view.drawerOpenEvents(), function(evt) {
      this.dispatcher.off(evt, this.open, this);
    }, this);
    _.each(view.drawerCloseEvents(), function(evt) {
      this.dispatcher.off(evt, this.close, this);
    }, this);
    this._subviews = _.reject(this._subviews, function(subView) {
      if (view.cid === subView.cid) {
        return true;
      }
      else {
        return false;
      }
    }, this);
  },

  addButton: function(options) {
    this._buttons.push(options);
    // Listen for the click event for the button.  This is handled by
    // this.events()
    this.delegateEvents();
  },

  removeButton: function(options) {
    var buttonId = options.id;
    // Remove this button from the list of buttons
    this._buttons = _.reject(this._buttons, function(opts) {
      if (opts.id === buttonId) {
        return true;
      }
      else {
        return false;
      }
    }, this);
    // Stop listening for the click event for the button.  This is handled
    // by this.events()
    this.delegateEvents();
  },

  renderButton: function(options) {
    var template = this.buttonTemplate;
    return $(template({
      id: this._getButtonElId(options),
      title: options.title,
      text: options.text
    }))
    .addClass(this.options.buttonClass);
  },

  /**
   * Adjust the position of a rotated button element.
   *
   * @param {Array} $btnEl jQuery object matching the button
   *   element to be moved
   *
   * This is needed because the element maintains its original width
   * even after the CSS rotation has been applied, thus creating
   * whitespace to the right of the element. We need to make it fit neatly
   * at the very right of the screen, so we have to move the element all
   * the way over.
   */
  adjustButtonPos: function($btnEl) {
    var width = $btnEl.width();
    var height = $btnEl.height();
    // Convert the value returned by css() to an integer
    var bottomPadding = parseInt($btnEl.css('padding-bottom'), 10);
    var topPadding = parseInt($btnEl.css('padding-top'), 10);
    // Move the element to the right with a negative margin
    return $btnEl.css('margin-right', height - width + bottomPadding);
  },

  renderButtons: function() {
    var $controlsEl = this.$(this.options.controlsEl);
    _.each(this._buttons, function(options) {
      this.adjustButtonPos(this.renderButton(options).appendTo($controlsEl));
    }, this);
  },

  renderSubViews: function() {
    var $contentsEl = this.$(this.options.contentsEl);
    _.each(this._subviews, function(view) {
      $contentsEl.append(view.$el);
    }, this);
  },

  render: function() {
    this.$el.html(this.template());
    this.renderButtons();
    this.renderSubViews();
    return this;
  },

  open: function() {
    this.$(this.options.contentsEl).show();
    this.$(this.options.controlsEl).find('.'+this.options.buttonClass).data('drawer-open', true);
    this.dispatcher.trigger('open:drawer');
  },

  close: function() {
    this.$(this.options.contentsEl).hide();
    this.$(this.options.controlsEl).find('.'+this.options.buttonClass).data('drawer-open', false);
    this.dispatcher.trigger('close:drawer');
  }
});

storybase.builder.views.HelpDrawerMixin = {
  drawerButton: function() {
    return {
      id: 'help',
      class: '',
      title: gettext('Help'),
      text: gettext('Help'),
      callback: function(evt) {
        if ($(evt.target).data('drawer-open')) {
          this.dispatcher.trigger('do:hide:help', true);
        }
        else {
          this.dispatcher.trigger('do:show:help', true);
        }
      }
    }
  },

  drawerOpenEvents: function() {
    return ['do:show:help'];
  },

  drawerCloseEvents: function() {
    return ['do:hide:help'];
  }
};

storybase.builder.views.HelpView = Backbone.View.extend(
  _.extend({}, storybase.builder.views.HelpDrawerMixin, {
    tagName: 'div',

    className: 'help',

    defaults: {
      templateSource: $('#help-template').html()
    },

    events: {},

    initialize: function() {
      _.defaults(this.options, this.defaults);
      this.dispatcher = this.options.dispatcher;
      this.help = null;
      this.template = Handlebars.compile(this.options.templateSource);

      // The help used to pop up automatically and be supressed based on a
      // cookie.  That functionality is gone now, but keep this around in
      // case we want to add it back.  Default to hiding the help. 
      this.autoShow = false; 
      if (!this.autoShow) {
        this.$el.hide();
      }

      this.dispatcher.on('do:show:help', this.show, this);
      this.dispatcher.on('do:set:help', this.set, this);
      this.dispatcher.on('do:hide:help', this.hide, this);
    },

    /**
     * Show the help text.
     *
     * @param boolean force Force showing the help, overriding
     *     the value of this.autoShow.
     * @help object help Updated help information.  The object should have
     *     a body property and optionally a title property.
     *
     * @returns object This view.
     */
    show: function(force, help) {
      var show = this.autoShow || force;
      if (!_.isUndefined(help)) {
        // A new help object was sent with the signal, update
        // our internal value
        this.help = help;
      }
      if (this.help) {
        this.render();
        if (show) {
          this.delegateEvents();
          this.$el.show();
        }
      }
      return this;
    },

    hide: function() {
      this.$el.hide();
    },

    set: function(help) {
      console.debug(help);
      this.help = help;
    },

    render: function() {
      var context = _.extend({
        'autoShow': this.autoShow
      }, this.help);
      this.$el.html(this.template(context));
      return this;
    }
  })
);

/**
 * Base class for views that represent a list of items that trigger
 * some action when clicked.
 */
storybase.builder.views.ClickableItemsView = Backbone.View.extend({
  items: [],

  itemTemplateSource: $('#clickable-item-template').html(),

  getItemTemplate: function() {
    if (_.isUndefined(this.itemTemplate)) {
      this.itemTemplate = Handlebars.compile(this.itemTemplateSource);
    }
    return this.itemTemplate; 
  },

  events: function() {
    var items = _.result(this, 'items');
    var events = {};
    _.each(items, function(item) {
      if (item.callback) {
        events["click ." + item.id] = item.callback;
      }
    });
    return events;
  },

  getItem: function(id) {
    var items = _.result(this, 'items');
    return _.filter(items, function(item) {
      return item.id === id;
    })[0];
  },

  setVisibility: function(id, visible) {
    var item = this.getItem(id);
    item.visible = visible;
  },

  /**
   * Get the value of a property of an item
   *
   * @param {Object} item Clickable item from this.items
   * @param {String} property Property of item whose value should be fetched
   * @param {Mixed} [defaultVal=true] Default value to return if property
   *  is undefined
   * @returns {Mixed} Value of property or defaultVal if property is undefined
   *
   * If the property value is a string, it tries to call a method of that name
   * on this view instance and return that value.  Otherwise, it returns the
   * value of the property or the return value of a call to the property if 
   * it is a function.
   */
  getPropertyValue: function(item, property, defaultVal) {
    defaultVal = _.isUndefined(defaultVal) ? true : defaultVal;
    if (_.isUndefined(item[property])) {
      // Property is undefined, return the default value 
      return defaultVal; 
    }
    else if (_.isString(item[property])) {
      // Visible property is a string, treat it as the name of a
      // property of this view and return its value. 
      return _.result(this, item[property]);
    }
    else {
      // Visible property is a property of the item object.
      // Return the value of that property.
      return _.result(item, property);
    }
  },

  getVisibleItems: function() {
    var items = _.result(this, 'items');
    return _.filter(items, function(item) {
      return this.getPropertyValue(item, 'visible', true);
    }, this);
  },

  getItemHref: function(itemOptions) {
    return _.isUndefined(itemOptions.path) ? '#' : itemOptions.path;
  },

  getItemClass: function(itemOptions) {
    var cssClass = "";
    var enabled = this.getPropertyValue(itemOptions, 'enabled', true);
    var selected = this.getPropertyValue(itemOptions, 'selected', false); 

    if (!enabled) {
      cssClass = cssClass + " disabled"; 
    }

    if (selected) {
      cssClass = cssClass + " selected";
    }

    return cssClass;
  },

  renderItem: function(itemOptions) {
    this.$el.append(this.itemTemplate({
      id: itemOptions.id,
      class: this.getItemClass(itemOptions),
      title: itemOptions.title,
      text: itemOptions.text,
      href: this.getItemHref(itemOptions)
    }));
  },

  extraRender: function() {},

  render: function() {
    this.$el.empty();
    _.each(this.getVisibleItems(), function(item) {
      this.renderItem(item);
    }, this);
    this.extraRender();
    this.delegateEvents();

    return this;
  }
});

/**
 * List of clickable items that navigate to different workflow
 * steps.
 */
storybase.builder.views.WorkflowNavView = storybase.builder.views.ClickableItemsView.extend({ 
  tagName: 'div',

  className: 'workflow-nav',

  itemTemplateSource: $('#workflow-nav-item-template').html(),

  items: [],

  events: function() {
    var events = {};
    var items = _.result(this, 'items');
    _.each(items, function(item) {
      if (item.route !== false) {
        events['click #' + item.id] = _.isUndefined(item.callback) ? this.handleClick : item.callback;
      }
    }, this);
    return events;
  },

  initialize: function() {
    this.dispatcher = this.options.dispatcher;
    this.items = _.isUndefined(this.options.items) ? this.items : this.options.items;
    this.itemTemplateSource = _.isUndefined(this.options.itemTemplateSource) ? this.itemTemplateSource : this.options.itemTemplateSource;
    this.itemTemplate = this.getItemTemplate();
    // Include story ID in paths?  This should only happen for stories
    // created in this session.
    this._includeStoryId = _.isUndefined(this.model) || this.model.isNew();
    if (_.isUndefined(this.model)) {
      this.dispatcher.on("ready:story", this.setStory, this);
    }
    this.extraInit();
  },

  /**
   * Extra initialization operations
   *
   * Define this functionality in view subclasses.
   */
  extraInit: function() {
  },

  setStory: function(story) {
    this.model = story;
    this.dispatcher.on("save:story", this.handleInitialSave, this);
    this.render();
  },

  handleInitialSave: function(story) {
    this.dispatcher.off("save:story", this.handleInitialSave, this);
    this.render();
  },

  getItemHref: function(itemOptions) {
    path = itemOptions.path;
    if (itemOptions.route !== false) {
      if (!_.isUndefined(this.model) && this._includeStoryId) {
        path = this.model.id + '/' + path;
      }
      path = storybase.builder.globals.APP_ROOT + path;
    }
    return path;
  },


  handleClick: function(evt) {
    console.debug('handling click of navigation button');
    evt.preventDefault();
    var $button = $(evt.target);
    var item = this.getItem($button.attr('id'));
    var valid = _.isFunction(item.validate) ? item.validate() : true;
    var href;
    var route;
    if (!$button.hasClass("disabled") && valid) { 
      href = $button.attr("href");
      // Strip the base path of this app
      route = href.substr(storybase.builder.globals.APP_ROOT.length);
      this.dispatcher.trigger('navigate', route, 
        {trigger: true, replace: true});
    }
  },

  isStorySaved: function() {
    return _.isUndefined(this.model) ? false : !this.model.isNew();
  }
});

/**
 * Shows current step of workflow 
 */
storybase.builder.views.WorkflowStepView = storybase.builder.views.WorkflowNavView.extend({
  tagName: 'ul',

  className: 'workflow-step nav',

  itemTemplateSource: $('#workflow-item-template').html(),

  /**
   * Initialize items.
   *
   * Call this from initialize() once rather than repeating the logic
   * each time items() is called.
   */
  _initItems: function() {
    var items = [];
    if (this.options.visibleSteps.build) {
      items.push({
        id: 'build',
        title: gettext("Construct your story using text, photos, videos, data visualizations, and other materials"),
        text: gettext("Build"),
        visible: true,
        selected: false,
        path: ''
      });
    }
    if (this.options.visibleSteps.data) {
      items.push({
        id: 'data',
        title: gettext("Upload or link to source data referenced in your story’s charts, maps, graphs and visualizations"),
        text: gettext('Add Data'),
        visible: true,
        enabled: 'isStorySaved',
        selected: false,
        path: 'data/'
      });
    }
    if (this.options.visibleSteps.tag) {
      items.push({
        id: 'tag',
        title: gettext("Label your story with topics and places so that people can easily discover it on Floodlight"),
        text: gettext('Tag'),
        visible: true,
        enabled: 'isStorySaved',
        selected: false,
        path: 'tag/',
      });
    }
    if (this.options.visibleSteps.review) {
      items.push({
        id: 'review',
        //title: gettext("Make sure your story is ready to go with spellcheck and other tools"),
        title: gettext("Make sure your story is ready to go"),
        text: gettext('Review'),
        visible: true,
        enabled: 'isStorySaved',
        selected: false,
        path: 'review/'
      });
    }
    if (this.options.visibleSteps.publish) {
      items.push({
        id: 'publish',
        title: gettext("Post your story to Floodlight and your social networks"),
        text: gettext('Publish/Share'),
        visible: true,
        enabled: 'isStorySaved',
        selected: false,
        path: 'publish/'
      });
    }
    return items;
  },

  extraInit: function() {
    this.items = _.isUndefined(this.options.items) ? this._initItems() : this.options.items;
    this.activeStep = null;
    this.dispatcher.on("select:workflowstep", this.updateStep, this);
  },

  updateSelected: function() {
    _.each(this.items, function(item) {
      if (item.id === this.activeStep) {
        item.selected = true;
      }
      else {
        item.selected = false;
      }
    }, this);
  },

  updateStep: function(step) {
    this.activeStep = step;
    if (this.activeStep === 'selecttemplate') {
      this.activeStep = 'build';
    }
    this.updateSelected();
    this.render();
  },

  extraRender: function() {
    if (jQuery().tooltipster) {
      this.$('.tooltip').tooltipster({
        position: 'bottom'
      });
    }
  }
});

/**
 * Global tools menu.
 *
 * This includes things like "Help", "Exit"
 */
storybase.builder.views.ToolsView = storybase.builder.views.ClickableItemsView.extend({
  tagName: 'ul',

  className: 'tools nav',

  _initItems: function() {
    return [
      {
        id: 'help',
        title: gettext("Get storytelling tips for the section you're currently editing"),
        text: gettext('Help'),
        callback: 'toggleHelp', 
        visible: true 
      },
      {
        id: 'assets',
        title: gettext("Show a list of assets you removed from your story"),
        text: gettext('Assets'),
        callback: 'toggleAssetList',
        visible: false
      },
      {
        id: 'preview',
        title: gettext("Preview your story in a new window"),
        text: gettext('Preview'),
        callback: 'previewStory',
        visible: false, 
        enabled: 'isStorySaved'
      },
      {
        id: 'start-over',
        title: gettext("Leave your story and start a new one with a different template"),
        text: gettext('Start Over'),
        path: this.options.startOverUrl,
        visible: false 
      },
      {
        id: 'exit',
        title: gettext("Leave the Story Builder and go back to the homepage. You can always return later"),
        text: gettext('Exit'),
        path: '/',
        visible: true 
      }
    ];
  },

  initialize: function() {
    this.dispatcher = this.options.dispatcher;
    this.items = this._initItems();
    this.itemTemplate = this.getItemTemplate();
    this.activeStep = null;
    this.hasAssetList = false;

    this.dispatcher.on('has:assetlist', this.toggleAssetsItem, this);
    this.dispatcher.on('ready:story', this.handleStorySave, this);
    this.dispatcher.on('save:story', this.handleStorySave, this);
    this.dispatcher.on("select:workflowstep", this.updateStep, this);
  },

  toggleAssetsItem: function(hasAssetList) {
    this.hasAssetList = hasAssetList;
    this.setVisibility('assets', this.hasAssetList && this.activeStep === 'build');
    this.render();
  },

  previewStory: function(evt) {
    if (!$(evt.target).hasClass("disabled")) {
      var url = '/stories/' + this.storyId + '/viewer/';
      window.open(url);
    }
    evt.preventDefault();
  },

  toggleAssetList: function(evt) {
    evt.preventDefault();
    this.dispatcher.trigger("toggle:assetlist");
  },

  toggleHelp: function(evt) {
    evt.preventDefault();
    this.dispatcher.trigger('do:show:help', true);
  },
  
  handleStorySave: function(story) {
    var item = this.getItem('preview');
    if (!story.isNew() && _.isUndefined(this.storyId)) {
      this.storyId = story.id; 
      item.path = '/stories/' + this.storyId + '/viewer/';
    }
    item.visible = true;
    this.render();
  },

  updateVisible: function() {
    // The assets item should only be visible in the build Workflow
    // step
    if (this.activeStep === 'build') {
      this.setVisibility('assets', this.hasAssetList);
    }
    else {
      this.setVisibility('assets', false);
    }

    if (this.activeStep !== 'selecttemplate') {
      this.setVisibility('start-over', true);
    }
  },

  updateStep: function(step) {
    this.activeStep = step;
    this.updateVisible();
    this.render();
  },

  extraRender: function() {
    if (jQuery().tooltipster) {
      this.$('.tooltip').tooltipster({
        position: 'bottom'
      });
    }
  },

  isStorySaved: function() {
    return !_.isUndefined(this.storyId)
  }
});

/**
 * Story template selector
 */
storybase.builder.views.SelectStoryTemplateView = Backbone.View.extend({
  tagName: 'ul',
 
  className: 'story-templates view-container',

  templateSource: $('#story-template-list-template').html(),

  initialize: function() {
    this.dispatcher = this.options.dispatcher;
    this.template = Handlebars.compile(this.templateSource);
    _.bindAll(this, 'addTemplateEntry');
  },

  addTemplateEntry: function(template) {
      var view = new storybase.builder.views.StoryTemplateView({
        dispatcher: this.dispatcher,
        model: template
      });
      this.$el.append(view.render().el);
  },

  render: function() {
    this.$el.html(this.template());
    this.collection.each(this.addTemplateEntry);
    return this;
  }
});

/**
 * Story template listing
 */
storybase.builder.views.StoryTemplateView = Backbone.View.extend({
  tagName: 'li',

  className: 'template',

  templateSource: $('#story-template-template').html(),

  events: {
    "click a": "select"
  },

  initialize: function() {
    console.info('initializing form');
    this.dispatcher = this.options.dispatcher;
    this.template = Handlebars.compile(this.templateSource);
  },

  render: function() {
    this.$el.html(this.template(this.model.toJSON()));
    return this;
  },

  /**
   * Event handler for clicking a template's link
   */
  select: function(e) {
    this.dispatcher.trigger("select:template", this.model);
    e.preventDefault();
  },

});

storybase.builder.views.AlertView = Backbone.View.extend({
  tagName: 'div',

  className: 'alert',

  initialize: function() {
    this.level = this.options.level;
    this.message = this.options.message;
  },

  render: function() {
    this.$el.addClass('alert-' + this.level);
    this.$el.html(this.message);
    return this;
  }
});

/**
 * Class to encapsulate builder tour logic.
 */
storybase.builder.views.BuilderTour = function(options) {
  this.options = _.extend({}, options);
  this.initialize.apply(this, arguments);
};

_.extend(storybase.builder.views.BuilderTour.prototype, {
  // Load some of the longer guider bodies from a template, because
  // the text is too cumbersome to have inline.  Should all of the
  // bodies be in a template for consistency?
  //
  // The properties of this object correspond to the ids defined in
  // the guiders
  templateSource: {
    'workflow-step-guider': $('#workflow-step-guider-template').html(),
    'section-manipulation-guider': $('#section-manipulation-guider-template').html(),
    'exit-guider': $('#exit-guider-template').html()
  },

  initialize: function() {
    this.dispatcher = this.options.dispatcher;
    this._initTemplates();
  },

  /**
   * Precompile the templates.
   */
  _initTemplates: function() {
    this.template = {};
    _.each(this.templateSource, function(source, id) {
      this.template[id] = Handlebars.compile(source);
    }, this);
  },

  show: function() {
    var that = this;
    var showTour = _.isUndefined(guiders) ? false : ($.cookie('storybase_show_builder_tour') === 'false' ? false : true) && this.options.showTour;

    if (showTour) { 
      guiders.createGuider({
        id: 'workflow-step-guider',
        attachTo: '.workflow-step #build',
        buttons: [
          {
            name: gettext("Next"),
            onclick: guiders.next
          }
        ],
        position: 6,
        title: gettext("Building a story takes five simple steps."),
        description: this.template['workflow-step-guider'](),
        next: 'section-list-guider'
      });
      guiders.createGuider({
        id: 'section-list-guider',
        attachTo: '#section-list',
        buttons: [
          {
            name: gettext("Prev"),
            onclick: guiders.prev
          },
          {
            name: gettext("Next"),
            onclick: guiders.next
          }
        ],
        position: 6,
        title: gettext("This is your table of contents."),
        // TODO: Remove reference to "Story Sections" tab
        description: gettext('This bar shows the sections in your story. You can hide the bar by clicking on the tab that says "Story Sections."'),
        prev: 'workflow-step-guider',
        next: 'section-thumbnail-guider'
      });
      guiders.createGuider({
        id: 'section-thumbnail-guider',
        attachTo: '.section-thumbnail:first',
        buttons: [
          {
            name: gettext("Prev"),
            onclick: guiders.prev
          },
          {
            name: gettext("Next"),
            onclick: guiders.next
          }
        ],
        position: 6,
        title: gettext("Select the section you want to edit."),
        description: gettext("Click on a section to edit it. The section you are actively editing is highlighted."),
        prev: 'section-list-guider',
        next: 'section-manipulation-guider'
      });
      guiders.createGuider({
        id: 'section-manipulation-guider',
        attachTo: '.section-thumbnail',
        buttons: [
          {
            name: gettext("Prev"),
            onclick: guiders.prev
          },
          {
            name: gettext("Next"),
            onclick: guiders.next
          }
        ],
        position: 6,
        title: gettext("You can also add, move or delete sections."),
        description: this.template['section-manipulation-guider'](),
        prev: 'section-thumbnail-guider',
        next: 'preview-guider'
      });
      guiders.createGuider({
        id: 'preview-guider',
        attachTo: '.tools .preview',
        buttons: [
          {
            name: gettext("Prev"),
            onclick: guiders.prev
          },
          {
            name: gettext("Next"),
            onclick: guiders.next
          }
        ],
        position: 6,
        title: gettext("Preview your story at any time."),
        description: gettext("Clicking here lets you preview your story in a new window"),
        prev: 'section-manipulation-guider',
        next: 'exit-guider'
      });
      guiders.createGuider({
        id: 'exit-guider',
        attachTo: '.tools .exit',
        buttons: [
          {
            name: gettext("Prev"),
            onclick: guiders.prev
          },
          {
            name: gettext("Next"),
            onclick: guiders.next
          }
        ],
        position: 6,
        title: gettext("You can leave your story at any time and come back later."),
        description: this.template['exit-guider'](),
        prev: 'preview-guider',
        next: 'help-guider'
      });
      guiders.createGuider({
        attachTo: '.tools .help',
        buttons: [
          {
            name: gettext("Prev"),
            onclick: guiders.prev
          },
          {
            name: gettext("Next"),
            onclick: guiders.next
          }
        ],
        position: 6,
        id: 'help-guider',
        title: gettext("Get tips on how to make a great story."),
        description: gettext("Clicking the \"Help\" button shows you tips for the section you're currently editing."),
        onShow: function() {
          that.dispatcher.trigger('do:show:help', true);
        },
        onHide: function() {
          that.dispatcher.trigger('do:hide:help', true);
        },
        next: 'tooltip-guider'
      });
      guiders.createGuider({
        attachTo: '.workflow-step #build',
        buttons: [
          {
            name: gettext("Prev"),
            onclick: guiders.prev
          },
          {
            name: gettext("Close"),
            onclick: guiders.hideAll
          }
        ],
        position: 6,
        offset: { left: 0, top: 20 },
        id: 'tooltip-guider',
        title: gettext("Need even more tips?"),
        description: gettext("You can find out more about many of the buttons and links by hovering over them with your mouse. You can also hover over the “Help” icons."),
        onShow: function() {
          $('.workflow-step #build').triggerHandler('mouseover');
        },
        onHide: function() {
          // Set a cookie so the user doesn't see the builder tour again
          $.cookie("storybase_show_builder_tour", false, {
            path: '/',
            // Don't show the tour for a very long time
            expires: 365
          });
          $('.workflow-step #build').triggerHandler('mouseout');
        }
      });
      guiders.show('workflow-step-guider');
    }
  }
});

storybase.builder.views.BuilderView = Backbone.View.extend({
  tagName: 'div',

  className: 'builder',

  options: {
    titleEl: '.story-title'
  },

  initialize: function() {
    var that = this;
    var navViewOptions;
    var isNew = _.bind(function() {
      return !this.model.isNew();
    }, this)

    this.containerTemplates = this.options.containerTemplates;
    this.dispatcher = this.options.dispatcher;
    this.help = this.options.help;
    this._relatedStoriesSaved = false;
    this._tour = new storybase.builder.views.BuilderTour({
      dispatcher: this.dispatcher,
      showTour: this.options.showTour
    });

    if (_.isUndefined(this.model)) {
      // Create a new story model instance
      this.model = new storybase.models.Story({
        title: ""
      });
    }
    if (this.options.relatedStories) {
      this.model.setRelatedStories(this.options.relatedStories);
    }

    this.templateStory = this.options.templateStory;

    _.bindAll(this, 'createSectionEditView', 'simpleReview', 'setTemplateStory', 'initializeStoryFromTemplate');

    // Initialize navigation to the next workflow step
    navViewOptions = {
      model: this.model,
      dispatcher: this.dispatcher,
      items: []
    };
    // The next step will either be data (in the normal builder) or
    // publish (in the connected story builder). If this gets more
    // complicated, it might make more sense to have a global set
    // of items. 
    if (this.options.visibleSteps.data) {
      navViewOptions.items.push({
        id: 'workflow-nav-data-fwd',
        text: gettext("Add Data to Your Story"),
        path: 'data/',
        enabled: isNew 
      });
    }
    else if (this.options.visibleSteps.publish) {
      navViewOptions.items.push({
        id: 'workflow-nav-publish-fwd',
        text: gettext("Publish My Story"),
        path: 'publish/',
        enabled: isNew,
        validate: this.options.visibleSteps.review ? true : this.simpleReview
      });
    }
    this.navView = new storybase.builder.views.WorkflowNavView(navViewOptions);

    if (this.options.showSectionList) {
      this.sectionListView = new storybase.builder.views.SectionListView({
        dispatcher: this.dispatcher,
        navView: this.navView,
        model: this.model
      });
    }
    this.unusedAssetView = new storybase.builder.views.UnusedAssetView({
      dispatcher: this.dispatcher,
      assets: this.model.unusedAssets
    });
    this.lastSavedView = new storybase.builder.views.LastSavedView({
      dispatcher: this.dispatcher,
      lastSaved: this.model.get('last_edited')
    });

    this._editViews = [];

    this.model.on("sync", this.triggerSaved, this);
    this.model.sections.on("reset", this.triggerReady, this);
    this.model.unusedAssets.on("sync reset add", this.hasAssetList, this);

    this.dispatcher.on("select:template", this.setStoryTemplate, this);
    this.dispatcher.on("do:save:story", this.save, this);
    this.dispatcher.on("toggle:assetlist", this.toggleAssetList, this);
    this.dispatcher.on("add:sectionasset", this.showSaved, this);
    this.dispatcher.on("save:section", this.showSaved, this);
    this.dispatcher.on("save:story", this.showSaved, this);
    this.dispatcher.on("ready:story", this.createEditViews, this);
    this.dispatcher.on("save:story", this.setTitle, this);
    this.dispatcher.on("ready:story", this.setTitle, this);
    this.dispatcher.on("created:section", this.handleCreateSection, this);
    this.dispatcher.on("toggle:sectionlist", this.setPadding, this);

    if (!this.model.isNew()) {
      this.model.sections.fetch();
      this.model.unusedAssets.fetch();
    }
    else if (this.templateStory) {
      // Model is new, but a template was provided when the builder was launched
      // We don't have to wait to request the template from the server.
      this.initializeStoryFromTemplate();
    }
  },

  triggerReady: function() {
    console.info('Story sections initialized');
    this.dispatcher.trigger('ready:story', this.model);
  },

  handleCreateSection: function(section) {
    var view = this.createSectionEditView(section);
    this.renderEditViews({showFirst: false});
    this.dispatcher.trigger('select:section', section);
  },

  createSectionEditView: function(section) {
    var options = {
      dispatcher: this.dispatcher,
      model: section,
      collection: this._editViews,
      story: this.model,
      assetTypes: this.options.assetTypes,
      layouts: this.options.layouts,
      containerTemplates: this.containerTemplates,
      defaultHelp: this.help.where({slug: 'new-section'})[0],
      showSectionTitles: this.options.showSectionTitles,
      showLayoutSelection: this.options.showLayoutSelection,
      showStoryInfoInline: this.options.showStoryInfoInline,
      prompt: this.options.prompt
    };
    var view;
    if (this.templateStory) {
      options.templateSection = this.templateStory.sections.get(section.get('template_section'));
    }
    view = new storybase.builder.views.SectionEditView(options);
    this._editViews.push(view);
    return view;
  },

  createEditViews: function() {
    var storyEditView = null;
    var callEditView = null;
    if (this.options.showStoryInformation) {
      storyEditView = new storybase.builder.views.StoryInfoEditView({
        dispatcher: this.dispatcher,
        help: this.help.where({slug: 'story-information'})[0],
        model: this.model
      });
      this._editViews.push(storyEditView);
    }
    this.model.sections.each(this.createSectionEditView); 
    if (this.options.showCallToAction) {
      callEditView = new storybase.builder.views.CallToActionEditView({
        dispatcher: this.dispatcher,
        help: this.help.where({slug: 'call-to-action'})[0],
        model: this.model
      });
      this._editViews.push(callEditView);
    }
    if (this.$el.is(':visible')) {
      this.renderEditViews();
    }
  },

  renderEditViews: function(options) {
    // TODO: Figure out if this is the best way to avoid showing the first
    // section each time the edit views are rendered.  It might make more sense
    // to put the call to ``this._editViews[0].show`` in an ``onShow`` event
    // for this view and call it upstream
    options = _.isUndefined(options) ? {} : options;
    _.defaults(options, {
      showFirst: true
    });
    var that = this;
    _.each(this._editViews, function(view) {
      that.$el.append(view.render().$el.hide());
    });
    if (this._editViews.length && options.showFirst) {
      //this._editViews[0].show();
      //this.dispatcher.trigger('select:section', 'story-info');
      this.dispatcher.trigger('select:section', this._editViews[0].getSection());
    }
  },

  render: function() {
    console.info('Rendering builder view');
    var that = this;
    this.$el.prepend(this.unusedAssetView.render().$el.hide());
    if (this.sectionListView) {
      this.sectionListView.render();
    }
    if (this.navView) {
      this.navView.render();
    }
    this.renderEditViews();
    this.$el.append(this.lastSavedView.render().el);
    return this;
  },

  getNavView: function() {
    if (this.sectionListView) {
      return this.sectionListView;
    }
    else {
      return this.navView;
    }
  },

  /**
   * Things that need to happen after the view's element has
   * been added to the DOM.
   *
   * This is called from upstream views.
   */
  onShow: function() {
    // Dynamically set the padding at the top of the view to
    // accomodate the workflow/section navigation bar
    this.setPadding();

    // Recalculate the width of the section list view.
    if (this.sectionListView) {
      this.sectionListView.setWidth();
    }

    // Show the tour
    this._tour.show();
  },

  getNavView: function() {
    if (this.sectionListView) {
      return this.sectionListView;
    }
    else {
      return this.navView;
    }
  },

  /**
   * Event callback that displays an alert indicating the story has been
   * saved.
   */
  showSaved: function(model, showAlert) {
    showAlert = _.isUndefined(showAlert) || showAlert;
    if (showAlert) {
      this.dispatcher.trigger('alert', 'success', "The story has been saved");
    }
  },

  triggerSaved: function() {
    this.dispatcher.trigger('save:story', this.model);
  },

  setStoryTemplate: function(template) {
    console.info("Setting story template");
    var that = this;
    this.storyTemplate = template;
    this.storyTemplate.getStory({
      success: this.setTemplateStory,
      error: function(story, response) {
        that.error("Failed fetching template story");
      }
    });
  },

  setTemplateStory: function(story) {
    console.info("Setting template story");
    var that = this;
    this.templateStory = story;
    this.templateStory.sections.on("reset", this.getContainerTemplates, this);
    this.templateStory.sections.fetch();
  },

  getContainerTemplates: function() {
    var that = this;
    this.templateStory.sections.off("reset", this.getContainerTemplates, this);
    this.containerTemplates.setTemplate(this.storyTemplate);
    this.containerTemplates.fetch({
      success: this.initializeStoryFromTemplate,
      error: function() {
        that.error(gettext("Failed fetching container templates"));
      }
    });
  },

  initializeStoryFromTemplate: function() {
    console.info("Initializing sections");
    this.model.fromTemplate(this.templateStory);
    this.dispatcher.trigger("ready:story", this.model);
  },

  save: function() {
    console.info("Saving story");
    var that = this;
    this.model.save(null, {
      success: function(model, response) {
        that.dispatcher.trigger('save:story', model);
        that.dispatcher.trigger('navigate', model.id + '/', {
          trigger: true 
        });
        model.saveSections();
        if (!that._relatedStoriesSaved) {
          model.saveRelatedStories();
        }
        // Re-render the navigation view to enable the button
        if (that.navView) {
          that.navView.render();
        }
      }
    });
  },

  toggleAssetList: function() {
    this.unusedAssetView.$el.toggle(); 
  },

  hasAssetList: function() {
    var hasAssets = false;
    if (this.model.unusedAssets.length) {
      hasAssets = true; 
    }
    this.dispatcher.trigger('has:assetlist', hasAssets);
  },

  setTitle: function() {
    var title = this.model.get('title');
    if (title) {
      document.title =  this.options.siteName + " | " + title;
    }
  },

  getEditView: function(index) {
    return this._editViews[index];
  },

  /**
   * Do a simple review of the story.
   *
   * This is for the connected story builder.
   */
  simpleReview: function() {
    var editView = this.getEditView(0);
    // Stories must have titles
    if (!this.model.get('title')) {
      this.dispatcher.trigger('error', gettext("You must give your story a title"));
      this.$(this.options.titleEl).addClass('error');
      this.$(this.options.titleEl).triggerHandler('click');
      return false;
    }

    // All assets must be defined
    if (!editView.allAssetsDefined()) {
      this.dispatcher.trigger('error', gettext("You didn't fill out all the assets in the template"));
      return false;
    }

    this.$(this.options.titleEl).removeClass('error');
    return true;
  },

  /**
   * Set the top padding of the view's element to accomodate the
   * navigation view.
   */
  setPadding: function() {
    var $navEl = this.navView.$el;
    var navHeight = $navEl.outerHeight();
    var navTop = $navEl.offset().top;
    var navBottom = navTop + navHeight;
    var elTop = this.$el.offset().top;
    if (elTop < navBottom) {
      this.$el.css('padding-top', navHeight);
    }
    else {
      this.$el.css('padding-top', 0);  
    }
  }
});

storybase.builder.views.LastSavedView = Backbone.View.extend({
  tagName: 'div',

  className: 'last-saved container',

  initialize: function() {
    this.lastSaved = _.isUndefined(this.options.lastSaved) ? undefined : (_.isDate(this.options.lastSaved) ? this.options.lastSaved : new Date(this.options.lastSaved));
    this.dispatcher = this.options.dispatcher;

    this.dispatcher.on('save:section', this.updateLastSaved, this);
    this.dispatcher.on('save:story', this.updateLastSaved, this);
  },

  updateLastSaved: function() {
    this.lastSaved = new Date(); 
    this.render();
  },

  /**
   * Ensure that an hour or minute value is 2 digits
   *
   * This is necesary because Date.getHours and Date.getDate return 
   * integer values starting from 0
   *
   */
  twoDigit: function(val) {
    var newVal = val + "";
    if (newVal.length == 1) {
      newVal = "0" + newVal;
    }
    return newVal;
  },

  formatDate: function(date) {
    var year = this.lastSaved.getFullYear();
    var month = this.lastSaved.getMonth() + 1;
    var day = this.lastSaved.getDate();
    var hour = this.lastSaved.getHours();
    var minute = this.lastSaved.getMinutes();

    return month + "/" + day + "/" + year + " " + this.twoDigit(hour) +
           ":" + this.twoDigit(minute);
  },

  render: function() {
    if (this.lastSaved) {
      this.$el.html('Last Saved: ' + this.formatDate(this.lastSaved));
    }
    return this;
  }
});

/** 
 * A list of assets associated with the story but not used in any section.
 */
storybase.builder.views.UnusedAssetView = Backbone.View.extend({
  tagName: 'div',

  className: 'unused-assets',

  templateSource: $('#unused-assets-template').html(),

  initialize: function() {
    this.dispatcher = this.options.dispatcher;
    this.template = Handlebars.compile(this.templateSource);
    this.assets = this.options.assets;

    // When the assets are synced with the server, re-render this view
    this.assets.on("add reset sync remove", this.render, this);
    // When an asset is removed from a section, add it to this view
    this.dispatcher.on("remove:sectionasset", this.addAsset, this);
    this.assets.on("remove", this.handleRemove, this);
  },

  render: function() {
    var assetsJSON = this.assets.toJSON();
    assetsJSON = _.map(assetsJSON, function(assetJSON) {
      // TODO: Better shortened version of asset
      return assetJSON;
    });
    var context = {
      assets: assetsJSON
    };
    this.$el.html(this.template(context));
    this.$('.unused-asset').draggable({
      revert: 'invalid' 
    });
    return this;
  },

  /**
   * Event callback for when assets are removed from a section
   */
  addAsset: function(asset) {
    this.assets.push(asset);
  },

  handleRemove: function() {
    // If the last asset was removed, hide the element
    if (!this.assets.length) {
      this.$el.hide(); 
    }
  }
});

storybase.builder.views.RichTextEditorMixin = {
  toolbarTemplateSource: $('#editor-toolbar-template').html(),

  getEditorToolbarHtml: function() {
    return this.toolbarTemplateSource; 
  },

  getEditorToolbarEl: function() {
    if (_.isUndefined(this._editorToolbarEl)) {
      this._editorToolbarEl = $(this.getEditorToolbarHtml())[0];
    }
    return this._editorToolbarEl; 
  },

  getEditor: function(el, callbacks) {
    var defaultCallbacks = {
      'focus': function() {
        $(this.toolbar.container).show();
      },

      'blur': function() {
        if (this._okToHideToolbar) {
          $(this.toolbar.container).hide();
        }
      },

      'load': function() {
        var that = this;
        this._okToHideToolbar = true;
        $(this.toolbar.container).hide();
        $(this.toolbar.container).mouseover(function() {
          that._okToHideToolbar = false;
        });
        $(this.toolbar.container).mouseout(function() {
          that._okToHideToolbar = true;
        });
      }

    };
    var editor;
    var toolbarEl = this.getEditorToolbarEl();
    $(el).before(toolbarEl);
    editor = new wysihtml5.Editor(
      el,    
      {
        toolbar: toolbarEl, 
        parserRules: wysihtml5ParserRules
      }
    );
    callbacks = _.isUndefined(callbacks) ? {} : callbacks;
    _.defaults(callbacks, defaultCallbacks);
    _.each(callbacks, function(value, key, list) {
      editor.on(key, value);
    });
    return editor;
  }
};

/**
 * View mixin for updating a Story model's attribute and triggering
 * a save to the server.
 */
storybase.builder.views.StoryAttributeSavingMixin = {
  saveAttr: function(key, value) {
    if (_.has(this.model.attributes, key)) {
      this.model.set(key, value);
      if (this.model.isNew()) {
        this.dispatcher.trigger("do:save:story");
      }
      else {
        this.model.save();
      }
      console.info("Updated " + key + " to " + value);
    }
  }
};

storybase.builder.views.ThumbnailHighlightMixin = {
  highlightClass: 'selected',

  highlightSection: function(section) {
    if (section === this.getSection()) {
      this.$el.addClass(this.highlightClass);
    }
    else {
      this.$el.removeClass(this.highlightClass);
    }
  },

  isHighlighted: function() {
    return this.$el.hasClass(this.highlightClass);
  }
};

/**
 * Mixin object that provides a method for doing asynchronous file
 * uploads.
 */
storybase.builder.views.FileUploadMixin = {
  /**
   * Upload a file associated with a model, then refresh the model
   *
   * The heavy lifting is done by jQuery.ajax()
   * 
   * @param object model Model instance that the file will be
   *     associated with on the server side.
   * @param string fileField Name of the file input for the file
   * @param object file File object retrieved from a form's file input
   * @options object Options to configure the AJAX request, especially
   *     callbacks.  progressHandler is the callback for the updating
   *     the upload's progress, beforeSend is the beforeSend callback
   *     for the jQuery AJAX request, and success is the callback for
   *     after the file has been uploaded AND the model's data has
   *     been refreshed from the server.
   *
   * @returns object The jqXHR object returned by the call to 
   *     jQuery.ajax()
   */
  uploadFile: function(model, fileField, file, options) {
    options = _.isUndefined(options) ? {} : options;
    var that = this;
    var url = model.url() + 'upload/';
    var formData = new FormData;
    var settings;
    formData.append(fileField, file);
    settings = {
      type: "POST",
      data: formData,
      cache: false,
      contentType: false,
      processData: false,
      xhr: function() {
        var newXhr = $.ajaxSettings.xhr();
        if (newXhr.upload && options.progressHandler) {
          newXhr.upload.addEventListener('progress', options.progressHandler, false);
        }
        return newXhr;
      },
      beforeSend: function() {
        if (options.beforeSend) {
          options.beforeSend();
        }
      },
      success: function() {
        model.fetch({
          success: function(model, response) {
            if (options.success) {
              options.success(model, response);
            }
          }
        });
      }
    };
    var jqXHR = $.ajax(url, settings);
    return jqXHR;
  }
};


/**
 * Mixin for views that have a navigation subview
 */
storybase.builder.views.NavViewMixin = {
  getNavView: function() {
    return this.navView;
  }
};

/**
 * Next/previous buttons.
 */
storybase.builder.views.SectionNavView = Backbone.View.extend({
  id: 'section-nav',

  className: 'section-nav',

  events: {
    'click .next,.prev': 'handleClick'
  },

  templateSource: $('#section-nav-template').html(),

  initialize: function() {
    this.dispatcher = this.options.dispatcher;
    //this._active = 'story-info'; 
    this._active = null;
    this._prev = null;
    this._next = null;

    this.template = Handlebars.compile(this.templateSource);

    this.model.sections.on("remove", this.updatePrevNext, this);
    this.model.sections.on("sync", this.updatePrevNext, this);
    this.dispatcher.on('select:section', this.updateSection, this);
  },

  updatePrevNext: function() {
    if (_.isObject(this._active)) {
      // section is a Section model instance
      index = this.model.sections.indexOf(this._active);
      if (index === 0) {
        this._prev = 'story-info';
      }
      else {
        this._prev = this.model.sections.at(index - 1);
      }

      if (index === this.model.sections.length - 1) {
        this._next = 'call-to-action';
      }
      else {
        this._next = this.model.sections.at(index + 1);
      }
    }
    else {
      // section is a string for the pseudo sections
      if (this._active === 'story-info') {
        // Assume story information view is the first view
        this._prev = null;
        this._next = this.model.sections.at(0);
      }
      else if (this._active === 'call-to-action') {
        this._prev = this.model.sections.last();
        this._next = null;
      }
    }

    this.render();
  },

  updateSection: function(section) {
    var index;
    this._active = section;
    this.updatePrevNext();
  },

  /**
   * Get a (pseudo) section's ID.
   */
  getId: function(value) {
    if (_.isObject(value)) {
      // Section is a model
      if (value.isNew()) {
        // It hasn't been saved, so return the client ID
        return value.cid;  
      }
      else {
        // Return the ID
        return value.id;
      }
    }
    else {
      // Section is a pseudo-section ID, just return that string
      return value;
    }
  },

  render: function() {
    var context = {
      prevId: this.getId(this._prev),
      nextId: this.getId(this._next)
    };
    this.$el.html(this.template(context));
    this.delegateEvents();
    return this;
  },

  /**
   * Lookup a (pseudo) section.
   */
  getSection: function(sectionId) {
    var section;
    // If the id is one of the pseudo-section ids, just return
    // the id string
    if (sectionId === 'story-info' || sectionId === 'call-to-action') {
      return sectionId;
    }
    // Next, try to look up the section by the id 
    section = this.model.sections.get(sectionId);
    if (_.isUndefined(section)) {
      // A matching section wasn't found. See if it's a client id
      section = this.model.sections.getByCid(sectionId);
    }
    return section;
  },

  handleClick: function(evt) {
    var sectionId = $(evt.target).attr('id');
    var section = this.getSection(sectionId); 
    evt.preventDefault();
    this.dispatcher.trigger('select:section', section);
  }
});

storybase.builder.views.SectionListView = Backbone.View.extend({
  tagName: 'div',
  
  id: 'section-list',

  className: 'section-list',

  templateSource: $('#section-list-template').html(),

  events: {
    'click .spacer .add-section': 'clickAddSection',
    'click #toggle-section-list': 'toggleList',
    'sortupdate': 'handleSort',
    'mousedown .scroll-right': 'scrollRight',
    'mousedown .scroll-left': 'scrollLeft',
    'mouseup': 'stopScroll',
  },

  initialize: function() {
    this.dispatcher = this.options.dispatcher;
    this.navView = this.options.navView;
    this._state = 'opened';
    /**
     * A lookup table of SectionThumbnailView instances by their
     * model's section ids.
     * @type object
     */
    this._thumbnailViews = {};
    /**
     * A list of SectionThumbnailView instances that defines the order
     * of the thumbnails.
     *
     * We have to define this instead of just using the sections collection
     * of the Story model because of the story information and call to 
     * action "pseudo sections".
     * @type array
     */
    this._sortedThumbnailViews = [];
    this._sectionsFetched = false;
    this._thumbnailsAdded = false;
    this._doScroll = false;
    this._thumbnailWidth = 0;

    this.template = Handlebars.compile(this.templateSource);

    this.sectionNavView = new storybase.builder.views.SectionNavView({
      dispatcher: this.dispatcher,
      model: this.model
    });

    this.dispatcher.on("do:remove:section", this.removeSection, this);
    this.dispatcher.on("ready:story", this.addSectionThumbnails, this);

    _.bindAll(this, 'addSectionThumbnail');

    this.$el.html(this.template());
  },

  addSectionThumbnail: function(section, index) {
    var sectionId = section.isNew() ? section.cid : section.id;
    var view = new storybase.builder.views.SectionThumbnailView({
      dispatcher: this.dispatcher,
      model: section
    });
    index = _.isUndefined(index) ? this._sortedThumbnailViews.length - 1 : index + 1; 
    this._sortedThumbnailViews.splice(index, 0, view);
    this._thumbnailViews[sectionId] = view;
    return view;
  },

  addStoryInfoThumbnail: function() {
    var view = new storybase.builder.views.PseudoSectionThumbnailView({
      dispatcher: this.dispatcher,
      title: gettext("Story Information"),
      tooltip: gettext("This section has basic information people will see when browsing stories on the site"),
      pseudoSectionId: 'story-info'
    });
    this._sortedThumbnailViews.push(view);
    this._thumbnailViews[view.pseudoSectionId] = view;
  },

  addCallToActionThumbnail: function() {
    var view = new storybase.builder.views.PseudoSectionThumbnailView({
      dispatcher: this.dispatcher,
      title: gettext("Call to Action"),
      tooltip: gettext("Inspire your readers to act after they read your story"),
      pseudoSectionId: 'call-to-action'
    });
    this._sortedThumbnailViews.push(view);
    this._thumbnailViews[view.pseudoSectionId] = view;
  },

  /**
   * Event handler for when the story model and sections are ready.
   *
   * The story will either be ready when it has been cloned from the
   * template or when it has been fetched from the server.
   */
  addSectionThumbnails: function(options) {
    this.addStoryInfoThumbnail();
    this.addCallToActionThumbnail();
    this.model.sections.each(this.addSectionThumbnail);
    this._thumbnailsAdded = true;
    if (this.$el.is(':visible')) {
      this.render();
    }
  },

  setWidth: function() {
    var $thumbnails = this.$('.sections').children();
    this._thumbnailWidth = this._thumbnailWidth ||  $thumbnails.eq(0).outerWidth(true);
    var newWidth = ($thumbnails.length * this._thumbnailWidth) + (3 * this._thumbnailWidth);
    this.$('.sections').width(newWidth); 
  },

  render: function() {
    console.info('Rendering the section list');
    var i = 0;
    var numThumbnails;
    var thumbnailView;
    numThumbnails = this._sortedThumbnailViews.length;
    if (numThumbnails) {
      for (i = 0; i < numThumbnails; i++) {
        thumbnailView = this._sortedThumbnailViews[i];
        this.$('.sections').append(thumbnailView.render().el);
      }
      this.$('.sections').sortable({
        items: 'li:not(.pseudo)'
      });
    }
 
    this.setWidth();
    this.$('.sections-clip').css({overflow: 'hidden'});
 
    this.$el.addClass(this._state);
    this.sectionNavView.render();
    if (this._state === 'opened') {
      this.sectionNavView.$el.hide();
    }
    this.$el.append(this.sectionNavView.el);
    if (this.navView) {
      this.$el.append(this.navView.el);
    }
    // Add tooltips
    if (jQuery().tooltipster) {
      this.$('#toggle-section-list.tooltip').tooltipster({
        position: 'bottom',
        // Set the text here, because the text from the title attribute
        // was disappearing
        overrideText: gettext('You can hide or reveal the table of contents bar by clicking here'),
      });
    }
    this.delegateEvents();

    return this;
  },

  getThumbnailView: function(section) {
    // First try looking up the section by section id
    var view = this._thumbnailViews[section.id];
    if (_.isUndefined(view)) {
      // If that fails, look it up by client id
      // This occurs when the section is one copied from the template
      // that hadn't been saved when the thumbnail view lookup object
      // was initialized
      view = this._thumbnailViews[section.cid];
    }
    
    return view; 
  },

  removeThumbnailView: function(view) {
    var index = _.indexOf(this._sortedThumbnailViews, view);
    view.close();
    this._sortedThumbnailViews.splice(index, 1);
    if (_.isUndefined(view.pseudoSectionId)) {
      delete this._thumbnailViews[view.model.id];
    }
    else {
      delete this._thumbnailViews[view.pseudoSectionId];
    }
    this.setWidth();
    this.dispatcher.trigger('remove:thumbnail', view);
  },

  removeSection: function(section) {
    console.debug("Removing section " + section.get("title"));
    var doRemove = false;
    var view = this.getThumbnailView(section);
    var handleSuccess = function(section, response) {
      section.deleted = true;
      this.removeThumbnailView(view);
    };
    var handleError = function(section, response) {
      this.dispatcher.trigger('error', gettext("Error removing section"));
    };
    handleSuccess = _.bind(handleSuccess, this); 
    handleError = _.bind(handleError, this); 
    if (this.model.sections.length > 1) {
      doRemove = confirm(gettext("Are you sure you want to delete the section"));
      if (doRemove) {
        section.destroy({
          success: handleSuccess,
          error: handleError
        });
      }
    }
    else {
      this.dispatcher.trigger('error', 
        gettext("You must have at least one section")
      );
    }
  },

  /**
   * Event callback for when a spacer between the section thumbnails is clicked.
   *
   * Initiates adding a section.
   */
  clickAddSection: function(evt) {
    evt.stopPropagation(); 
    evt.preventDefault();
    var index = $(evt.currentTarget).data('index');
    this.addNewSection(index);
  },

  addNewSection: function(index) {
    // TODO: Better method of selecting layout for new section.  This one
    // breaks if you remove all sections
    var section = new storybase.models.Section({
      title: gettext('New Section'),
      layout: this.model.sections.at(0).get('layout'),
      root: true,
      template_section: this.model.sections.at(0).get('template_section')
    });
    var postSave = function(section) {
      var thumbnailView;
      section.off('sync', postSave);
      this.dispatcher.trigger("created:section", section, index);
      thumbnailView = this.addSectionThumbnail(section, index);
      thumbnailView.highlightSection(section);
      this.render();
    };
    postSave = _.bind(postSave, this);
    this.model.sections.add(section, {at: index});
    section.on('sync', postSave);
    this.model.saveSections();
  },

  handleSort: function(evt, ui) {
    console.debug('Handling sort');
    var that = this;
    var sortedIds = this.$('.sections').sortable('toArray');
    this._sortedThumbnailViews = [];
    var addView = _.bind(function(id) {
      this._sortedThumbnailViews.push(this._thumbnailViews[id]);
    }, this);
    this._sortedThumbnailViews.push(this._thumbnailViews['story-info']);
    _.each(sortedIds, addView);
    this._sortedThumbnailViews.push(this._thumbnailViews['call-to-action']);
    this.model.sections.sortByIdList(sortedIds);
    this.model.saveSections();
  },

  startScroll: function(scrollVal) {
    var that = this;
    var $el = this.$('.sections-clip');
    $el.animate({scrollLeft: scrollVal}, 'fast', function() {
      if (that._doScroll) {
        that.startScroll(scrollVal);
      }
    });
  },

  scrollLeft: function(evt) {
    evt.preventDefault();
    this._doScroll = true;
    this.startScroll('-=50');
  },

  scrollRight: function(evt) {
    evt.preventDefault();
    this._doScroll = true;
    this.startScroll('+=50');
  },

  stopScroll: function(evt) {
    evt.preventDefault();
    this._doScroll = false;
  },

  toggleList: function(evt) {
    evt.preventDefault();
    this._state = this._state === 'opened' ? 'closed' : 'opened';
    // TODO: Use the 'blind' easing function to show/hide this
    this.$('.sections-container').toggle();
    this.$el.toggleClass('opened');
    this.$el.toggleClass('closed');
    this.sectionNavView.$el.toggle();
    this.dispatcher.trigger('toggle:sectionlist', this._state);
  }
});

storybase.builder.views.SectionThumbnailView = Backbone.View.extend(
  _.extend({}, storybase.builder.views.ThumbnailHighlightMixin, {
    tagName: 'li',

    className: 'section-thumbnail-container',

    templateSource: $('#section-thumbnail-template').html(),

    events: {
      "click .section-thumbnail": "select",
      "click .remove": "clickRemove"
    },

    initialize: function() {
      this.dispatcher = this.options.dispatcher;
      this.template = Handlebars.compile(this.templateSource);
      this.editView = this.options.editView;
      this._selected = false;


      this.dispatcher.on("select:section", this.highlightSection, this);
      this.dispatcher.on("remove:thumbnail", this.render, this);
      this.model.on("change", this.render, this);
      this.model.on("sync", this.render, this);
    },

    /**
     * Cleanup the view.
     */
    close: function() {
      this.remove();
      this.undelegateEvents();
      this.unbind();
      this.dispatcher.off("select:section", this.highlightSection, this);
      this.dispatcher.off("remove:thumbnail", this.render, this);
      this.model.off("change", this.render);
      this.model.off("sync", this.render, this);
    },

    getSection: function() {
      return this.model;
    },

    render: function() {
      var index = this.model.collection.indexOf(this.model);
      var nextIndex = (index == this.model.collection.length - 1) ? index + 1 : null;
      var context = _.extend({
          id: this.model.id,
          isNew: this.model.isNew(),
          index: this.model.isNew() ? false : index.toString(),
          nextIndex: this.model.isNew() ? false: nextIndex
        },
        this.model.toJSON()
      );
      this.$el.attr('id', this.model.id);
      this.$el.html(this.template(context));
      // Add tooltip for section adding icon
      if (jQuery().tooltipster) {
        this.$('.tooltip').tooltipster({
          position: 'top'
        });
      }
      this.delegateEvents();
      return this;
    },

    select: function() {
      console.info("Clicked thumbnail for section " + this.model.get('title'));
      this.dispatcher.trigger("select:section", this.model);
    },

    clickRemove: function(evt) {
      evt.preventDefault();
      evt.stopPropagation();
      this.dispatcher.trigger("do:remove:section", this.model);
    }
}));

storybase.builder.views.PseudoSectionThumbnailView = Backbone.View.extend(
  _.extend({}, storybase.builder.views.ThumbnailHighlightMixin, {
    tagName: 'li',

    className: 'section-thumbnail-container pseudo',

    templateSource: $('#section-thumbnail-template').html(),

    events: {
      "click": "select"
    },

    initialize: function() {
      this.dispatcher = this.options.dispatcher;
      this.pseudoSectionId = this.options.pseudoSectionId;
      this.title = this.options.title;
      this.template = Handlebars.compile(this.templateSource);
      this.dispatcher.on("select:section", this.highlightSection, this);
    },

    render: function() {
      var context = {
        title: this.title,
        tooltip: this.options.tooltip
      };
      this.$el.html(this.template(context));
      if (this.options.tooltip && jQuery().tooltipster) {
        this.$('.section-thumbnail').tooltipster({
          position: 'bottom'
        });
      }
      this.delegateEvents();
      return this;
    },

    getSection: function() {
      return this.pseudoSectionId;
    },

    select: function() {
      this.dispatcher.trigger('select:section', this.pseudoSectionId);
    }
}));

storybase.builder.views.PseudoSectionEditView = Backbone.View.extend(
  _.extend({}, storybase.builder.views.RichTextEditorMixin, 
           storybase.builder.views.StoryAttributeSavingMixin, {
    tagName: 'div',

    initialize: function() {
      console.debug(this.options);
      this.dispatcher = this.options.dispatcher;
      this.help = this.options.help;
      this.template = Handlebars.compile(this.templateSource);

      this.dispatcher.on('select:section', this.show, this);
    },

    show: function(id) {
      id = _.isUndefined(id) ? this.pseudoSectionId : id;
      if (id == this.pseudoSectionId) {
        console.debug("Showing editor for pseduo-section " + this.pseudoSectionId);
        this.$el.show();
        // For now, don't automatically show help
        //this.dispatcher.trigger('do:show:help', false, this.help.toJSON()); 
        this.dispatcher.trigger('do:set:help', this.help.toJSON());
      }
      else {
        console.debug("Hiding editor for pseduo-section " + this.pseudoSectionId);
        this.$el.hide();
      }
      return this;
    },

    /**
     * Event handler for when form elements are changed
     */
    change: function(e) {
      var key = $(e.target).attr("name");
      var value = $(e.target).val();
      if ($(e.target).prop('checked')) {
        value = true;
      }
      this.saveAttr(key, value);
    },

    getSection: function() {
      return this.pseudoSectionId;
    }
  })
);

/**
 * View for editing story metadata
 */
storybase.builder.views.StoryInfoEditView = storybase.builder.views.PseudoSectionEditView.extend({ 

  className: 'edit-story-info edit-section',

  pseudoSectionId: 'story-info',

  templateSource: $('#story-info-edit-template').html(),

  events: function() {
    var events = {};
    events['change ' + this.options.summaryEl] = 'change';
    return events;
  },

  options: {
    titleEl: '.story-title',
    bylineEl: '.byline',
    summaryEl: 'textarea[name="summary"]' 
  },

  render: function() {
    var that = this;
    var handleChange = function () {
      // Trigger the change event on the underlying element 
      that.$(that.options.summaryEl).trigger('change');
    };
    var editableCallback = function(value, settings) {
      that.saveAttr($(this).data("input-name"), value);
      return value;
    };
    this.$el.html(this.template(this.model.toJSON()));
    // Initialize wysihmtl5 editor
    this.summaryEditor = this.getEditor(
      this.$(this.options.summaryEl)[0],
      {
        change: handleChange
      }
    );
      
    this.$(this.options.titleEl).editable(editableCallback, {
      placeholder: gettext('Click to edit title'),
      tooltip: gettext('Click to edit title'),
      onblur: 'submit'
    });
    this.$(this.options.bylineEl).editable(editableCallback, {
      placeholder: gettext('Click to edit byline'),
      tooltip: gettext('Click to edit byline'),
      onblur: 'submit'
    });
    this.delegateEvents(); 
    return this;
  }
});

/**
 * View for editing story information in the connected story builder.
 *
 * This view should be attached inside the section edit view
 *
 */
storybase.builder.views.InlineStoryInfoEditView = Backbone.View.extend(
  _.extend({}, storybase.builder.views.StoryAttributeSavingMixin, {
    className: 'edit-story-info-inline',

    templateSource: $('#story-info-edit-inline-template').html(),

    options: {
      titleEl: '.story-title',
      bylineEl: '.byline'
    },

    initialize: function() {
      this.template = Handlebars.compile(this.templateSource);
      this.dispatcher = this.options.dispatcher;
    },

    render: function() {
      var that = this;
      var editableCallback = function(value, settings) {
        that.saveAttr($(this).data("input-name"), value);
        return value;
      };
      var context = this.model.toJSON();
      context.prompt = this.options.prompt;
      this.$el.html(this.template(context));
        
      this.$(this.options.titleEl).editable(editableCallback, {
        placeholder: gettext('Click to edit title'),
        tooltip: gettext('Click to edit title'),
        onblur: 'submit'
      });
      this.$(this.options.bylineEl).editable(editableCallback, {
        placeholder: gettext('Click to edit byline'),
        tooltip: gettext('Click to edit byline'),
        onblur: 'submit'
      });
      this.delegateEvents(); 
      return this;
    }
  })
);

/**
 * View for editing the story's call to action 
 */
storybase.builder.views.CallToActionEditView = storybase.builder.views.PseudoSectionEditView.extend({ 
  className: 'edit-call-to-action edit-section',

  // The section edit views can be identified by the ID of their
  // sections, but these pseudo-section edit views need an
  // explicit identifier
  pseudoSectionId: 'call-to-action',

  options: {
    callToActionEl: 'textarea[name="call_to_action"]',
    connectedEl: 'input[name="allow_connected"]',
    connectedPromptEl: 'textarea[name="connected_prompt"]'
  },

  templateSource: $('#story-call-to-action-edit-template').html(),

  events: function() {
    var events = {};
    events['change ' + this.options.callToActionEl] = 'change';
    events['change ' + this.options.connectedEl] = 'changeConnectedEl';
    events['change ' + this.options.connectedPromptEl] = 'change';
    return events;
  },

  changeConnectedEl: function(evt) {
    this.change(evt);
    console.debug('In changeConnectedEl');
    if ($(evt.target).prop('checked')) {
      this.$(this.options.connectedPromptEl).show(); 
    }
    else {
      this.$(this.options.connectedPromptEl).hide(); 
    }
  },

  render: function() {
    var that = this;
    var handleChange = function () {
      // Trigger the change event on the underlying element 
      that.$(that.options.callToActionEl).trigger('change');
    };
    this.$el.html(this.template(this.model.toJSON()));
    // Add the toolbar element for the wysihtml5 editor
    // Initialize wysihmtl5 editor
    this.callEditor = this.getEditor(
      this.$(this.options.callToActionEl)[0],
      {
        change: handleChange
      }
    );
    this.delegateEvents();
    return this;
  }
});

/**
 * View for editing a section
 */
storybase.builder.views.SectionEditView = Backbone.View.extend({
  tagName: 'div',

  className: 'edit-section',

  templateSource: $('#section-edit-template').html(),

  options: {
    containerEl: '.storybase-container-placeholder',
    titleEl: '.section-title',
    storyTitleEl: '.story-title'
  },

  events: {
    "change select.layout": 'change'
  },

  initialize: function() {
    this.containerTemplates = this.options.containerTemplates;
    this.dispatcher = this.options.dispatcher;
    this.story = this.options.story;
    this.layouts = this.options.layouts;
    this.defaultHelp = this.options.defaultHelp;
    this.templateSource = this.options.templateSource || this.templateSource;
    this.templateSection = this.options.templateSection;
    this.template = Handlebars.compile(this.templateSource);
    this.assets = this.model.assets;
    this._unsavedAssets = [];
    this._doConditionalRender = false;
    this._firstSave = this.model.isNew();
    
    // Edit the story information within the section edit view
    // This is mostly used in the connected story builder
    if (this.options.showStoryInfoInline) {
      this.storyInfoEditView = new storybase.builder.views.InlineStoryInfoEditView({
        dispatcher: this.dispatcher,
        model: this.story,
        prompt: this.options.prompt
      });
    }

    _.bindAll(this, 'renderAssetViews');
    this.dispatcher.on('do:add:sectionasset', this.addAsset, this);
    this.dispatcher.on('do:remove:sectionasset', this.removeAsset, this);
    this.dispatcher.on('select:section', this.show, this);
    this.model.on("change:layout", this.changeLayout, this);
    this.model.on("sync", this.saveSectionAssets, this);
    this.model.on("sync", this.conditionalRender, this);
    this.model.on("sync", this.triggerSaved, this);
    this.model.on("destroy", this.handleDestroy, this);
    this.assets.on("reset sync", this.renderAssetViews, this);
  },

  close: function() {
    this.remove();
    this.undelegateEvents();
    this.unbind();
    this.dispatcher.off('do:add:sectionasset', this.addAsset, this);
    this.dispatcher.off('do:remove:sectionasset', this.removeAsset, this);
    this.dispatcher.off('select:section', this.show, this);
    this.model.off("change:layout", this.changeLayout, this);
    this.model.off("sync", this.saveSectionAssets, this);
    this.model.off("sync", this.conditionalRender, this);
    this.model.off("sync", this.triggerSaved, this);
    this.model.off("destroy", this.handleDestroy, this);
    this.assets.off("reset sync", this.renderAssetViews, this);
  },

  /**
   * Get a list of available section layouts in a format that can be
   * rendered in a template.
   */
  getLayoutContext: function() {
    var that = this;
    return _.map(this.layouts, function(layout) {
      return {
        name: layout.name,
        layout_id: layout.layout_id,
        selected: that.model.get('layout') == layout.layout_id
      };
    });
  },

  renderAssetViews: function() {
    console.debug('Rendering asset views');
    var that = this;
    var containerTemplate;
    this.$(this.options.containerEl).each(function(index, el) {
      var options = {
        el: el,
        container: $(el).attr('id'),
        dispatcher: that.dispatcher,
        section: that.model, 
        story: that.story,
        assetTypes: that.options.assetTypes
      };
      if (that.assets.length) {
        // If there are assets, bind them to the view with the appropriate
        // container
        options.model = that.assets.where({container: $(el).attr('id')})[0];
      }
      if (that.templateSection && that.containerTemplates.length) {
        containerTemplate = that.containerTemplates.where({
          section: that.templateSection.id,
          container: $(el).attr('id')
        })[0];
        if (containerTemplate) {
          options.suggestedType = containerTemplate.get('asset_type');
          options.canChangeAssetType = containerTemplate.get('can_change_asset_type');
          options.help = containerTemplate.get('help');
        }
      }
      var sectionAssetView = new storybase.builder.views.SectionAssetEditView(options);
      sectionAssetView.render();
    });
  },

  render: function() {
    var that = this;
    var context = this.model.toJSON();
    var editableCallback = function(value, settings) {
      that.saveAttr($(this).data("input-name"), value);
      return value;
    };
    context.layouts = this.getLayoutContext();
    context.showSectionTitles = this.options.showSectionTitles;
    context.showLayoutSelection = this.options.showLayoutSelection;
    this.$el.html(this.template(context));
    if (this.storyInfoEditView) {
      this.$el.prepend(this.storyInfoEditView.render().el);
    }
    if (this.model.isNew()) {
      this.renderAssetViews();
    }
    else {
      this.assets.fetch();
    }
    if (this.options.showSectionTitles) {
      this.$(this.options.titleEl).editable(editableCallback, {
        placeholder: gettext('Click to edit title'),
        tooltip: gettext('Click to edit title'),
        onblur: 'submit'
      });
    }
    return this;
  },

  show: function(section) {
    section = _.isUndefined(section) ? this.model : section;
    var help = this.model.get('help') || this.defaultHelp.toJSON();
    if (section == this.model) {
      console.debug('showing section ' + section.get('title'));
      this.$el.show();
      // For now, don't show help automatically
      //this.dispatcher.trigger('do:show:help', false, help); 
      this.dispatcher.trigger('do:set:help', help);
    }
    else {
      console.debug('hiding section ' + this.model.get('title'));
      this.$el.hide();
    }
    return this;
  },

  setConditionalRender: function() {
    this._doConditionalRender = true;
  },

  conditionalRender: function() {
    if (this._doConditionalRender === true) {
      this.render();
    }
    this._doConditionalRender = false;
  },

  saveAttr: function(key, value) {
    if (_.has(this.model.attributes, key)) {
      this.model.set(key, value);
      if (this.model.isNew()) {
        this.dispatcher.trigger("do:save:story");
      }
      else {
        this.model.save();
      }
      console.info("Updated " + key + " to " + value);
    }
  },

  /**
   * Event handler for when form elements are changed
   */
  change: function(e) {
    var key = $(e.target).attr("name");
    var value = $(e.target).val();
    this.saveAttr(key, value);
  },

  changeLayout: function(evt) {
    this.setConditionalRender();
    this.removeAssets();
  },

  /**
   * Disassociate all assets with this section. 
   */
  removeAssets: function() {
    this.assets.each(function(asset) {
      this.removeAsset(this.model, asset);
    }, this);
  },

  /**
   * Event handler for when assets are added to the section
   */
  addAsset: function(section, asset, container) {
    if (section == this.model) {
      // Artifically set the container attribute of the asset.
      // For assets retrieved from the server, this is handled by
      // SectionAssets.parse()
      asset.set('container', container);
      this.assets.add(asset);
      this.story.assets.add(asset);
      if (this.story.isNew()) {
        // We haven't saved the story or the section yet.
        // Defer the saving of the asset relation 
        this._unsavedAssets.push({
          asset: asset,
          container: container
        });
        // Trigger an event that will cause the story and section to be saved
        this.dispatcher.trigger("do:save:story");
      }
      else {
        this.saveSectionAsset(asset, container);
      }
    }
  },

  /**
   * Callback for when an asset is removed from the section
   */
  removeAsset: function(section, asset) {
    if (section == this.model) {
      var that = this;
      var sectionAsset = this.getSectionAsset(asset);
      sectionAsset.id = asset.id;
      sectionAsset.destroy({
        success: function(model, response) {
          that.assets.remove(asset);
          that.dispatcher.trigger("remove:sectionasset", asset);
          that.dispatcher.trigger("alert", "info", "You removed an asset, but it's not gone forever. You can re-add it to a section from the asset list");
        },
        error: function(model, response) {
          that.dispatcher.trigger("error", "Error removing asset from section");
        }
      });
    }
  },

  getSectionAsset: function(asset, container) {
    var SectionAsset = Backbone.Model.extend({
      urlRoot: this.model.url() + 'assets',
      url: function() {
        return Backbone.Model.prototype.url.call(this) + '/';
      }
    });
    var sectionAsset = new SectionAsset({
      asset: asset.url(),
      container: container
    });
    sectionAsset.on("sync", this.sectionAssetAdded, this);
    return sectionAsset;
  },

  saveSectionAsset: function(asset, container) {
    console.debug('Saving section asset');
    this.getSectionAsset(asset, container).save();
  },

  saveSectionAssets: function() {
    var that = this;
    _.each(this._unsavedAssets, function(sectionAsset) {
      that.saveSectionAsset(sectionAsset.asset, sectionAsset.container); 
    });
    this._unsavedAssets = [];
  },

  sectionAssetAdded: function() {
    this.dispatcher.trigger("add:sectionasset");
  },

  triggerSaved: function() {
    this.dispatcher.trigger('save:section', this.model, !this._firstSave);
    this._firstSave = false;
  },

  /**
   * Callback for the 'destroy' event on the view's model.
   */
  handleDestroy: function() {
    console.debug("Section is being destroyed!");
    var triggerUnused = function(asset) {
      this.dispatcher.trigger("remove:sectionasset", asset);
    };
    triggerUnused = _.bind(triggerUnused, this);
    if (this.assets.length) {
      this.assets.each(triggerUnused);
      this.dispatcher.trigger('alert', 'info', gettext("The assets in the section you removed aren't gone forever.  You can re-add them from the asset list"));
    }
    if (this.$el.is(':visible')) {
      // Destroying the currently active view
      var index = this.model.collection.indexOf(this.model);
      console.debug('Destroying active view with index ' + index);
      if (index) {
        // If this isn't the first section, make the previous section
        // the active one
        this.dispatcher.trigger('select:section', this.model.collection.at(index - 1));
      }
      else {
        // Otherwise, show the story info section
        this.dispatcher.trigger('select:section', 'story-info');
      }
    }
    // Remove the section from the collection of all sections
    this.collection.splice(_.indexOf(this.collection, this), 1);
    // Inform the user that the section has been deleted
    this.dispatcher.trigger('alert', 'success', gettext('The section  "' + this.model.get('title') + '" has been deleted'));
    this.close();
  },

  getContainerIds: function() {
    var ids = [];
    this.$(this.options.containerEl).each(function(index, el) {
      ids.push($(el).attr('id'));
    });
    return ids;
  },

  allAssetsDefined: function() {
    var containerIds = this.getContainerIds();
    return _.reduce(this.getContainerIds(), function(memo, id) {
      var matching;
      if (memo === false) {
        return false;
      }
      else { 
        matching = this.assets.where({container: id});
        return matching.length > 0;
      }
    }, true, this);
  },

  getSection: function() {
    return this.model;
  }
});

storybase.builder.views.SectionAssetEditView = Backbone.View.extend(
  _.extend({}, storybase.builder.views.FileUploadMixin, 
           storybase.builder.views.RichTextEditorMixin, {
    tagName: 'div',

    className: 'edit-section-asset',

<<<<<<< HEAD
    defaults: {
      wrapperEl: '.wrapper'
=======
    options: {
      wrapperEl: '.wrapper',
      helpPopupEl: '.asset-help-container'
>>>>>>> 59f46a5d
    },

    templateSource: function() {
      var state = this.getState(); 
      if (state === 'display') {
        return $('#section-asset-display-template').html();
      }
      else if (state === 'edit') {
        return $('#section-asset-edit-template').html();
      }
      else if (state === 'upload') {
        return $('#asset-uploadprogress-template').html();
      }
      else {
        // state === 'select'
        return $('#section-asset-select-type-template').html();
      }
    },

    events: {
      "click .asset-type": "selectType", 
      "click .remove": "remove",
      "click .edit": "edit",
      "click .help": "showHelp",
      'click input[type="reset"]': "cancel",
      'submit form.bbf-form': 'processForm',
      'drop': 'handleDrop'
    },

    states: ['select', 'display', 'edit'],

    initialize: function() {
      console.debug("Initializing new section asset edit view");
      var modelOptions = {};
      this.container = this.options.container;
      this.dispatcher = this.options.dispatcher;
      this.assetTypes = this.options.assetTypes;
      this.section = this.options.section;
      this.story = this.options.story;
      if (_.isUndefined(this.model)) {
        if (this.options.suggestedType) {
          modelOptions.type = this.options.suggestedType;
        }
        this.model = new storybase.models.Asset(modelOptions);
      }
      _.bindAll(this, 'uploadFile', 'handleUploadProgress', 'editCaption'); 
      this.bindModelEvents();
      this.initializeForm();
      this.setInitialState();
    },

    bindModelEvents: function() {
      this.model.on("change", this.initializeForm, this);
    },

    unbindModelEvents: function() {
      this.model.off("change", this.initializeForm, this);
    },

    /**
     * Cleanup the view.
     */
    close: function() {
      this.remove();
      this.undelegateEvents();
      this.unbind();
      this.unbindModelEvents();
    },

    /** 
     * Update the view's form labels based on the asset type.
     */
    updateFormLabels: function() {
      var type = this.model.get('type');
      var num_elements = _.size(_.pick(this.form.schema, 'image', 'body', 'url')); 
      var prefix = num_elements > 1 ? gettext("or") + ", " : "";
      if (this.form.schema.url) {
        this.form.schema.url.title = capfirst(gettext("enter") + " " + type + " " + gettext("URL"));
      }
      if (this.form.schema.image) {
        this.form.schema.image.title = capfirst(prefix + gettext("select an image from your own computer to be included in your story."));
      }
      if (this.form.schema.body) {
        if (type === 'text') {
          this.form.schema.body.template = 'noLabelField';
        }
        else if (type === 'quotation') {
          this.form.schema.body.title = capfirst(prefix + gettext("enter the quotation text"));
        }
        else {
          this.form.schema.body.title = capfirst(prefix + gettext("paste the embed code for the") + " " + type);
        }
      }
    },

    /**
     * Set the view's form property based on the current state of the model.
     */
    initializeForm: function() {
      console.debug("Initializing asset edit form");
      this.form = new Backbone.Form({
        model: this.model
      });
      this.updateFormLabels(); 
      this.form.render();
    },

    setClass: function() {
      var activeState = this.getState();
      _.each(this.states, function(state) {
        if (state === activeState) {
          this.$el.addClass(state);
        }
        else {
          this.$el.removeClass(state);
        }
      }, this);
    },

    /**
     * Get a list of asset types and their labels, filtering out the
     * default type.
     */
    getAssetTypes: function() {
      var type = this.options.suggestedType;
      if (type) {
        return _.filter(this.assetTypes, function(at) {
          return at.type !== type;
        });
      }
      else {
        return this.assetTypes;
      }
    },

    getDefaultAssetType: function() {
      var type = this.options.suggestedType;
      if (type) {
        return _.filter(this.assetTypes, function(at) {
          return at.type === type;
        })[0];
      }
      else {
        return null;
      }
    },

    render: function() {
      var context = {};
      var editableCallback = function(value, settings) {
        that.saveAttr($(this).data("input-name"), value);
        return value;
      };
      var state = this.getState();
      var $wrapperEl;
      this.template = Handlebars.compile(this.templateSource());
      if (state === 'select') {
        if (this.options.canChangeAssetType || _.isUndefined(this.options.canChangeAssetType)) {
          context.assetTypes = this.getAssetTypes();
        }
        context.defaultType = this.getDefaultAssetType(); 
        context.help = this.options.help;
      }
      else if (state === 'display') {
        context.model = this.model.toJSON()
      }
      this.$el.html(this.template(context));
      $wrapperEl = this.$(this.options.wrapperEl);
      this.setClass();
      if (state == 'select') {
        // The accept option needs to match the class on the items in
        // the UnusedAssetView list
        $wrapperEl.droppable({ accept: ".unused-asset" });
      }
      if (state == 'display') {
        if (!this.$('.caption').length && this.model.formFieldVisible('caption', this.model.get('type'))) {
          $wrapperEl.append($('<div class="caption"></div>'));
        }
        this.$('.caption').editable(this.editCaption, {
          type: 'textarea',
          cancel: gettext("Cancel"),
          submit: gettext("Save"),
          tooltip: gettext("Click to edit"),
          placeholder: gettext("Click to edit caption")
        });
      }
      if (state === 'edit') {
        this.form.render().$el.append('<input type="reset" value="' + gettext("Cancel") + '" />').append('<input type="submit" value="' + gettext("Save Changes") + '" />');
        if (_.has(this.form.fields, 'body') && this.model.get('type') == 'text') {
          this.bodyEditor = this.getEditor(
            this.form.fields.body.editor.el
          );
          // HACK: Get rid of the default event handlers
          // They seem to prevent event bubbling, e.g. the editor's blur event
          // handler gets callled and the "Save"/"Cancel" buttons' click 
          // events never get called.  I think this is okay for now, since the
          // toolbar showing/hiding doesn't make as much sense when editing the
          // asset views.
          this.bodyEditor.stopObserving('blur');
          this.bodyEditor.stopObserving('load');
        }
        $wrapperEl.append(this.form.el);
      }

      return this;
    },

    /**
     * Callback for Jeditable plugin applied to caption.
     */
    editCaption: function(value, settings) {
      // Call this.saveModel instead of this.model.save() mostly
      // because calling this.model.save() without a callback causes
      // the "sync" event to bubble up to the collection, which we don't
      // want.
      this.saveModel({caption: value});
      return value;
    },

    setInitialState: function() {
      if (!this.model.isNew()) {
        this._state = 'display';
      }
      else {
        this._state = 'select';
      }
    },

    getState: function() {
      return this._state;
    },

    setState: function(state) {
      this._state = state;
      return this;
    },

    /**
     * Event handler for selecting asset type
     */
    selectType: function(e) {
      e.preventDefault(); 
      this.setType($(e.target).data('asset-type'));
    },

    setType: function(type) {
      this.model.set('type', type);
      this.initializeForm();
      this.setState('edit').render();
    },

    /**
     * Event handler for canceling form interaction
     */
    cancel: function(e) {
      e.preventDefault();
      if (this.model.isNew()) {
        this.setState('select');
      }
      else {
        this.setState('display');
      }
      this.render();
    },

    saveModel: function(attributes, options) {
      console.debug("Saving asset");
      options = _.isUndefined(options) ? {} : options;
      var that = this;
      // Save the model's original new state to decide
      // whether to send a signal later
      var isNew = this.model.isNew();
      var storyLicense = this.story.get('license');
      if (isNew && _.isUndefined(attributes['license']) && storyLicense) {
        // If this is the initial save and the story has a license
        // defined and the asset has no explicit license defined, set the
        // asset license to that of the story.
        attributes['license'] = storyLicense;
      }
      this.model.save(attributes, {
        success: function(model) {
          that.setState('display');
          that.render();
          if (isNew) {
            // Model was new before saving
            that.dispatcher.trigger("do:add:sectionasset", that.section,
              that.model, that.container
            );
          }
          if (options.success) {
            options.success(model);
          }
        },
        error: function(model) {
          that.dispatcher.trigger('error', 'error saving the asset');
        }
      });
    },

    /**
     * Event callback for updating the progress of an upload.
     */
    handleUploadProgress: function(evt) {
      if (evt.lengthComputable) {
        var percentage = Math.round((evt.loaded * 100) / evt.total);
        this.$('.uploadprogress').text(gettext('Uploading') + ': ' + percentage + '%');
      }
    },

    /**
     * Event handler for submitting form
     */
    processForm: function(e) {
      e.preventDefault();
      console.info("Editing asset");
      var errors = this.form.validate();
      var data;
      var file;
      var options = {};
      var that = this;
      if (!errors) {
        var data = this.form.getValue();
        if (data.image) {
          file = data.image;
          // Set a callback for saving the model that will upload the
          // image.
          options.success = function(model) {
            that.uploadFile(model, 'image', file, {
              progressHandler: that.handleUploadProgress,
              beforeSend: function() {
                that.setState('upload');
                that.render();
              },
              success: function(model, response) {
                that.setState('display');
                that.render();
              }
            });
          };
        }

        // Delete the image property.  We've either retrieved it for
        // upload or it was empty (meaning we don't want to change the
        // image.
        delete data.image;
        this.saveModel(data, options);
      }
      else {
        // Remove any previous error messages
        this.form.$('.bbf-model-errors').remove();
        if (!_.isUndefined(errors._others)) {
          that.form.$el.prepend('<ul class="bbf-model-errors">');
          _.each(errors._others, function(msg) {
            that.form.$('.bbf-model-errors').append('<li>' + msg + '</li>');
          });
        }
      }
    },

    edit: function(evt) {
      evt.preventDefault();
      this.setState('edit').render();
    },

    remove: function(evt) {
      evt.preventDefault();
      // This view should no longer listen to events on this model
      this.unbindModelEvents();
      this.dispatcher.trigger('do:remove:sectionasset', this.section, this.model);
      this.model = new storybase.models.Asset();
      // Listen to events on the new model
      this.bindModelEvents();
      this.setState('select').render();
    },

    assetTypeHelp: {
      image: gettext('Click on "Add your image," then enter a URL or upload an image from your computer. If you’d like to add a different type of asset, click below.'),
      text: gettext('Click on “Add your text,” and start typing. If you’d like to add a different type of asset, click below.')
      // TODO: Add help text for other items
    },

    getAssetTypeHelp: function(type) {
      var help = this.assetTypeHelp[type]; 
      if (_.isUndefined(help)) {
        help = "TODO: Add help text!";
      }
      return help;
    },

    /**
     * Show help 
     */
    showHelp: function(evt) {
      var help = _.extend({
        title: "",
        body: ""
      }, this.options.help);
      var assetHelp = this.getAssetTypeHelp(this.options.suggestedType);
      help.body += assetHelp;
      this.dispatcher.trigger('do:set:help', help);
      this.dispatcher.trigger('do:show:help', true);
    },

    handleDrop: function(evt, ui) {
      console.debug("Asset dropped");
      var id = ui.draggable.data('asset-id');
      if (id) {
        this.model = this.story.unusedAssets.get(id);
        this.story.unusedAssets.remove(this.model);
        if (!this.story.unusedAssets.length) {
          this.dispatcher.trigger('has:assetlist', false);
        }
        this.setState('display');
        this.dispatcher.trigger("do:add:sectionasset", this.section, this.model, this.container);
        this.render();
      }
    }
  })
);

storybase.builder.views.DataView = Backbone.View.extend(
  _.extend({}, storybase.builder.views.NavViewMixin, storybase.builder.views.FileUploadMixin, {
    className: 'view-container',

    templateSource: $('#data-template').html(),

    events: {
      'click .add-dataset': 'showForm',
      'click .cancel': 'hideForm',
      'click .delete-dataset': 'handleDelete',
      'submit form': 'processForm'
    },

    initialize: function() {
      this.dispatcher = this.options.dispatcher;
      this.template = Handlebars.compile(this.templateSource);

      this.collection = new storybase.collections.DataSets;
      if (_.isUndefined(this.model)) {
        this.dispatcher.on("ready:story", this.setStory, this);
      }
      else {
        this.collection.setStory(this.model);
      }
      this.collection.on('reset', this.render, this);
      this._collectionFetched = false;

      this.navView = new storybase.builder.views.WorkflowNavView({
        model: this.model,
        dispatcher: this.dispatcher,
        items: [
          {
            id: 'workflow-nav-build-back',
            text: gettext("Continue Writing Story"),
            path: ''
          },
          {
            id: 'workflow-nav-tag-fwd',
            text: gettext("Tag"),
            path: 'tag/'
          }
        ]
      });

      this.form = new Backbone.Form({
        schema: this.getFormSchema() 
      }); 
    },

    /**
     * Get the Backbone Forms schema for the data set addition form
     */
    getFormSchema: function() {
      // Start with the schema defined in the model
      var schema = storybase.models.DataSet.prototype.schema();
      // Update some labels
      schema.title.title = gettext("Data set name");
      schema.source.title = gettext("Data source");
      schema.url.title = gettext("Link to a data set");
      schema.file.title = gettext("Or, upload a data file from your computer");
      return schema;
    },

    setStory: function(story) {
      this.model = story;
      this.collection.setStory(this.model);
    },

    fetchCollection: function() {
      var that = this;
      this.collection.fetch({
        success: function() {
          that._collectionFetched = true;
        }
      });
    },

    render: function() {
      if (!this._collectionFetched) {
        this.fetchCollection();
      }
      else {
        console.info('Rendering data view');
        var context = {
          datasets: this.collection.toJSON()
        };
        this.$el.html(this.template(context));
        this.$('.add-dataset').before(this.form.render().$el.append('<input class="cancel" type="reset" value="Cancel" />').append('<input type="submit" value="Save" />').hide());
        this.navView.render();
        this.delegateEvents();
      }
      return this;
    },

    showForm: function(evt) {
      evt.preventDefault();
      this.form.$el.show();
      this.$('.add-dataset').hide();
    },

    hideForm: function(evt) {
      evt.preventDefault();
      this.form.$el.hide();
      this.$('.add-dataset').show();
    },

    processForm: function(evt) {
      evt.preventDefault();
      var that = this;
      var errors = this.form.validate();
      if (!errors) {
        var formData = this.form.getValue();
        this.addDataSet(formData);
      }
      else {
        // Remove any previous error messages
        this.form.$('.bbf-model-errors').remove();
        if (!_.isUndefined(errors._others)) {
          that.form.$el.prepend('<ul class="bbf-model-errors">');
          _.each(errors._others, function(msg) {
            that.form.$('.bbf-model-errors').append('<li>' + msg + '</li>');
          });
        }
      }
    },

    addDataSet: function(attrs) {
      var that = this;
      var file = null;
      if (attrs.file) {
        file = attrs.file;
        delete attrs.file;
      }
      this.collection.create(attrs, {
        success: function(model, response) {
          that.trigger('save:dataset', model);
          if (file) {
            that.uploadFile(model, 'file', file, {
              success: function(model, response) {
                that.dispatcher.trigger('alert', 'success', "Data set added");
                that.render();
              }
            });
          }
          else {
            that.dispatcher.trigger('alert', 'success', "Data set added");
            that.render();
          }
        },
        error: function(model, response) {
          that.dispatcher.trigger('error', 'Error saving the data set');
        }
      });
    },

    handleDelete: function(evt) {
      evt.preventDefault();
      var that = this;
      var datasetId = $(evt.target).data('dataset-id');
      var dataset = this.collection.get(datasetId);
      dataset.destroy({
        success: function(model, response) {
          that.dispatcher.trigger('delete:dataset', model);
          that.dispatcher.trigger('alert', 'success', "Data set deleted");
          that.render();
        },
        error: function(model, response) {
          that.dispatcher.trigger('error', 'Error removing the data set');
        }
      });
    },
  })
);

storybase.builder.views.ReviewView = Backbone.View.extend(
  _.extend({}, storybase.builder.views.NavViewMixin, {
    className: 'view-container',

    templateSource: $('#review-template').html(),

    events: {
      'click .preview': 'previewStory'
    },

    initialize: function() {
      this.dispatcher = this.options.dispatcher;
      this.template = Handlebars.compile(this.templateSource);
      this.previewed = false;
      // Need to bind validate to this before it's passed as a callback to
      // the WorkflowNavView instance
      _.bindAll(this, 'hasPreviewed');
      this.navView = new storybase.builder.views.WorkflowNavView({
        model: this.model,
        dispatcher: this.dispatcher,
        items: [
          {
            id: 'workflow-nav-tag-back',
            text: gettext("Back to Tag"),
            path: 'tag/'
          },
          {
            id: 'workflow-nav-publish-fwd',
            text: gettext("Publish My Story"),
            path: 'publish/',
            enabled: this.hasPreviewed,
            validate: this.hasPreviewed
          }
        ]
      });
      if (_.isUndefined(this.model)) {
        this.dispatcher.on("ready:story", this.setStory, this);
      }
    },

    setStory: function(story) {
      this.model = story;
    },

    render: function() {
      console.info('Rendering review view');
      var context = {};
      this.$el.html(this.template(context));
      this.navView.render();
      this.delegateEvents();
      return this;
    },

    previewStory: function(evt) {
      evt.preventDefault();
      var url = '/stories/' + this.model.id + '/viewer/';
      this.previewed = true;
      // Re-render the nav view to reflect the newly enabled button
      this.navView.render();
      window.open(url);
    },

    hasPreviewed: function() {
      return this.previewed;
    }
  })
);

storybase.builder.views.TaxonomyView = Backbone.View.extend(
  _.extend({}, storybase.builder.views.NavViewMixin, {
    id: 'share-taxonomy',

    className: 'view-container',

    templateSource: $('#share-taxonomy-template').html(),

    initialize: function() {
      this.dispatcher = this.options.dispatcher;
      this.template = Handlebars.compile(this.templateSource);
      this.navView = new storybase.builder.views.WorkflowNavView({
        model: this.model,
        dispatcher: this.dispatcher,
        items: [
          {
            id: 'workflow-nav-data-back',
            text: gettext("Back to Add Data"),
            path: 'data/'
          },
          {
            id: 'workflow-nav-review-fwd',
            text: gettext("Review"),
            path: 'review/'
          }
        ]
      });
      this.addLocationView = new storybase.builder.views.AddLocationView({
        model: this.model,
        dispatcher: this.dispatcher
      });
      this.tagView = new storybase.builder.views.TagView({
        model: this.model,
        dispatcher: this.dispatcher
      });

      if (this.model) {
        this.initializeForm();
      }
      else {
        this.dispatcher.on('ready:story', this.setStory, this);
      }
    },

    initializeForm: function() {
      // Convert the JSON into the format for Backbone Forms
      var topicsOptions = this.getFormOptions(this.options.topics);
      var placesOptions = this.getFormOptions(this.options.places);
      var organizationsOptions = this.getFormOptions(this.options.organizations, 'organization_id');
      var projectsOptions = this.getFormOptions(this.options.projects, 'project_id');
      // Default editor attributes for the Backbone Form
      var editorAttrs = {
        multiple: "",
        style: "width: 300px"
      };
      // Official taxonomies
      var schema = {
        topics: { 
          type: 'Select', 
          options: topicsOptions, 
          editorAttrs: _.defaults({placeholder: gettext("Click to select topics")}, editorAttrs)
        },
        places: { 
          type: 'Select', 
          options: placesOptions, 
          editorAttrs: _.defaults({placeholder: gettext("Click to select places")}, editorAttrs)
        },
        organizations: {
          type: 'Select',
          options: organizationsOptions,
          editorAttrs: _.defaults({placeholder: gettext("Click to select organizations")}, editorAttrs)
        },
        projects: {
          type: 'Select',
          options: projectsOptions,
          editorAttrs: _.defaults({placeholder: gettext("Click to select projects")}, editorAttrs)
        }
      };
      if (!organizationsOptions.length) {
        delete schema.organizations;
      }
      if (!projectsOptions.length) {
        delete schema.projects;
      }
      this.officialForm = new Backbone.Form({
        schema: schema
      });
      this.officialForm.on('topics:change', this.changeTopics, this);
      this.officialForm.on('places:change', this.changePlaces, this);
      this.officialForm.on('organizations:change', this.changeOrganizations, this);
      this.officialForm.on('projects:change', this.changeProjects, this);
    },

    setStory: function(story) {
      this.model = story;
      this.initializeForm();
    },

    /**
     * Map the options from JSON provided from Django to the format needed
     * by Backbone Forms for creating an HTML select element.
     *
     * See https://github.com/powmedia/backbone-forms#editor-select
     *
     * @param {Array} rawOptions Array of objects representing option
     *     with attributes for keys and values.
     * @param {String} [valAttr="id"] Name of property of the objects in
     *     rawOptions that identifies the value of the option element.
     * @param {String} [labelAttr="name"] Name of property of the objects in
     *     rawOptions that identifies the text of the option element.
     * @returns {Array} Array of objects with val and label properties.
     */
    getFormOptions: function(rawOptions, valAttr, labelAttr) {
      // Set defaults for attributes for creating select options
      valAttr = valAttr ? valAttr : 'id';
      labelAttr = labelAttr ? labelAttr: 'name';
      return _.map(rawOptions, function(value) {
        return {
          val: value[valAttr], 
          label: value[labelAttr],
        };
      });
    },

    replaceRelated: function(url, data) {
      data = data ? data : [];
      $.ajax(url, {
        type: "PUT", 
        data: JSON.stringify(data),
        contentType: "application/json",
        processData: false
      });
    },

    changeTopics: function(form, editor) {
      var url = this.model.url() + 'topics/'; 
      this.replaceRelated(url, editor.getValue());
    },

    changePlaces: function(form, editor) {
      var url = this.model.url() + 'places/'; 
      this.replaceRelated(url, editor.getValue());
    },

    changeOrganizations: function(form, editor) {
      var url = this.model.url() + 'organizations/'; 
      this.replaceRelated(url, editor.getValue());
    },

    changeProjects: function(form, editor) {
      var url = this.model.url() + 'projects/'; 
      this.replaceRelated(url, editor.getValue());
    },

    render: function() {
      var initialValues = {
        'topics': _.pluck(this.model.get('topics'), 'id'),
        'places': _.pluck(this.model.get('places'), 'id'),
      }
      this.$el.html(this.template());
      this.$('#taxonomy').append(this.officialForm.render().el);
      if (this.officialForm.fields.organizations) {
        initialValues.organizations = _.pluck(this.model.get('organizations'), 'id');
      }
      if (this.officialForm.fields.projects) {
        initialValues.projects = _.pluck(this.model.get('projects'), 'id');
      }
      this.officialForm.setValue(initialValues);
      
      // TODO: Custom editor that automatically does this?
      this.officialForm.fields.topics.editor.$el.select2({width: 'resolve'});
      this.officialForm.fields.places.editor.$el.select2({width: 'resolve'});
      if (this.officialForm.fields.organizations) {
        this.officialForm.fields.organizations.editor.$el.select2({width: 'resolve'});
      }
      if (this.officialForm.fields.projects) {
        this.officialForm.fields.projects.editor.$el.select2({width: 'resolve'});
      }
      this.$el.append(this.tagView.render().el);
      this.$el.append(this.addLocationView.render().el);
      this.navView.render();

      return this;
    },

    onShow: function() {
      this.addLocationView.onShow();
    }
  })
);

storybase.builder.views.AddLocationView = Backbone.View.extend({
  id: 'add-location',

  mapId: 'map',

  events: {
    'click #search-address': 'searchAddress',
    'click .delete': 'deleteLocation',
    'submit': 'addLocation'
  },

  templateSource: $('#add-location-template').html(),

  locationTemplateSource: $('#add-location-location-item-template').html(),

  initialize: function() {
    this.dispatcher = this.options.dispatcher;
    this.template = Handlebars.compile(this.templateSource);
    this.locationTemplate = Handlebars.compile(this.locationTemplateSource);
    this.initialCenter = new L.LatLng(storybase.globals.MAP_CENTER[0],
                                      storybase.globals.MAP_CENTER[1]);
    this.initialZoom = storybase.globals.MAP_ZOOM_LEVEL;
    this.collection = new storybase.collections.Locations([], {story: this.model});
    this.pointZoom = storybase.globals.MAP_POINT_ZOOM_LEVEL;
    this.latLng = null;
    this._collectionFetched = false;
    this.collection.on("reset", this.renderLocationList, this);
    this.collection.on("add", this.renderLocationList, this);
    this.collection.on("remove", this.renderLocationList, this);
  },

  render: function() {
    console.debug("Rendering add location view");
    if (!this._collectionFetched) {
      this.collection.fetch();
    }
    this.$el.html(this.template());
    this.renderLocationList();
    // Don't show the address name input until an address has been found
    this.$('#address-name-container').hide();
    // Disable the submission button until an address has been found
    this.$('#do-add-location').prop('disabled', true);
    this.delegateEvents();
    return this;
  },

  onShow: function() {
    this.map = new L.Map(this.$('#map')[0], {
    });
    this.map.setView(this.initialCenter, this.initialZoom);
    var osmUrl = 'http://{s}.tile.openstreetmap.org/{z}/{x}/{y}.png',
        osmAttrib = 'Map data &copy; 2012 OpenStreetMap contributors',
        osm = new L.TileLayer(osmUrl, {maxZoom: 18, attribution: osmAttrib});
    this.map.addLayer(osm);
    this.markers = new L.LayerGroup();
    this.map.addLayer(this.markers);
  },

  renderLocationList: function(collection) {
    console.debug("In renderLocationList()");
    this.$('#locations').empty(); 
    this.collection.each(function(loc) {
      this.$('#locations').append($(this.locationTemplate(loc.toJSON())));
    }, this);
  },

  searchAddress: function(evt) {
    evt.preventDefault();
    console.debug("Entering searchAddress");
    var address = this.$("#address").val();
    var that = this;
    this.rawAddress = '';
    // Don't show the address name input until an address has been found
    this.$('#address-name-container').hide();
    // Disable the submission button until an address has been found
    this.$('#do-add-location').prop('disabled', true);
    this.$('#found-address').html(gettext("Searching ..."));
    this.$('#address-name').val(null);
    this.markers.clearLayers();
    geocode(address, {
      success: function(latLng, place) {
        that.geocodeSuccess(latLng, place, address);
      },
      failure: function(address) {
        that.$('#found-address').val(gettext("No address found"));
      }
    });
  },

  /**
   * Callback for a successful response from the geocoder.
   */
  geocodeSuccess: function(latLng, place, queryAddress) {
    var center = new L.LatLng(latLng.lat, latLng.lng);
    var marker = new L.Marker(center);
    this.rawAddress = place || queryAddress || "";
    this.$('#found-address').html(this.rawAddress);
    this.$('#address-name-container').show();
    this.$('#do-add-location').prop('disabled', false);
    this.markers.addLayer(marker);
    this.map.setView(marker.getLatLng(), this.pointZoom, true);
    this.latLng = latLng; 
  },

  addLocation: function(evt) {
    evt.preventDefault();
    console.debug('Adding location');
    var name = this.$('#address-name').val();
    // Make sure we found a point
    if (this.latLng) {
      this.collection.create({
        name: name ? name : '', 
        lat: this.latLng.lat,
        lng: this.latLng.lng,
        raw: this.rawAddress
      }, {
        wait: true,
        success: function(model, resp) {
          // TODO: Handle success in saving
        },
        failure: function(model, resp) {
          // TODO: Handle failure in saving
        }
      });
    }
  },

  deleteLocation: function(evt) {
    evt.preventDefault();
    var id = $(evt.target).data('location-id');
    var loc = this.collection.get(id);
    loc.destroy();
  }
});

storybase.builder.views.TagView = Backbone.View.extend({
  id: 'story-tags',

  templateSource: $('#tags-template').html(),

  events: {
    'change #tags': 'tagsChanged'
  },

  initialize: function() {
    this.dispatcher = this.options.dispatcher;
    this.template = Handlebars.compile(this.templateSource);
    this.collection = new storybase.collections.Tags(null, {
      story: this.model
    });
    this.collection.on("reset", this.setTags, this);
    if (_.isUndefined(this.model)) {
      this.dispatcher.on("ready:story", this.setStory, this);
    }
  },

  setStory: function(story) {
    this.model = story;
    this.collection.setStory(story);
  },

  render: function() {
    var s2opts = {
      ajax: {
        url: storybase.globals.API_ROOT + 'tags/',
        data: function(term, page) {
          return {
            'name__istartswith': term
          };
        },
        results: function(data, page) {
          var result = {
            results: []  
          };
          _.each(data.objects, function(tag) {
            result.results.push({
              id: tag.tag_id,
              text: tag.name,
              tagId: tag.tag_id
            });
          });
          return result;
        }
      },
      createSearchChoice: function(term, data) {
        return {id: term, text: term};
      },
      multiple: true,
      width: 'resolve'
    };
    this.collection.fetch();
    this.$el.html(this.template());
    this.$('#tags').select2(s2opts);
    this.delegateEvents();
    return this;
  },

  setTags: function() {
    var data = this.collection.map(function(tag) {
      return {
        id: tag.get('tag_id'),
        text: tag.get('name')
      };
    });
    this.$('#tags').select2('data', data);
  },

  tagsChanged: function(evt) {
    var data = {};
    var id;
    var model;
    if (evt.added) {
      if (evt.added.tagId) {
        // Existing tag
        data.tag_id = evt.added.tagId;
      }
      else {
        data.name = evt.added.text;
      }
      this.collection.create(data, {
        success: function(model) {
          evt.added.model = model;
        }
      });
    }
    if (evt.removed) {
      if (evt.removed.model) {
        model = evt.removed.model;
        id = evt.removed.model.id;
      }
      else if (evt.removed.tag_id) {
        model = this.collection.get(evt.removed.tag_id);
        id = evt.removed.tag_id;
      }
      else if (evt.removed.id) {
        model = this.collection.get(evt.removed.id);
        id = evt.removed.id;
      }
      model.url = storybase.globals.API_ROOT + 'tags/' + id + '/stories/' + this.model.id + '/';
      model.destroy();
    }
  }
});


storybase.builder.views.LegalView = Backbone.View.extend({
  id: 'share-legal',

  templateSource: $('#share-legal-template').html(),

  events: {
    'change input[name=license]': 'changeLicenseAgreement',
    'click .view-agreement': 'showForm',
    'submit form': 'processForm'
  },

  options: {
    'title': gettext("Accept the legal agreement")
  },

  // Schema for form
  schema: function () {
    var isChecked = storybase.forms.isChecked;
    return {
      permission: { 
        type: 'Checkboxes',
        title: '',
        options: Handlebars.compile($('#share-permission-field-template').html())(),
        validators: [isChecked]
      },
      license: {
        type: 'Checkboxes',
        title: '',
        options: Handlebars.compile($('#share-license-field-template').html())(),
        validators: [isChecked]
      }
    };
  },

  initialize: function() {
    var formVals = {
      permission: this.hasPermission,
      license: this.agreedLicense
    };
    this.dispatcher = this.options.dispatcher;
    this.template = Handlebars.compile(this.templateSource);
    this.hasPermission = this.model && this.model.get('status') === 'published';
    this.agreedLicense = this.model && this.model.get('status') === 'published';
    this.form = new Backbone.Form({
      schema: this.schema(),
      data: formVals
    });
    if (_.isUndefined(this.model)) {
      this.dispatcher.on("ready:story", this.setStory, this);
    }
  },

  setStory: function(story) {
    this.model = story;
  },

  validate: function() {
    var formValues = this.form.getValue();
    var errors = this.form.validate();
    if (!errors) {
      this.hasPermission = true;
      this.agreedLicense = true;
      return true;
    }
    else {
      return false;
    }
  },

  processForm: function(evt) {
    evt.preventDefault();
    if (this.validate()) {
      this.render();
      this.dispatcher.trigger("accept:legal");
    }
  },

  // TODO: Remove this if it's really not needed
  /*
  setRadioEnabled: function() {
    this.form.fields['commercial'].$('input').prop('disabled', !this.agreedLicense);
    this.form.fields['derivatives'].$('input').prop('disabled', !this.agreedLicense);
  },
  */

  /**
   * Workaround for limitations of form initial value setting.
   */
  updateFormDefaults: function() {
    // HACK: Work around weird setValue implementation for checkbox
    // type.  Maybe make a custom editor that does it right.
    this.form.fields.permission.editor.$('input[type=checkbox]').prop('checked', this.hasPermission);
    this.form.fields.license.$('input[type=checkbox]').prop('checked', this.agreedLicense);
    // TODO: Remove this if not needed
    //this.setRadioEnabled();
  },

  render: function(options) {
    options = options || {};
    var showForm = !(this.hasPermission && this.agreedLicense) || options.showForm;
    this.$el.html(this.template({
      title: this.options.title,
      showForm: showForm 
    }));
    if (showForm) {
      this.form.render().$el.append('<input type="submit" value="' + gettext("Agree") + '" />');
      this.updateFormDefaults();
      this.$el.append(this.form.el);
    }
    this.delegateEvents();

    return this;
  },

  changeLicenseAgreement: function(evt) {
    this.agreedLicense = $(evt.target).prop('checked');
    // TODO: Remove this if not needed
    //this.setRadioEnabled();
  },

  completed: function() {
    return this.agreedLicense && this.hasPermission;
  },

  showForm: function() {
    return this.render({showForm: true});
  }
});

storybase.builder.views.LicenseDisplayView = Backbone.View.extend({
  id: 'cc-license',

  initialize: function() {
    var license = _.isUndefined(this.model) ? null : this.model.get('license');
    this.dispatcher = this.options.dispatcher;
    this._licenseHtml = null;
    if (_.isUndefined(this.model)) {
      this.dispatcher.on("ready:story", this.setStory, this);
    }
    this.dispatcher.on("select:license", this.getLicenseHtml, this);
    if (license) {
      this.getLicenseHtml();
    }
  },

  setStory: function(story) {
    this.model = story;
  },

  getLicenseHtml: function() {
    var that = this;
    var license = this.model.get('license');
    var params = storybase.utils.licenseStrToParams(license);
    // Set provision license text just so the user sees something
    this._licenseHtml = "<p>" + gettext("You selected the ") + license + " " + gettext("license.") + "</p>";
    this.render();
    // Now try to get the license from the (proxied) Creative Commons
    // endpoint.  If this succeeds, we'll re-render when we're finished
    $.get(this.options.licenseEndpoint, params, function(data) {
      // The endpoint returns XML. Use jQuery to grab the 'html' element
      // of the XML response and the convert the element contents to 
      // a string.
      // 
      // If we just append the matching elements, it doesn't display
      // correctly in the browser
      that._licenseHtml = $('<div>').append($(data).find("html").contents()).clone().html();
      that.render();
    });
  },

  render: function() {
    this.$el.html(this._licenseHtml);
  }
});

storybase.builder.views.LicenseView = Backbone.View.extend({
  id: 'share-license',

  events: {
    'submit form': 'processForm',
    'click .change-license': 'showForm'
  },

  options: {
    title: gettext("Select a license"),
    templateSource: $('#share-license-template').html()
  },

  schema: function() {
    return {
      'commercial': {
        type: 'Radio',
        title: '',
        options: Handlebars.compile($('#share-cc-commercial-template').html())(),
        validators: ['required']
      },
      'derivatives': {
        type: 'Radio',
        title: '',
        options: Handlebars.compile($('#share-cc-derivatives-template').html())(),
        validators: ['required']
      }
    };
  },
 
  setStory: function(story) {
    this.model = story;
  },

  initialize: function() {
    var license = this.model ? this.model.get('license') : null;
    var formVals = storybase.utils.licenseStrToParams(license);
    this.dispatcher = this.options.dispatcher;
    this.form = new Backbone.Form({
      schema: this.schema(),
      data: formVals
    });
    this.licenseDisplayView = new storybase.builder.views.LicenseDisplayView({
      dispatcher: this.dispatcher,
      model: this.model,
      licenseEndpoint: this.options.licenseEndpoint
    });
    this.template = Handlebars.compile(this.options.templateSource);
    if (_.isUndefined(this.model)) {
      this.dispatcher.on("ready:story", this.setStory, this);
    }
  },

  completed: function() {
    return this.model && this.model.get('license');
  },

  setLicense: function(params) {
    this.model.set('license', storybase.utils.licenseParamsToStr(params));
    this.model.save();
  },

  validate: function() {
    var formValues = this.form.getValue();
    var errors = this.form.validate();
    if (!errors) {
      this.setLicense(formValues);
      return true;
    }
    else {
      return false;
    }
  },

  processForm: function(evt) {
    evt.preventDefault();
    if (this.validate()) {
      this.dispatcher.trigger("select:license");
      // Update the form data to the new value of the form, otherwise
      // the new values will get clobbered when the form is re-rendered
      // in render()
      this.form.data = this.form.getValue();
      this.render();
    }
  },

  render: function(options) {
    options = options || {};
    var license = this.model.get('license');
    var showForm = (license ? false : true) || options.showForm;
    this.$el.html(this.template({
      title: this.options.title,
      license: license,
      showForm: showForm
    }));
    if (showForm) {
      this.form.render().$el.append('<input type="submit" value="' + gettext("Select License") + '" />');
      this.$el.append(this.form.el);
    }
    else {
      this.licenseDisplayView.setElement(this.$('#cc-license')).render();
    }
    this.delegateEvents();

    return this;
  },

  showForm: function() {
    return this.render({showForm: true});
  }
});

storybase.builder.views.PublishView = Backbone.View.extend(
  _.extend({}, storybase.builder.views.NavViewMixin, {
    id: 'share-publish',

    className: 'view-container',

    events: {
      'click .publish': 'handlePublish',
      'click .unpublish': 'handleUnpublish',
      'click .view-story': 'handleView'
    },

    options: {
      // Source of template for the main view layout
      templateSource: $('#share-publish-template').html(),
      // Source of the template with markup/text that is displayed
      // when all the required steps have been completed.
      readyTemplateSource: $('#publish-ready-msg-template').html(),
      // Source of the template with markup/text that is displayed
      // when the story has been published
      publishedTemplateSource: $('#publish-published-msg-template').html(),
      // Selector for the element (defined in templateSource) that
      // shows the remaining publication steps
      todoEl: '.publish-todo',
      // Selector for the element (defined in templateSource) that
      // shows the sharing widgets
      sharingEl: '.publish-sharing'
    },

    initialize: function() {
      var navViewOptions;
  
      this.dispatcher = this.options.dispatcher;
      this.template = Handlebars.compile(this.options.templateSource);
      this.readyTemplate = Handlebars.compile(this.options.readyTemplateSource);
      this.publishedTemplate = Handlebars.compile(this.options.publishedTemplateSource);
      this.acceptedLegal = _.isUndefined(this.model) ? false : this.model.get('status') === "published";
      this.legalView = new storybase.builder.views.LegalView({
        model: this.model,
        dispatcher: this.dispatcher
      });
      this.licenseView = new storybase.builder.views.LicenseView({
        model: this.model,
        dispatcher: this.dispatcher,
        licenseEndpoint: this.options.licenseEndpoint
      });
      this.featuredAssetView = new storybase.builder.views.FeaturedAssetView({
        story: this.model,
        dispatcher: this.dispatcher
      });
      this.subviews = [this.legalView, this.licenseView, this.featuredAssetView];
      this.updateTodo(null, false);

      navViewOptions = {
        model: this.model,
        dispatcher: this.dispatcher,
        items: []
      };
      if (this.options.visibleSteps.review) {
        navViewOptions.items.push({
          id: 'workflow-nav-build-back',
          text: gettext("Back to Review"),
          path: 'review/'
        });
      }
      else {
        navViewOptions.items.push({
          id: 'workflow-nav-review-back',
          text: gettext("Continue Writing Story"),
          path: ''
        });
      }
      navViewOptions.items.push({
        id: 'workflow-nav-build-another-fwd',
        text: gettext("Tell Another Story"),
        path: '/build/',
        route: false
      });
      this.navView = new storybase.builder.views.WorkflowNavView(navViewOptions);
      
      if (_.isUndefined(this.model)) {
        this.dispatcher.on("ready:story", this.setStory, this);
      }
      this.dispatcher.on("accept:legal", this.handleAcceptLegal, this);
      this.dispatcher.on("select:license", this.updateTodo, this);
      this.dispatcher.on("select:featuredasset", this.updateTodo, this);
    },

    todoItemLink: function(view) {
      return '<a href="#' + view.$el.attr('id') + '" class="publish-todo-item">' + view.options.title + '</a>';
    },

    updateTodo: function(obj, render) {
      render = _.isUndefined(render) ? true : render;
      this.todo = [];
  
      _.each(this.subviews, function(view) {
        if (!view.completed()) {
          this.todo.push(this.todoItemLink(view));
        }
      }, this);

      if (render) {
        this.render({replace: false});
      }
      return this;
    },

    setStory: function(story) {
      this.model = story;
    },

    /**
     * Callback for when legal agreement is accepted.
     */
    handleAcceptLegal: function() {
      this.acceptedLegal = true;
      this.updateTodo(null, true);
    },


    handlePublish: function(evt) {
      var that = this;
      var triggerPublished = function(model, response) {
        that.dispatcher.trigger('publish:story', model);
        that.dispatcher.trigger('alert', 'success', 'Story published');
        that.render({replace: false});
      };
      var triggerError = function(model, response) {
        that.dispatcher.trigger('error', "Error publishing story");
      };
      this.model.save({'status': 'published'}, {
        success: triggerPublished, 
        error: triggerError 
      });
      evt.preventDefault();
    },

    handleUnpublish: function(evt) {
      evt.preventDefault();
      var that = this;
      var success = function(model, response) {
        that.dispatcher.trigger('alert', 'success', 'Story unpublished');
        that.render({replace: false});
      };
      var triggerError = function(model, response) {
        that.dispatcher.trigger('error', "Error unpublishing story");
      };
      this.model.save({'status': 'draft'}, {
        success: success, 
        error: triggerError 
      });
    },

    handleView: function(evt) {
      var url = $(evt.target).attr('href');
      window.open(url);
      evt.preventDefault();
    },

    getStoryUrl: function() {
      var url = this.model ? this.model.get('url') : '';
      var loc = window.location;
      if (url) {
        url = loc.protocol + "//" + loc.host + url;
      }
      return url;
    },

    storyPublished: function() {
      return this.model ? (this.model.get('status') === "published") : false;
    },

    renderButtons: function() {
      var $publishBtn = this.$('.publish');
      var $viewBtn = this.$('.view-story');
      var $unpublishBtn = this.$('.unpublish');

      if (this.storyPublished()) {
        $publishBtn.hide();
        $viewBtn.show();
        $unpublishBtn.show();
      }
      else {
        if (this.todo.length) {
          $publishBtn.attr('disabled', 'disabled');
        }
        else {
          $publishBtn.attr('disabled', null);
        }
        $publishBtn.show();
        $viewBtn.hide();
        $unpublishBtn.hide();
      }
    },

    renderTodo: function() {
      var $el = this.$(this.options.todoEl);
      var html;
      
      if (this.todo.length) {
        html = gettext("You need to ") + this.todo.join(", ");
      }
      else {
        if (this.storyPublished()) {
          html = this.publishedTemplate();
        }
        else {
          html = this.readyTemplate(); 
        }
      }
      $el.html(html);
    },

    renderSharing: function() {
      var $el = this.$(this.options.sharingEl);
      if (this.storyPublished()) {
        $el.show();
      }
      else {
        $el.hide();
      }
    },

    render: function(options) {
      options = options || {replace: true};
      var context = {
        url: this.getStoryUrl(),
        title: this.model.get('title'),
        showSharing: this.options.showSharing
      };
      if (options.replace) {
        this.$el.html(this.template(context));
        _.each(this.subviews, function(view) {
          this.$('.left').append(view.render().el);
        }, this);
      }
      this.renderTodo();
      this.renderButtons();
      if (this.options.showSharing) {
        this.renderSharing();
      }
      if (window.addthis) {
        // Render the addthis toolbox.  We have to do this explictly
        // since it wasn't in the DOM when the page was loaded.
        addthis.toolbox(this.$('.addthis_toolbox')[0], {
          // Don't append clickback URL fragment so users get a clean
          // URL when clicking the permalink button
          data_track_clickback: false
        });
      }
      this.navView.render();
      this.delegateEvents();
      return this;
    }
  })
);

storybase.builder.views.FeaturedAssetView = Backbone.View.extend(
  _.extend({}, storybase.builder.views.FileUploadMixin, {
    id: 'featured-asset',

    events: {
      'click .change': 'clickChange',
      'click .add': 'clickAdd',
      'click .select-asset': 'clickSelectAsset',
      'click [type="reset"]': "cancel",
      'submit form.bbf-form': 'processForm'
    },

    options: {
      title: gettext("Select a featured image"),
      templateSource: $('#featured-asset-template').html(),
    },

    subTemplateSource: {
      'display': $('#featured-asset-display-template').html(),
      'select': $('#featured-asset-select-template').html(),
      'upload': $('#asset-uploadprogress-template').html()
    },

    getSubTemplate: function() {
      var state = this.getState();
      if (_.isUndefined(this.templates[state])) {
        if (this.subTemplateSource[state]) {
          this.templates[state] = Handlebars.compile(this.subTemplateSource[state]);
        }
        else {
          return null;
        }
      }
      return this.templates[state]; 
    },

    initialize: function() {
      this.dispatcher = this.options.dispatcher;
      this.story = this.options.story;
      this.template = Handlebars.compile(this.options.templateSource);
      this.templates = {};
      this.form = this.getForm();

      if (_.isUndefined(this.story)) {
        this.dispatcher.on("ready:story", this.setStory, this);
      }
      else {
        this.model = this.story.getFeaturedAsset();
      }

      this.setInitialState();
    },

    completed: function() {
      return !_.isUndefined(this.model);
    },

    setInitialState: function() {
      if (!_.isUndefined(this.model)) {
        this._state = 'display';
      }
      else {
        this._state = 'select';
      }
    },

    getState: function() {
      return this._state;
    },

    setState: function(state) {
      this._state = state;
      return this;
    },

    getForm: function() {
      var form = new Backbone.Form({
        model: new storybase.models.Asset({
          type: 'image'
        })
      });
      return this.updateFormLabels(form); 
    },

    /** 
     * Update the view's form labels based on the asset type.
     */
    updateFormLabels: function(form) {
      if (form.schema.url) {
        form.schema.url.title = capfirst(gettext("enter the featured image URL"));
      }
      if (form.schema.image) {
        form.schema.image.title = capfirst(gettext("select the featured image from your own computer"));
      }
      return form;
    },

    setStory: function(story) {
      this.story = story;
      this.story.setFeaturedAssets(
        new storybase.collections.FeaturedAssets
      );
    },

    getImageAssetsJSON: function() {
      return _.map(this.story.assets.where({type: 'image'}),
        function(model) {
          return model.toJSON();
        }
      );
    },

    render: function() {
      var context = {
        title: this.options.title
      };
      var state = this.getState();
      var subTemplate = this.getSubTemplate();
      if (this.model && (state === 'select' || state === 'display')) {
        context.model = this.model.toJSON();
      }
      if (state === 'select') {
        context.assets = this.getImageAssetsJSON();
      }
      if (state === 'add') {
        this.form.render().$el.append('<input type="reset" value="' + gettext("Cancel") + '" />').append('<input type="submit" value="' + gettext("Save Changes") + '" />');
      }
      this.$el.html(this.template(context));
      if (subTemplate) {
        this.$el.append(subTemplate(context));
      }
      if (state === 'add') {
        this.$el.append(this.form.el);
      }
      this.delegateEvents();
      return this;
    },

    /**
     * Event handler for submitting form
     */
    processForm: function(e) {
      e.preventDefault();
      var errors = this.form.validate();
      var file;
      var options = {};
      var that = this;
      if (!errors) {
        this.form.commit();
        file = this.form.model.get('image');
        if (file) {
          // Set a callback for saving the model that will upload the
          // image.
          options.success = function(model) {
            that.uploadFile(model, 'image', file, {
              progressHandler: that.handleUploadProgress,
              beforeSend: function() {
                that.setState('upload');
                that.render();
              },
              success: function(model, response) {
                that.setState('display');
                that.render();
              }
            });
          };
        }

        // Delete the image property.  We've either retrieved it for
        // upload or it was empty (meaning we don't want to change the
        // image.
        this.form.model.unset('image'); 
        this.saveModel(this.form.model, options);
      }
      else {
        // Remove any previous error messages
        this.form.$('.bbf-model-errors').remove();
        if (!_.isUndefined(errors._others)) {
          that.form.$el.prepend('<ul class="bbf-model-errors">');
          _.each(errors._others, function(msg) {
            that.form.$('.bbf-model-errors').append('<li>' + msg + '</li>');
          });
        }
      }
    },

    saveModel: function(model, options) {
      options = _.isUndefined(options) ? {} : options;
      var that = this;
      model.set('license', this.story.get('license'));
      model.save(null, {
        success: function(model) {
          that.model = model;
          that.setState('display');
          that.render();
          that.story.assets.add(model);
          that.story.setFeaturedAsset(model);
          that.dispatcher.trigger('select:featuredasset', model);
          if (options.success) {
            options.success(model);
          }
        },
        error: function(model) {
          that.dispatcher.trigger('error', gettext('Error saving the featured image'));
        }
      });
    },

    clickChange: function(evt) {
      evt.preventDefault();
      this.setState('select').render();
    },

    clickAdd: function(evt) {
      evt.preventDefault();
      this.setState('add').render();
    },

    clickSelectAsset: function(evt) {
      evt.preventDefault();
      var id = $(evt.target).data('asset-id');
      this.model = this.story.assets.get(id);
      this.story.setFeaturedAsset(this.model);
      this.dispatcher.trigger('select:featuredasset', this.model);
      this.setState('display').render();
    },

    /**
     * Event handler for canceling form interaction
     */
    cancel: function(e) {
      e.preventDefault();
      if (this.model.isNew()) {
        this.setState('edit');
      }
      else {
        this.setState('display');
      }
      this.render();
    }
  })
);<|MERGE_RESOLUTION|>--- conflicted
+++ resolved
@@ -3038,14 +3038,8 @@
 
     className: 'edit-section-asset',
 
-<<<<<<< HEAD
-    defaults: {
-      wrapperEl: '.wrapper'
-=======
     options: {
       wrapperEl: '.wrapper',
-      helpPopupEl: '.asset-help-container'
->>>>>>> 59f46a5d
     },
 
     templateSource: function() {
