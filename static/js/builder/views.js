;(function($, _, Backbone, storybase) {
  var Builder = storybase.builder;
  if (_.isUndefined(Builder.views)) {
    Builder.views = {};
  }
  var Views = Builder.views;

  var Asset = storybase.models.Asset;
  var DataSet = storybase.models.DataSet;
  var DataSets = storybase.collections.DataSets;
  var FeaturedAssets = storybase.collections.FeaturedAssets;
  var Locations = storybase.collections.Locations;
  var Section = storybase.models.Section;
  var Story = storybase.models.Story;
  var Tags = storybase.collections.Tags;
  var getLabelText = storybase.forms.getLabelText;
  var capfirst = storybase.utils.capfirst;
  var geocode = storybase.utils.geocode;
  var hasAnalytics = storybase.utils.hasAnalytics;
  var licenseParamsToStr = storybase.utils.licenseParamsToStr;
  var licenseStrToParams = storybase.utils.licenseStrToParams;
  var openInNewWindow = storybase.openInNewWindow;
  var prettyDate = storybase.utils.prettyDate;
  var HandlebarsTemplateMixin = storybase.views.HandlebarsTemplateMixin;
  var HandlebarsTemplateView = storybase.views.HandlebarsTemplateView;


  /**
   * Default visible steps of the story builder workflow.  
   *
   * These are usually passed to AppView when it is initialized.  However,
   * these defaults are provided to better document the behavior of the
   * app and for testing independent of the server-side code.
   */
  var VISIBLE_STEPS = {
    'build': true,
    'data': true, 
    'tag': true,
    'review': true,
    'publish': true
  };

  /**
   * Is the browser some version of Microsoft Internet Explorer?
   *
   * HACK: Browser detection is bad, but our work-around for #415 should only
   * apply to MSIE and we can't determine this by feature detection.
   */
  var MSIE = ($.browser !== undefined) && ($.browser.msie === true);

  /**
   * A section has been successfully saved
   *
   * @event save:section
   * @param Section section Section that was saved
   *     been saved.
   * @param Boolean [showAlert] Should an alert be displayed by a callback 
   *     bound to this event.
   */

  /**
   * A story has been successfully saved
   *
   * @event save:story
   * @param {Story} story Story model instance that was successfully
   *     saved.
   * @param {Boolean} [showAlert] Should an alert be displayed by a callback 
   *     bound to this event.
   */

  /**
   * Set the help item to be displayed in the help view.
   *
   * @event do:set:help
   * @param {object} help Representation of help to be displayed in the
   *   help view in the drawer.  This object should at least have a title
   *   and body property.
   */

  /**
   * Remove all help items from the help view.
   *
   * @event do:clear:help
   */

  /**
   * Set the view that defines action buttons that appear at the top of
   * the help content in the drawer.
   *
   * Currently, this is just used for the button that re-launches the tour.
   *
   * @event do:set:helpactions
   * @param View actionView View that controls the display and UI events 
   *     for action buttons at the top of the help content in the drawer.
   */

  /**
   * Unset the view that defines action buttons that appear at the top of
   * the help content in the drawer.
   *
   * Currently, this is just used for the button that re-launches the tour.
   *
   * @event do:clear:helpactions
   */
   
   /**
    * Hide any detail panes associated with StoryTemplateViews.
    *
    * @event do:hide:template:detail
    */

  /**
   * Event callback for updating the progress of an upload.
   */
  var handleUploadProgress = function(evt) {
    var percentage;
    if (evt.lengthComputable) {
      percentage = Math.round((evt.loaded * 100) / evt.total);
      this.$('.uploadprogress .meter > span').width(percentage + '%');
    }
  };

  /**
   * Master view for the story builder
   *
   * Dispatches to sub-views.
   *
   * TODO: Document the options for this view
   *
   */
  Views.AppView = Backbone.View.extend({
    options: {
      alertsEl: '#alerts',
      browserSupportMessage: "This site works best on a modern browser", 
      drawerEl: '#drawer-container',
      headerEl: '#header',
      language: 'en',
      partials: {
        'help-icon': $('#help-icon-partial').html()
      },
      subNavContainerEl: '#subnav-bar-contents',
      subviewContainerEl: '#app',
      toolsContainerEl: '#title-bar-contents',
      visibleSteps: VISIBLE_STEPS, 
      workflowContainerEl: '#workflow-bar-contents'
    },

    events: {
      'click a.external': openInNewWindow
    },

    registerPartials: function() {
      _.each(this.options.partials, function(tmplSrc, name) {
        Handlebars.registerPartial(name, tmplSrc);
      });
    },
    
    initialize: function() {
      // Common options passed to sub-views
      var commonOptions = {
        dispatcher: this.options.dispatcher,
        language: this.options.language,
        startOverUrl: this.options.startOverUrl,
        visibleSteps: this.options.visibleSteps
      };
      var buildViewOptions;
      var $toolsContainerEl = this.$(this.options.toolsContainerEl);
      this.$workflowContainerEl = this.$(this.options.workflowContainerEl);

      // Register some partials used across views with Handlebars
      this.registerPartials();

      this.dispatcher = this.options.dispatcher;
      // The currently active step of the story building process
      // This will get set by an event callback 
      this.activeStep = null; 

      // Initialize a view for the tools menu
      this.toolsView = new ToolsView(
        _.defaults({
          previewURLTemplate: this.options.previewURLTemplate
        }, commonOptions)
      );
      $toolsContainerEl.append(this.toolsView.el);

      this.helpView = new HelpView(
        _.clone(commonOptions)
      );
      this.drawerView = new DrawerView({
        dispatcher: this.dispatcher
      });
      this.drawerView.registerView(this.helpView);

      if (this.model) {
        commonOptions.model = this.model;
      }

      // Initialize the view for the workflow step indicator
      this.workflowStepView = new WorkflowStepView(
        _.clone(commonOptions)
      );
      this.$workflowContainerEl.append(this.workflowStepView.el);

      buildViewOptions = _.defaults({
        assetTypes: this.options.assetTypes,
        containerTemplates: this.options.containerTemplates,
        forceTour: this.options.forceTour,
        layouts: this.options.layouts,
        help: this.options.help,
        prompt: this.options.prompt,
        relatedStories: this.options.relatedStories,
        templateStory: this.options.templateStory,
        showStoryInformation: this.options.showStoryInformation,
        showCallToAction: this.options.showCallToAction,
        showSectionList: this.options.showSectionList,
        showLayoutSelection: this.options.showLayoutSelection,
        showSectionTitles: this.options.showSectionTitles,
        showStoryInfoInline: this.options.showStoryInfoInline,
        showTour: this.options.showTour,
        siteName: this.options.siteName
      }, commonOptions);

      // Store subviews in an object keyed with values of this.activeStep
      this.subviews = {
        selecttemplate: new SelectStoryTemplateView({
          dispatcher: this.dispatcher,
          collection: this.options.storyTemplates
        })
      };

      // Create views for additional workflow steps if they're enabled
      // in options. We don't iterate through the steps because the
      // views use different constructor, options. If this gets to
      // unwieldy, maybe use a factory function.
      if (this.options.visibleSteps.tag) {
        this.subviews.tag =  new TaxonomyView(
          _.defaults({
            places: this.options.places,
            topics: this.options.topics,
            organizations: this.options.organizations,
            projects: this.options.projects
          }, commonOptions)
        );
      }
      if (this.options.visibleSteps.review) {
        this.subviews.review = new ReviewView(
          _.clone(commonOptions)
        );
      }
      if (this.options.visibleSteps.publish) {
        this.subviews.publish =  new PublishView(
          _.defaults({
            defaultImageUrl: this.options.defaultImageUrl,
            showSharing: this.options.showSharing,
            licenseEndpoint: this.options.licenseEndpoint,
            viewURLTemplate: this.options.viewURLTemplate
          }, commonOptions)
        );
      }

      this.subviews.alert = new AlertManagerView({
        el: this.$(this.options.alertsEl),
        dispatcher: this.dispatcher
      });

      // IMPORTANT: Create the builder view last because it triggers
      // events that the other views need to listen to
      this.subviews.build = new BuilderView(buildViewOptions);
      this.lastSavedView = new LastSavedView({
        dispatcher: this.dispatcher,
        lastSaved: this.model ? this.model.get('last_edited'): null
      });
      this.$workflowContainerEl.append(this.lastSavedView.render().el);

      // Bind callbacks for custom events
      this.dispatcher.on("open:drawer", this.openDrawer, this);
      this.dispatcher.on("close:drawer", this.closeDrawer, this);
      this.dispatcher.on("select:template", this.setTemplate, this);
      this.dispatcher.on("select:workflowstep", this.updateStep, this); 
      this.dispatcher.on("error", this.error, this);
    },

    openDrawer: function() {
      this.$el.addClass('drawer-open');
    },

    closeDrawer: function() {
      this.$el.removeClass('drawer-open');
    },

    /**
     * Set the template and move to the next step of the workflow
     */
    setTemplate: function(template) {
      this.activeTemplate = template;
      this.dispatcher.trigger("select:workflowstep", 'build');
    },

    /**
     * Set the active step of the workflow and re-render the view
     * 
     * @param {String} step ID of the workflow step to set.  Must be one 
     *     of "build", "data", "tag", "review" or "publish"
     * @param {Function} [callback] Callback function that will be called
     *     after the active workflow step is set.
     */
    updateStep: function(step, callback) {
      var activeView;
      // Checking that step is different from the active step is
      // required for the initial saving of the story.  The active view
      // has already been changed by ``this.setTemplate`` so we don't
      // want to re-render.  In all other cases the changing of the 
      // active view is initiated by the router triggering the ``select:
      // workflowstep`` signal
      if (this.activeStep != step) {
        activeView = this.getActiveView();
        if (activeView && activeView.onHide) {
          activeView.onHide();
        }
        this.activeStep = step;
        this.render();
      }
      if (callback) {
        callback();
      }
    },

    /**
     * Get the sub-view for the currently active step
     */
    getActiveView: function() {
      return this.subviews[this.activeStep];
    },

    /**
     * Update the next/previous workflow step buttons
     */
    renderWorkflowNavView: function(activeView) {
      if (this._activeWorkflowNavView) {
        // Remove the previous active workflow nav view
        this._activeWorkflowNavView.$el.remove();
      }
      // Update the workflow nav view
      this._activeWorkflowNavView = _.isUndefined(activeView.getWorkflowNavView) ? null: activeView.getWorkflowNavView();
      if (this._activeWorkflowNavView) {
        this.workflowStepView.$el.after(this._activeWorkflowNavView.el);
      }
    },

    renderSubNavView: function(activeView) {
      var $subNavContainerEl = this.$(this.options.subNavContainerEl);
      if (this._activeSubNavView) {
        // Remove the previous subnav view
        this._activeSubNavView.$el.remove();
      }
      this._activeSubNavView = _.isUndefined(activeView.getSubNavView) ? null : activeView.getSubNavView();
      if (this._activeSubNavView) {
        $subNavContainerEl.append(this._activeSubNavView.el);  
      }
    },

    /**
     * Adjust the top padding of the subview container view to accomodate the
     * header.
     *
     * @param {Array} $el jQuery object for element that needs to have its
     *   padding adjusted.
     *
     * This has to be done dynamically because the header is different
     * heights based on different workflow steps. 
     */
    pushDown: function($el) {
      var $header = this.$(this.options.headerEl);
      var orig = $el.css('margin-top');
      var headerBottom = $header.offset().top + $header.outerHeight();
      $el.css('margin-top', headerBottom);
      return this;
    },

    render: function() {
      var activeView = this.getActiveView();
      var $container = this.$(this.options.subviewContainerEl);
      // Lookup for getting/setting the cookie to determine if the user
      // has already seen and closed the unsupported browser warning
      var cookieKey = 'storybase_hide_browser_support_warning';

      this.renderWorkflowNavView(activeView);
      this.renderSubNavView(activeView);
      $container.empty();
      $container.append(activeView.render().$el);
      this.pushDown($container);
      // Some views have things that only work when the element has been added
      // to the DOM. The pattern for handling this comes courtesy of
      // http://stackoverflow.com/questions/9350591/backbone-using-jquery-plugins-on-views
      if (activeView.onShow) {
        activeView.onShow();
      }
      if (this.workflowStepView) {
        this.workflowStepView.render();
      }
      this.toolsView.render();
      this.drawerView.setElement(this.options.drawerEl).render();
      this.pushDown(this.drawerView.$el);
      if (!this.checkBrowserSupport() && !$.cookie(cookieKey)) {
        // If the user has an unsupported browser and hasn't already seen
        // and closed the message, show an alert
        this.dispatcher.trigger('alert', 'error', this.options.browserSupportMessage, {
          // Don't automatically close the alert
          timeout: null,
          // When the alert is closed, set a cookie so the alert is not shown
          // again
          onClose: function() {
            $.cookie(cookieKey, true, {
              path: '/',
              expires: 365
            });
          },
          sticky: true
        });
      }
      return this;
    },

    /**
     * Generic error handler
     *
     * This is basically a stub that can later propogate error messages
     * up to the UI
     */
    error: function(msg) {
      console.error(msg);
      this.dispatcher.trigger('alert', 'error', msg);
    },

    /**
     * Check support for various required browser features.
     *
     * @returns {Boolean} true if all required browser features are present,
     *   otherwise, false.
     *
     * Eventually, support for these features should be worked around, at least
     * for IE9, but for launch, we decided to just show a message.
     *
     */
    checkBrowserSupport: function() {
      // Check for the various File API support.
      if (Modernizr.filereader) {
      }
      else {
        // The File APIs are not fully supported in this browser
        return false;
      }

      // Check for pushState support
      if (Modernizr.history) {
        // pushState supported
      }
      else {
        return false;
      }

      // If we haven't returned yet, we have support for everything needed
      return true; 
    }
  });

  var AlertManagerView = Views.AlertManagerView = Backbone.View.extend({
    initialize: function() {
      this.dispatcher = this.options.dispatcher;
      // Track messages that are currently visible 
      this._visible = {};

      this.dispatcher.on("alert", this.showAlert, this);
    },

    _hashAlert: function(level, msg) {
      return level + ':' + msg;
    },
    
    /**
     * Callback for when an AlertView is closed
     *
     * Should be bound an AlertView's 'close' event
     */
    removeAlert: function(alertView) {
      this.clearVisible(alertView.options.level, alertView.options.message);
    },

    isVisible: function(level, msg) {
      if (this._visible[this._hashAlert(level, msg)]) {
        return true;
      }

      return false;
    },

    setVisible: function(level, msg) {
      this._visible[this._hashAlert(level, msg)] = true;
    },

    clearVisible: function(level, msg) {
      var key = this._hashAlert(level, msg);
      if (this._visible[key]) {
        delete this._visible[key];
      }
    },

    /**
     * Show an alert message.
     *
     * @param {String} level Message level. Used to style the message.
     * @param {String} msg Message text.
     * @param {Integer|null} [options.timeout=15000] Milliseconds to show the message
     *   before it is hidden. If null, the message remains visible.
     * @param {Boolean} [options.sticky] Stick the alert to the top of the list
     *
     */
    showAlert: function(level, msg, options) {
      var view, $sticky;
      options = options || {};
      options.timeout = _.isUndefined(options.timeout) ? 15000 : options.timeout;
      options.level = level;
      options.message = msg;

      // Check for duplicate messages and only show the message
      // if it's different.
      if (!this.isVisible(level, msg)) {
        view = new AlertView(options);
        $sticky = this.$('.sticky').last();
        if (options.sticky) {
          view.$el.addClass('sticky');
        }
        if ($sticky.length) {
          $sticky.after(view.render().el);
        }
        else {
          this.$el.prepend(view.render().el);
        }
        this.setVisible(level, msg);
        view.once('close', this.removeAlert, this);
        if (options.timeout) {
          view.fadeOut();
        }
      }
    }
  });

  var AlertView = Views.AlertView = Backbone.View.extend({
    tagName: 'div',

    className: 'alert',

    options: {
      closeButton: true,
      closeButtonHtml: '<button type="button" class="close"><i class="icon-remove-sign"></i></button>',
      closeButtonSelector: 'button.close'
    },

    events: function() {
      var events = {};
      if (this.options.closeButton) {
        events['click ' + this.options.closeButtonSelector] = "close";
      }
      return events;
    },

    render: function() {
      var view = this;
      var html = this.options.message;

      if (this.options.closeButton) {
        html = html + this.options.closeButtonHtml;
      }
      this.$el.addClass('alert-' + this.options.level);
      this.$el.html(html);
      
      return this;
    },

    /**
     * Trigger a fadeOut animation on the element, then remove the view
     *
     * This must be called after the view has been added to the DOM 
     */
    fadeOut: function() {
      if (this.options.timeout) {
        this.$el.fadeOut(this.options.timeout, _.bind(this.close, this)); 
      }
      return this;
    },

    close: function() {
      if (this.options.onClose) {
        this.options.onClose(this);
      }
      this.remove();
      this.trigger('close', this);
    }
  });

  var DrawerButtonView = Views.DrawerButtonView = Backbone.View.extend({
    tagName: 'div',

    className: 'btn',

    events: {
      'click': 'handleClick'
    },

    initialize: function() {
      this.buttonId = this.options.buttonId;
      this.dispatcher = this.options.dispatcher;
    },

    render: function() {
      this.$el.attr('title', this.options.title);
      this.$el.html(this.options.text);
      this.delegateEvents();
      return this;
    },

    handleClick: function(evt) {
      this.dispatcher.trigger('do:toggle:drawer', this.options.parent);
      if (this.options.callback) {
        this.options.callback(evt);
      }
    }
  });

  /**
   * View to toggle other views in a slide-out drawer.
   */
  var DrawerView = Views.DrawerView = HandlebarsTemplateView.extend({
    options: {
      templateSource: $('#drawer-template').html(),
      controlsEl: '#drawer-controls',
      contentsEl: '#drawer-contents'
    },

    initialize: function() {
      this.compileTemplates();
      this.dispatcher = this.options.dispatcher;
      this.dispatcher.on('register:drawerview', this.registerView, this);
      this.dispatcher.on('unregister:drawerview', this.unregisterView, this);
      this.dispatcher.on('do:toggle:drawer', this.toggle, this);

      // The state of the drawer
      this._open = false;
      // Store the button views 
      this._buttons = {};
      // Store the order of buttons
      this._buttonIds = [];
      this._subviews = {};
    },

    /**
     * Register a view with the drawer.
     *
     * @param {Object} view Backbone view 
     *
     * The view must have the following properties:
     *   drawerButton: an instance (or function returning an instance) of 
     *     DrawerButtonView
     *   drawerOpenEvents: a string with a space-separated list of events that
     *     will open the drawer and show the view.  This provides a
     *     means of showing a view in the drawer other than clicking the
     *     drawer button.
     *   drawerCloseEvents: a string with a space-separated list of events
     *     that will close the drawer.  This provides a means of hiding a
     *     view in a drawer other htan clicking the drawer button.
     *   show: A method that shows the view
     *   hide: A method that hides the view
     */
    registerView: function(view) {
      this.addButton(_.result(view, 'drawerButton'));
      this.dispatcher.on(_.result(view, 'drawerOpenEvents'), function() {
        this.open(view);
      }, this);
      this.dispatcher.on(_.result(view, 'drawerCloseEvents'), function() {
        this.close(view);
      }, this);
      if (view.extraEvents) {
        _.each(_.result(view, 'extraEvents'), function(fn, evt) {
          this.dispatcher.on(evt, fn, this);
        }, this);
      }
      this._subviews[view.cid] = view;
      this.render();
    },

    unregisterView: function(view) {
      this.removeButton(_.result(view, 'drawerButton'));
      this.dispatcher.off(_.result(view, 'drawerOpenEvents'));
      this.dispatcher.off(_.result(view, 'drawerCloseEvents'));
      _.each(_.result(view, 'extraEvents'), function(fn, evt) {
        this.dispatcher.off(evt, fn, this);
      }, this);
      this._subviews = _.omit(this._subviews, view.cid);
      this.render();
    },

    addButton: function(button) {
      this._buttons[button.buttonId] = button;
      this._buttonIds.push(button.buttonId);
    },

    removeButton: function(button) {
      // Remove this button from the list of buttons
      this._buttonIds = _.without(this._buttonIds, button.buttonId);
      this._buttons = _.omit(this._buttons, button.buttonId);
    },

    renderButtons: function() {
      var $controlsEl = this.$(this.options.controlsEl);
      _.each(this._buttons, function(button) {
        button.render().$el.appendTo($controlsEl);
      }, this);
      return this;
    },

    renderSubViews: function() {
      var $contentsEl = this.$(this.options.contentsEl);
      _.each(this._subviews, function(view) {
        $contentsEl.append(view.render().$el);
      }, this);
      return this;
    },

    render: function() {
      this.$el.html(this.template());
      this.renderButtons();
      this.renderSubViews();
      return this;
    },

    activeView: function(view) {
      if (!_.isUndefined(view)) {
        this._activeView = view;
      }
      return this._activeView;
    },

    // Show the active view and hide all the other views
    showActiveView: function(view) {
      var activeView = this.activeView(view);
      _.each(this._subviews, function(view) {
        if (view.cid === activeView.cid) {
          view.show();
        }
        else {
          view.hide();
        }
      }, this);
    },

    open: function(view) {
      this._open = true;
      if (view) {
        this.showActiveView(view);
      }
      this.$(this.options.contentsEl).show();
      this.dispatcher.trigger('open:drawer');
      return this;
    },

    close: function(view) {
      this._open = false;
      this.$(this.options.contentsEl).hide();
      this.dispatcher.trigger('close:drawer');
      return this;
    },

    isOpen: function() {
      return this._open;
    },
    
    toggle: function(view) {
      var activeView = this.activeView();
      if (this.isOpen()) {
        if (activeView.cid === view.cid) {
          this.close();
        }
        else {
          this.showActiveView(view);
        }
      }
      else {
        this.open(view);
      }
      return this;
    }
  });

  var HelpDrawerMixin = {
    drawerButton: function() {
      if (_.isUndefined(this.drawerButtonView)) {
        this.drawerButtonView = new DrawerButtonView({
          dispatcher: this.dispatcher,
          buttonId: 'help',
          title: gettext('Help'),
          text: gettext('Help'),
          parent: this
        });
      }
      return this.drawerButtonView;
    },

    drawerOpenEvents: 'do:show:help',

    drawerCloseEvents: 'do:hide:help'
  };

  var BuildHelpActionsView = Views.BuildHelpActionsView = HandlebarsTemplateView.extend({
    options: {
      templateSource: $('#build-help-actions-template').html()
    },

    events: {
      'click #repeat-tour-button': 'repeatTour'
    },

    initialize: function() {
      this.compileTemplates();
      this.dispatcher = this.options.dispatcher;
    },

    render: function() {
      this.$el.html(this.template());
      return this;
    },

    /**
     * Show the tour again.
     */
    repeatTour: function() {
      if (hasAnalytics()) {
        _gaq.push(['_trackEvent', 'Buttons', 'View the tour again']);
      }
      this.dispatcher.trigger('do:hide:help');
      this.dispatcher.trigger('do:show:tour', true);
    }
  });

  var HelpView = Views.HelpView = HandlebarsTemplateView.extend(
    _.extend({}, HelpDrawerMixin, {
      tagName: 'div',

      className: 'help',

      options: {
        templateSource: $('#help-template').html(),
        actionsEl: '#help-actions'
      },

      initialize: function() {
        this.compileTemplates();
        this.dispatcher = this.options.dispatcher;
        this.help = null;
        this.helpHistory = [];
       
        this.$el.hide();

        this.dispatcher.on('do:show:help', this.show, this);
        this.dispatcher.on('do:set:help', this.set, this);
        this.dispatcher.on('do:pop:help', this.pop, this);
        this.dispatcher.on('do:clear:help', this.clear, this);
        this.dispatcher.on('do:hide:help', this.hide, this);
        this.dispatcher.on('do:set:helpactions', this.setActions, this);
        this.dispatcher.on('do:clear:helpactions', this.clearActions, this);
      },

      /**
       * Show the help text.
       *
       * @param {Object} help Updated help information.  The object should have
       *     a body property and optionally a title property.
       * @param {Object} [opts] Hash of options:
       *     remember - Save the previous help value before replacing it
       *
       * @returns {Object} This view.
       */
      show: function(help, opts) {
        if (!_.isUndefined(help)) {
          // A new help object was sent with the signal, update
          // our internal value
          this.set(help, opts);
        }
        this.render();
        this.delegateEvents();
        this.$el.show();
        if (jQuery().tooltipster) {
          this.$('.tooltip').tooltipster();
        }
        return this;
      },

      hide: function() {
        this.$el.hide();
      },

      /**
       * Set the help text.
       *
       * @param {Object} help Updated help information.  The object should have
       *     a body property and optionally a title property.
       * @param {Object} [opts] Hash of options:
       *     remember - Save the previous help value before replacing it
       */
      set: function(help, opts) {
        if (!_.isUndefined(opts) && opts.remember && this.help) {
          // Save the current help value before replacing it 
          this.helpHistory.push(this.help);
        }

        this.help = help;
        this.render();
      },

      /**
       * Set the help text to the last saved value
       */
      pop: function() {
        var help = null;
        if (this.helpHistory.length) {
          help = this.helpHistory.pop();
        }
        this.set(help);
      },

      clear: function() {
        this.help = null;
      },

      /**
       * Set the view for the action buttons.
       *
       * @param {View} actionsView View to use for the action buttons.
       */
      setActions: function(actionsView) {
        this.actionsView = actionsView;
      },

      /**
       * Unset the view for the help action buttons.
       */
      clearActions: function() {
        this.actionsView = null;
      },
     
      /**
       * Render the action buttons.
       */
      renderActions: function() {
        if (this.actionsView) {
          // Set the element for the actions view before rendering
          // Does it make more sense to let the view have it's own
          // element and just prepend it to HelpView's element?
          this.actionsView.setElement(this.$(this.options.actionsEl));
          this.actionsView.render();
        }
        return this;
      },

      render: function() {
        var context = _.extend({
          'autoShow': this.autoShow
        }, this.help);
        this.$el.html(this.template(context));
        this.renderActions();
        return this;
      }
    })
  );

  /**
   * Base class for views that represent a list of items that trigger
   * some action when clicked.
   */
  var ClickableItemsView = Views.ClickableItemsView = HandlebarsTemplateView.extend({
    items: [],

    options: {
      templateSource: {
        'item': $('#clickable-item-template').html()
      }
    },

    events: function() {
      var items = _.result(this, 'items');
      var events = {};
      _.each(items, function(item) {
        if (item.callback) {
          events["click ." + item.id] = item.callback;
        }
      });
      return events;
    },

    initialize: function() {
      this.compileTemplates();
    },

    getItem: function(id) {
      var items = _.result(this, 'items');
      return _.filter(items, function(item) {
        return item.id === id;
      })[0];
    },

    setVisibility: function(id, visible) {
      var item = this.getItem(id);
      item.visible = visible;
    },

    /**
     * Get the value of a property of an item
     *
     * @param {Object} item Clickable item from this.items
     * @param {String} property Property of item whose value should be fetched
     * @param {Mixed} [defaultVal=true] Default value to return if property
     *  is undefined
     * @returns {Mixed} Value of property or defaultVal if property is undefined
     *
     * If the property value is a string, it tries to call a method of that name
     * on this view instance and return that value.  Otherwise, it returns the
     * value of the property or the return value of a call to the property if 
     * it is a function.
     */
    getPropertyValue: function(item, property, defaultVal) {
      defaultVal = _.isUndefined(defaultVal) ? true : defaultVal;
      if (_.isUndefined(item[property])) {
        // Property is undefined, return the default value 
        return defaultVal; 
      }
      else if (_.isString(item[property])) {
        // Visible property is a string, treat it as the name of a
        // property of this view and return its value. 
        return _.result(this, item[property]);
      }
      else {
        // Visible property is a property of the item object.
        // Return the value of that property.
        return _.result(item, property);
      }
    },

    getVisibleItems: function() {
      var items = _.result(this, 'items');
      return _.filter(items, function(item) {
        return this.getPropertyValue(item, 'visible', true);
      }, this);
    },

    getItemHref: function(itemOptions) {
      return _.isUndefined(itemOptions.path) ? '#' : itemOptions.path;
    },

    getItemClass: function(itemOptions) {
      var cssClass = itemOptions.className || "";
      var enabled = this.getPropertyValue(itemOptions, 'enabled', true);
      var selected = this.getPropertyValue(itemOptions, 'selected', false); 

      if (!enabled) {
        cssClass = cssClass + " disabled"; 
      }

      if (selected) {
        cssClass = cssClass + " selected";
      }

      return cssClass;
    },

    renderItem: function(itemOptions) {
      var template = this.getTemplate('item');
      this.$el.append(template({
        id: itemOptions.id,
        className: this.getItemClass(itemOptions),
        title: itemOptions.title,
        text: itemOptions.text,
        href: this.getItemHref(itemOptions)
      }));
    },

    extraRender: function() {},

    render: function() {
      this.$el.empty();
      _.each(this.getVisibleItems(), function(item) {
        this.renderItem(item);
      }, this);
      this.extraRender();
      this.delegateEvents();

      return this;
    }
  });

  /**
   * List of clickable items that navigate to different workflow
   * steps.
   */
  var WorkflowNavView = Views.WorkflowNavView = ClickableItemsView.extend({ 
    tagName: 'div',

    className: 'workflow-nav',

    options: {
      templateSource: {
        'item': $('#workflow-nav-item-template').html()
      }
    },

    items: [],

    events: function() {
      var events = {};
      var items = _.result(this, 'items');
      _.each(items, function(item) {
        if (item.route !== false) {
          events['click #' + item.id] = _.isUndefined(item.callback) ? this.handleClick : item.callback;
        }
      }, this);
      return events;
    },

    initialize: function() {
      ClickableItemsView.prototype.initialize.apply(this, arguments);
      this.dispatcher = this.options.dispatcher;
      this.items = _.isUndefined(this.options.items) ? this.items : this.options.items;
      // Include story ID in paths?  This should only happen for stories
      // created in this session.
      this._includeStoryId = _.isUndefined(this.model) || this.model.isNew();
      if (_.isUndefined(this.model)) {
        this.dispatcher.on("ready:story", this.setStory, this);
      }
      this.extraInit();
    },

    /**
     * Extra initialization operations
     *
     * Define this functionality in view subclasses.
     */
    extraInit: function() {
    },

    setStory: function(story) {
      this.model = story;
      this.dispatcher.on("save:story", this.handleInitialSave, this);
      this.render();
    },

    handleInitialSave: function(story) {
      this.dispatcher.off("save:story", this.handleInitialSave, this);
      this.render();
    },

    getItemHref: function(itemOptions) {
      path = itemOptions.path;
      if (itemOptions.route !== false) {
        if (!_.isUndefined(this.model) && this._includeStoryId) {
          path = this.model.id + '/' + path;
        }
        path = Builder.APP_ROOT + path;
      }
      return path;
    },


    handleClick: function(evt) {
      evt.preventDefault();
      var $button = $(evt.target);
      var item = this.getItem($button.attr('id'));
      var valid = _.isFunction(item.validate) ? item.validate() : true;
      var href;
      var route;
      if (!$button.hasClass("disabled") && !$button.parent().hasClass("disabled") && valid) { 
        href = $button.attr("href");
        // Strip the base path of this app
        route = href.substr(Builder.APP_ROOT.length);
        this.dispatcher.trigger('navigate', route, 
          {trigger: true, replace: true});
      }
    },

    isStorySaved: function() {
      return _.isUndefined(this.model) ? false : !this.model.isNew();
    }
  });

  /**
   * Shows current step of workflow 
   */
  var WorkflowStepView = Views.WorkflowStepView = WorkflowNavView.extend({
    tagName: 'ol',

    id: 'workflow-step',

    className: 'nav',

    options: {
      templateSource: {
        'item': $('#workflow-item-template').html()
      }
    },

    /**
     * Initialize items.
     *
     * Call this from initialize() once rather than repeating the logic
     * each time items() is called.
     */
    _initItems: function() {
      var items = [];
      if (this.options.visibleSteps.build) {
        items.push({
          id: 'build',
          title: gettext("Construct your story using text, photos, videos, data visualizations, and other materials"),
          text: gettext("Build"),
          visible: true,
          selected: false,
          path: ''
        });
      }
      if (this.options.visibleSteps.tag) {
        items.push({
          id: 'tag',
          title: gettext("Label your story with topics and places so that people can easily discover it on Floodlight"),
          text: gettext('Tag'),
          visible: true,
          enabled: 'isStorySaved',
          selected: false,
          path: 'tag/'
        });
      }
      if (this.options.visibleSteps.review) {
        items.push({
          id: 'review',
          //title: gettext("Make sure your story is ready to go with spellcheck and other tools"),
          title: gettext("Make sure your story is ready to go"),
          text: gettext('Review'),
          visible: true,
          enabled: 'isStorySaved',
          selected: false,
          path: 'review/'
        });
      }
      if (this.options.visibleSteps.publish) {
        items.push({
          id: 'publish',
          title: gettext("Post your story to Floodlight and your social networks"),
          text: gettext('Publish/Share'),
          visible: true,
          enabled: 'isStorySaved',
          selected: false,
          path: 'publish/'
        });
      }
      return items;
    },

    extraInit: function() {
      this.items = _.isUndefined(this.options.items) ? this._initItems() : this.options.items;
      this.activeStep = null;
      this.dispatcher.on("select:workflowstep", this.updateStep, this);
    },

    updateSelected: function() {
      _.each(this.items, function(item) {
        if (item.id === this.activeStep) {
          item.selected = true;
        }
        else {
          item.selected = false;
        }
      }, this);
    },

    updateStep: function(step) {
      this.activeStep = step;
      if (this.activeStep === 'selecttemplate') {
        this.activeStep = 'build';
      }
      this.updateSelected();
      this.render();
    },

    extraRender: function() {
      if (jQuery().tooltipster) {
        this.$('.tooltip').tooltipster({
          position: 'bottom'
        });
      }
    }
  });

  /**
   * Global tools menu.
   *
   * This includes things like "Help", "Exit"
   */
  var ToolsView = Views.ToolsView = ClickableItemsView.extend({
    tagName: 'ul',

    id: 'tools',

    className: 'nav',

    _initItems: function() {
      return [
        {
          id: 'preview',
          title: gettext("Preview your story in a new window"),
          text: gettext('Preview'),
          callback: 'previewStory',
          visible: false, 
          enabled: 'isStorySaved'
        },
        {
          id: 'start-over',
          title: gettext("Leave your story and start a new one with a different template"),
          text: gettext('Start Over'),
          path: this.options.startOverUrl,
          visible: false 
        },
        {
          id: 'exit',
          title: gettext("Leave the Story Builder and go back to the homepage. You can always return later"),
          text: gettext('Exit'),
          path: '/',
          visible: true 
        }
      ];
    },

    initialize: function() {
      ClickableItemsView.prototype.initialize.apply(this, arguments);
      this.dispatcher = this.options.dispatcher;
      this.items = this._initItems();
      this.activeStep = null;
      this.hasAssetList = false;
      this.previewURLTemplate = this.templates.previewUrl = this.compileTemplate(this.options.previewURLTemplate);

      this.dispatcher.on('ready:story', this.handleStorySave, this);
      this.dispatcher.on('save:story', this.handleStorySave, this);
      this.dispatcher.on("select:workflowstep", this.updateStep, this);
    },

    previewStory: function(evt) {
      if (!$(evt.target).hasClass("disabled")) {
        var url = this.previewURLTemplate({story_id: this.storyId});
        window.open(url);
      }
      evt.preventDefault();
    },

    toggleHelp: function(evt) {
      evt.preventDefault();
      this.dispatcher.trigger('do:show:help');
    },
    
    handleStorySave: function(story) {
      var item = this.getItem('preview');
      if (!story.isNew() && _.isUndefined(this.storyId)) {
        this.storyId = story.id; 
        item.path = this.previewURLTemplate({story_id: this.storyId});
      }
      item.visible = true;
      this.render();
    },

    updateVisible: function() {
      if (this.activeStep !== 'selecttemplate') {
        this.setVisibility('start-over', true);
      }
    },

    updateStep: function(step) {
      this.activeStep = step;
      this.updateVisible();
      this.render();
    },

    extraRender: function() {
      if (jQuery().tooltipster) {
        this.$('.tooltip').tooltipster({
          position: 'bottom'
        });
      }
    },

    isStorySaved: function() {
      return !_.isUndefined(this.storyId);
    }
  });

  /**
   * Story template selector
   */
  var SelectStoryTemplateView = Views.SelectStoryTemplateView = HandlebarsTemplateView.extend({
    tagName: 'ul',
   
    className: 'story-templates view-container',

    options: {
      templateSource: $('#story-template-list-template').html()
    },

    initialize: function() {
      this.compileTemplates(); 
      this.dispatcher = this.options.dispatcher;
      _.bindAll(this, 'addTemplateEntry');
    },

    addTemplateEntry: function(template) {
        var view = new StoryTemplateView({
          dispatcher: this.dispatcher,
          model: template
        });
        this.$el.append(view.render().el);
    },

    render: function() {
      this.$el.html(this.template());
      this.collection.each(this.addTemplateEntry);
      this.$el.find('.template:even').addClass('even');
      if (jQuery().tooltipster) {
        this.$('.tooltip').tooltipster();
      }
      return this;
    }

  });

  /**
   * Story template listing
   */
  var StoryTemplateView = Views.StoryTemplateView = HandlebarsTemplateView.extend({
    tagName: 'li',

    attributes: function() {
      return {
        // Use this instead of the className property so we can set the class
        // dynamically when the view is instantiated based on the model's 
        // slug
        'class': 'template ' + this.model.get('slug') 
      };
    },

    options: {
      templateSource: $('#story-template-template').html()
    },

    events: {
      "click a.show-details": "toggleDetailPane",
      "click h3 a": "select"
    },

    initialize: function() {
      this.compileTemplates(); 
      this.dispatcher = this.options.dispatcher;
      this.dispatcher.on('do:hide:template:detail', this.removeDetailPane, this);
    },

    render: function() {
      this.$el.html(this.template(this.model.toJSON()));
      return this;
    },

    getDetailsEl: function() {
      var templateClassName = this.model.get('slug');
      return this.$el.siblings('li.template-details.' + templateClassName + ':visible');
    },

    toggleDetailPane: function(e) {
      if (this.getDetailsEl().length) {
        // hide our own
        this.removeDetailPane();
      }
      else {
        // hide all and show our own
        this.dispatcher.trigger('do:hide:template:detail');
        this.showDetailPane();
      }
      e.preventDefault();
      return false;
    },

    removeDetailPane: function() {
      var $existingDetails = this.getDetailsEl();
      if ($existingDetails.length) {
        $existingDetails.slideUp($.proxy(function() {
          $existingDetails.remove();
          this.$el.find('.show-details').toggleClass('icon-chevron-right icon-chevron-down');
        }, this));
      }
    },
    
    showDetailPane: function() {
      var $insertAfter = this.$el;
      var isEven = this.$el.hasClass('even');
      var templateClassName = this.model.get('slug');
      if (isEven && this.$el.next('li').length) {
        $insertAfter = this.$el.next('li');
      }
      this.$el.find('.details')
        .clone()
        .append('<div class="divot' + (isEven ? '' : ' odd') + '"></div>')
        .wrap('<li class="template-details ' + templateClassName + '" style="display:none;">')
        .parent('li') // wrap returns wrapped elements, not wrapping element
          .insertAfter($insertAfter)
          .slideDown($.proxy(function() {
            this.$el.find('.show-details').toggleClass('icon-chevron-right icon-chevron-down');
            this.scrollToDetailPane();
          }, this));
    },
    
    scrollToDetailPane: function() {
      var pane = this.$el.parent().find('.template-details.' + this.model.get('slug') + ':visible');
      if (pane.length) {
        var slop = 100;
        var paneTop = pane.position().top + slop;
        if (paneTop > $(window).scrollTop() + $(window).height()) {
          $(window).scrollTop(paneTop);
        }
      }
    },
    
    /**
     * Event handler for clicking a template's link
     */
    select: function(e) {
      this.dispatcher.trigger("select:template", this.model);
      e.preventDefault();
    }
  });

  /**
   * Class to encapsulate builder tour logic.
   */
  var BuilderTour = function(options) {
    _.extend(this.options, options);
    this.initialize.apply(this, arguments);
  };

  _.extend(BuilderTour.prototype, HandlebarsTemplateMixin, {
    options: {
      // Load some of the longer guider bodies from a template, because
      // the text is too cumbersome to have inline.  Should all of the
      // bodies be in a template for consistency?
      //
      // The properties of this object correspond to the ids defined in
      // the guiders
      templateSource: {
        'workflow-step-guider': $('#workflow-step-guider-template').html(),
        'section-manipulation-guider': $('#section-manipulation-guider-template').html(),
        'exit-guider': $('#exit-guider-template').html()
      }
    },

    initialize: function() {
      this.compileTemplates();
      this.dispatcher = this.options.dispatcher;
    },

    /**
     * Move a guider's element to the left or right.
     */
    nudge: function($guiderEl, amount) {
      var guiderElemLeft = parseInt($guiderEl.css("left").replace('px', ''), 10);
      var myGuiderArrow = $guiderEl.find(".guider_arrow");
      var arrowElemLeft = parseInt(myGuiderArrow.css("left").replace('px', ''), 10);
      $guiderEl.css("left", (guiderElemLeft + amount) + "px");
      myGuiderArrow.css("left", (arrowElemLeft - amount) + "px");
    },

    /**
     * Detect if a guider's element falls outside of the window and push it
     * in place if it does.
     *
     * This is meant to be bound to the guider element's 'guiders.show' event 
     */
    nudgeIntoWindow: function($guiderEl) {
      var windowWidth = $(window).width();
      var guiderOffset = $guiderEl.offset();
      var guiderElemWidth = $guiderEl.outerWidth();
      var isGuiderRight = (guiderOffset.left + guiderElemWidth > windowWidth);
      var isGuiderLeft = (guiderOffset.left < 0);
      // Check if the guider ends up to the left or to the right of the 
      // window and nudge it over until it fits
      if (isGuiderRight) {
        this.nudge($guiderEl, windowWidth - guiderOffset.left - guiderElemWidth);
      }
      if (isGuiderLeft) {
        this.nudge($guiderEl, 0 - guiderOffset.left);
      }
      // Unbind this event from the element
      $guiderEl.unbind("guiders.show");
    },

    /**
     * Checks if the tour should be shown
     *
     * @param {Boolean} [force=false] Force showing the tour, ignoring
     *    other checks.
     *     
     */
    showTour: function(force) {
      if (force) {
        return true;
      }

      if (_.isUndefined(guiders)) {
        return false;
      }

      if (this.options.forceTour) {
        return true;
      }
    
      if ($.cookie('storybase_show_builder_tour') === 'false') {
        return false;
      }

      return this.options.showTour;
    },

    /**
     * Show the tour.
     *
     * @param {Boolean} [force=false] Force showing the tour, ignoring
     *    other checks.
     */
    show: function(force) {
      var that = this;

      var bindNudge = function(myGuider) {
        $(myGuider.elem).bind("guiders.show", function() {
          that.nudgeIntoWindow($(this));
        });
      }; 

      // Set a cookie so the builder tour is not shown again
      var setCookie = function() {
        $.cookie("storybase_show_builder_tour", false, {
          path: '/',
          // Don't show the tour for a very long time
          expires: 365
        });
      };

      // Default options when constructing the guiders
      var defaultOpts = {
        buttons: [
          {
            name: gettext("Prev"),
            onclick: guiders.prev
          },
          {
            name: gettext("Next"),
            onclick: guiders.next
          }
        ],
        xButton: true,
        onShow: bindNudge,
        onClose: setCookie
      };
      
      if (this.showTour(force)) { 
        guiders.createGuider(_.defaults({
          id: 'workflow-step-guider',
          attachTo: '#workflow-step #build',
          buttons: [
            {
              name: gettext("Next"),
              onclick: guiders.next
            }
          ],
          position: 6,
          title: gettext("Building a story takes five simple steps."),
          description: this.getTemplate('workflow-step-guider')(),
          next: 'section-list-guider'
        }, defaultOpts));
        guiders.createGuider(_.defaults({
          id: 'section-list-guider',
          attachTo: '#section-list',
          position: 6,
          title: gettext("This is your table of contents."),
          description: gettext('This bar shows the sections in your story.'),
          prev: 'workflow-step-guider',
          next: 'section-thumbnail-guider'
        }, defaultOpts));
        guiders.createGuider(_.defaults({
          id: 'section-thumbnail-guider',
          attachTo: '.section-thumbnail:first',
          position: 6,
          title: gettext("Select the section you want to edit."),
          description: gettext("Click on a section to edit it. The section you are actively editing is highlighted."),
          prev: 'section-list-guider',
          next: 'section-manipulation-guider'
        }, defaultOpts));
        guiders.createGuider(_.defaults({
          id: 'section-manipulation-guider',
          attachTo: '.section-thumbnail',
          position: 6,
          title: gettext("You can also add, move or delete sections."),
          description: this.getTemplate('section-manipulation-guider')(),
          prev: 'section-thumbnail-guider',
          next: 'preview-guider'
        }, defaultOpts));
        guiders.createGuider(_.defaults({
          id: 'preview-guider',
          attachTo: '#tools .preview',
          position: 6,
          title: gettext("Preview your story at any time."),
          description: gettext("Clicking here lets you preview your story in a new window"),
          prev: 'section-manipulation-guider',
          next: 'exit-guider'
        }, defaultOpts));
        guiders.createGuider(_.defaults({
          id: 'exit-guider',
          attachTo: '#tools .exit',
          position: 6,
          title: gettext("You can leave your story at any time and come back later."),
          description: this.getTemplate('exit-guider')(),
          prev: 'preview-guider',
          next: 'help-guider'
        }, defaultOpts));
        guiders.createGuider(_.defaults({
          attachTo: '#drawer-controls [title="Help"]',
          position: 6,
          id: 'help-guider',
          title: gettext("Get tips on how to make a great story."),
          description: gettext("Clicking the \"Help\" button shows you tips for the section you're currently editing. You can also click on the \"?\" icon next to an asset to find more help."),
          onShow: function(myGuider) {
            bindNudge(myGuider);
            that.dispatcher.trigger('do:show:help');
          },
          next: 'repeat-tour-guider'
        }, defaultOpts));
        guiders.createGuider(_.defaults({
          attachTo: '#repeat-tour-button',
          position: 9,
          offset: { left: 10, top: 11 },
          id: 'repeat-tour-guider',
          title: gettext("View this tour again"),
          description: gettext("You can view this tour again by clicking this icon."),
          onHide: function() {
            that.dispatcher.trigger('do:hide:help');
          },
          next: 'tooltip-guider'
        }, defaultOpts));
        guiders.createGuider(_.defaults({
          attachTo: '#workflow-step #build',
          buttons: [
            {
              name: gettext("Prev"),
              onclick: guiders.prev
            },
            {
              name: gettext("Close"),
              onclick: guiders.hideAll
            }
          ],
          position: 6,
          offset: { left: 0, top: 20 },
          id: 'tooltip-guider',
          title: gettext("Need even more tips?"),
          description: gettext("You can find out more about many of the buttons and links by hovering over them with your mouse."),
          onShow: function(myGuider) {
            bindNudge(myGuider);
            $('#workflow-step #build').triggerHandler('mouseover');
          },
          onHide: function() {
            setCookie();
            $('#workflow-step #build').triggerHandler('mouseout');
          }
        }, defaultOpts));
        guiders.show('workflow-step-guider');
        // HACK: Workaround for #415.  In IE, re-nudge the first guider element
        // after waiting a little bit. In some cases, the initial CSS change 
        // above doesn't render properly. The pause seems to fix this.  Note
        // that this uses the internal guiders API to get the element.
        if (MSIE) {
          setTimeout(function() {
            that.nudgeIntoWindow(guiders._guiderById('workflow-step-guider').elem);
          }, 250);
        }
      }
    }
  });

  var BuilderView = Views.BuilderView = Backbone.View.extend({
    tagName: 'div',

    className: 'builder',

    options: {
      titleEl: '.story-title',
      visibleSteps: VISIBLE_STEPS
    },

    initialize: function() {
      var that = this;
      var navViewOptions;
      var isNew = _.bind(function() {
        return !this.model.isNew();
      }, this);

      this.containerTemplates = this.options.containerTemplates;
      this.dispatcher = this.options.dispatcher;
      this.help = this.options.help;
      // Should the story relations be saved to the server?
      // Currently, we only want to do this once, when connected stories
      // are saved for the first time.
      this._saveRelatedStories = _.isUndefined(this.model) ? true : this.model.isNew() && this.options.relatedStories.length;
      this._tour = new BuilderTour({
        dispatcher: this.dispatcher,
        forceTour: this.options.forceTour,
        showTour: this.options.showTour
      });
      this.helpActionsView = new BuildHelpActionsView({
        dispatcher: this.dispatcher
      });

      if (_.isUndefined(this.model)) {
        // Create a new story model instance
        this.model = new Story({
          title: "",
          language: this.options.language
        });
      }
      if (this.options.relatedStories) {
        this.model.setRelatedStories(this.options.relatedStories);
      }

      this.templateStory = this.options.templateStory;

      _.bindAll(this, 'createSectionEditView', 'simpleReview', 'setTemplateStory', 'initializeStoryFromTemplate');

      // Initialize navigation to the next workflow step
      navViewOptions = {
        model: this.model,
        dispatcher: this.dispatcher,
        items: []
      };
      // The next step will either be tag (in the normal builder) or
      // publish (in the connected story builder). If this gets more
      // complicated, it might make more sense to have a global set
      // of items. 
      if (this.options.visibleSteps.tag) {
        navViewOptions.items.push({
          id: 'workflow-nav-tag-fwd',
          className: 'next',
          title: gettext("Label your story to help others discover it on Floodlight"),
          text: gettext("Next"),
          path: 'tag/',
          enabled: isNew 
        });
      }
      else if (this.options.visibleSteps.publish) {
        navViewOptions.items.push({
          id: 'workflow-nav-publish-fwd',
          className: 'next',
          title: gettext("Publish My Story"),
          text: gettext("Next"),
          path: 'publish/',
          enabled: isNew,
          validate: this.options.visibleSteps.review ? true : this.simpleReview
        });
      }
      this.workflowNavView = new WorkflowNavView(navViewOptions);

      if (this.options.showSectionList) {
        this.sectionListView = new SectionListView({
          dispatcher: this.dispatcher,
          model: this.model
        });
      }
      this.unusedAssetView = new UnusedAssetView({
        dispatcher: this.dispatcher,
        assets: this.model.unusedAssets
      });

      this._editViews = [];

      this.model.on("sync", this.triggerSaved, this);
      this.model.unusedAssets.on("sync reset add", this.hasAssetList, this);

      this.dispatcher.on("select:template", this.setStoryTemplate, this);
      this.dispatcher.on("do:save:story", this.save, this);
      this.dispatcher.on("ready:story", this.createEditViews, this);
      this.dispatcher.on("save:story", this.setTitle, this);
      this.dispatcher.on("ready:story", this.setTitle, this);
      this.dispatcher.on("created:section", this.handleCreateSection, this);
      this.dispatcher.on('do:show:tour', this.showTour, this);

      if (!this.model.isNew()) {
        if (this.templateStory) {
          // If we know about a template story, get suggestions for
          // some story and section fields from the template. But, we
          // have to wait for the sections to sync first
          this.model.sections.once("reset", function(sections) {
            this.model.suggestionsFromTemplate(this.templateStory); 
            this.dispatcher.trigger('ready:story', this.model);
          }, this);
        }
        this.model.sections.fetch();
        this.model.unusedAssets.fetch();
      }
      else if (this.templateStory) {
        // Model is new, but a template was provided when the builder was launched
        // We don't have to wait to request the template from the server.
        this.initializeStoryFromTemplate();
      }
    },

    handleCreateSection: function(section) {
      var view = this.createSectionEditView(section);
      this.renderEditViews({showFirst: false});
      this.dispatcher.trigger('select:section', section);
    },

    createSectionEditView: function(section) {
      var options = {
        dispatcher: this.dispatcher,
        model: section,
        collection: this._editViews,
        story: this.model,
        assetTypes: this.options.assetTypes,
        language: this.options.language,
        layouts: this.options.layouts,
        containerTemplates: this.containerTemplates,
        defaultHelp: this.help.where({slug: 'new-section'})[0],
        showSectionTitles: this.options.showSectionTitles,
        showLayoutSelection: this.options.showLayoutSelection,
        showStoryInfoInline: this.options.showStoryInfoInline,
        prompt: this.options.prompt
      };
      var view;
      if (this.templateStory) {
        options.templateSection = this.templateStory.sections.get(section.get('template_section'));
      }
      view = new SectionEditView(options);
      this._editViews.push(view);
      return view;
    },

    createEditViews: function() {
      var storyEditView = null;
      var callEditView = null;
      if (this.options.showStoryInformation) {
        storyEditView = new StoryInfoEditView({
          dispatcher: this.dispatcher,
          help: this.help.where({slug: 'story-information'})[0],
          model: this.model
        });
        this._editViews.push(storyEditView);
      }
      this.model.sections.each(this.createSectionEditView); 
      if (this.options.showCallToAction) {
        callEditView = new CallToActionEditView({
          dispatcher: this.dispatcher,
          help: this.help.where({slug: 'call-to-action'})[0],
          model: this.model
        });
        this._editViews.push(callEditView);
      }
      if (this.$el.is(':visible')) {
        this.renderEditViews();
      }
    },

    renderEditViews: function(options) {
      // TODO: Figure out if this is the best way to avoid showing the first
      // section each time the edit views are rendered.  It might make more sense
      // to put the call to ``this._editViews[0].show`` in an ``onShow`` event
      // for this view and call it upstream
      options = _.isUndefined(options) ? {} : options;
      _.defaults(options, {
        showFirst: true
      });
      var that = this;
      _.each(this._editViews, function(view) {
        that.$el.append(view.render().$el.hide());
      });
      if (this._editViews.length && options.showFirst) {
        //this._editViews[0].show();
        //this.dispatcher.trigger('select:section', 'story-info');
        this.dispatcher.trigger('select:section', this._editViews[0].getSection());
      }
    },

    render: function() {
      var that = this;
      if (this.sectionListView) {
        this.sectionListView.render();
      }
      if (this.workflowNavView) {
        this.workflowNavView.render();
      }
      this.renderEditViews();
      return this;
    },

    getWorkflowNavView: function() {
      return this.workflowNavView;
    },

    getSubNavView: function() {
      if (this.sectionListView) {
        return this.sectionListView;
      }
      else {
        return null;
      }
    },

    /**
     * Things that need to happen after the view's element has
     * been added to the DOM.
     *
     * This is called from upstream views.
     */
    onShow: function() {
      // Recalculate the width of the section list view.
      if (this.sectionListView) {
        this.sectionListView.setWidth();
      }

      // Show the tour
      this.showTour();

      this.dispatcher.trigger("register:drawerview", this.unusedAssetView);
      this.dispatcher.trigger('do:set:helpactions', this.helpActionsView);
    },

    onHide: function() {
      this.dispatcher.trigger('do:clear:help');
      this.dispatcher.trigger('do:clear:helpactions');
      this.dispatcher.trigger("unregister:drawerview", this.unusedAssetView);
    },

    workflowNavView: function() {
      if (this.sectionListView) {
        return this.sectionListView;
      }
      else {
        return this.workflowNavView;
      }
    },

    triggerSaved: function() {
      this.dispatcher.trigger('save:story', this.model);
    },

    setStoryTemplate: function(template) {
      var that = this;
      this.storyTemplate = template;
      this.storyTemplate.getStory({
        success: this.setTemplateStory,
        error: function(story, response) {
          that.error("Failed fetching template story");
        }
      });
    },

    setTemplateStory: function(story) {
      var that = this;
      this.templateStory = story;
      this.templateStory.sections.on("reset", this.getContainerTemplates, this);
      this.templateStory.sections.fetch();
    },

    getContainerTemplates: function() {
      var that = this;
      this.templateStory.sections.off("reset", this.getContainerTemplates, this);
      this.containerTemplates.setTemplate(this.storyTemplate);
      this.containerTemplates.fetch({
        success: this.initializeStoryFromTemplate,
        error: function() {
          that.error(gettext("Failed fetching container templates"));
        }
      });
    },

    initializeStoryFromTemplate: function() {
      this.model.fromTemplate(this.templateStory, {
        language: this.options.language
      });
      this.dispatcher.trigger("ready:story", this.model);
    },

    saveRelatedStories: function() {
      if (this._saveRelatedStories) {
        // Only save the related stories if they've never been saved before
        if (this.model.relatedStories.length) {
          // Only bother making the request if there is actually data to 
          // save 
          this.model.saveRelatedStories();
        }
        this._saveRelatedStories = false;
      }
    },

    save: function() {
      var that = this;
      var isNew = this.model.isNew();
      this.model.save(null, {
        success: function(model, response) {
          that.dispatcher.trigger('save:story', model);
          model.saveSections();
          that.saveRelatedStories();
          if (isNew) {
            that.dispatcher.trigger('navigate', model.id + '/', {
              trigger: true 
            });
            // Re-render the navigation view to enable the button
            if (that.navView) {
              that.navView.render();
            }
          }
        }
      });
    },


    hasAssetList: function() {
      var hasAssets = false;
      if (this.model.unusedAssets.length) {
        hasAssets = true; 
      }
      this.dispatcher.trigger('has:assetlist', hasAssets);
    },

    setTitle: function() {
      var title = this.model.get('title');
      if (title) {
        document.title =  this.options.siteName + " | " + title;
      }
    },

    getEditView: function(index) {
      return this._editViews[index];
    },

    /**
     * Do a simple review of the story.
     *
     * This is for the connected story builder.
     */
    simpleReview: function() {
      var editView = this.getEditView(0);
      // Stories must have titles
      if (!this.model.get('title')) {
        this.dispatcher.trigger('error', gettext("You must give your story a title"));
        this.$(this.options.titleEl).addClass('error');
        this.$(this.options.titleEl).triggerHandler('click');
        return false;
      }

      // All assets must be defined
      if (!editView.allAssetsDefined()) {
        this.dispatcher.trigger('error', gettext("You didn't fill out all the assets in the template"));
        return false;
      }

      this.$(this.options.titleEl).removeClass('error');
      return true;
    },

    /**
     * Show the tour.
     *
     * @param {Boolean} [force=false] Force showing the tour. Otherwise,
     *     it is only shown if the user has not already seen it.
     */
    showTour: function(force) {
      this._tour.show(force);
    }
  });

  var LastSavedView = Views.LastSavedView = Backbone.View.extend({
    tagName: 'div',

    id: 'last-saved',

    options: {
      buttonId: 'save-button',
      buttonText: {
        'default': gettext("Save"),
        'saving': '<i class="icon-refresh icon-spin"></i> ' + gettext("Saving"),
        'saved': '<i class="icon-ok"></i> ' + gettext("Saved")
      },
      updateInterval: 5000,
      tooltipOptions: {
        position: 'right'
      }
    },

    events: function() {
      var events = {};
      events['click #' + this.options.buttonId] = 'handleClick';
      return events;
    },

    /**
     * Make an ISO-8601 formatted string adhere to the 'strict' standard.
     *
     * In our case, this just means removing the microseconds from the 
     * string.
     */
    _makeStrict: function(dateStr) {
      var re = /\.\d+/;

      return dateStr.replace(re, "");
    },

    prettyDate: function(time) {
      return prettyDate(time, gettext);
    },

    initialize: function() {
      this.lastSaved = !!this.options.lastSaved ? this._makeStrict(this.options.lastSaved) : null;
      this.state = 'default';

      this.dispatcher = this.options.dispatcher;
      this.dispatcher.on("add:sectionasset", this.updateLastSaved, this);
      this.dispatcher.on('save:asset', this.updateLastSaved, this);
      this.dispatcher.on('save:section', this.updateLastSaved, this);
      this.dispatcher.on('save:story', this.updateLastSaved, this);
      this.dispatcher.on('ready:story', this.showButton, this);
      this.dispatcher.on('do:save:story', this.setSaving, this); 

      this.$buttonEl = $('<button type="button">' + this.options.buttonText[this.state] + '</button>')
        .attr('id', this.options.buttonId)
        .attr('title', gettext("Click to save your story"))
        .hide()
        .appendTo(this.$el);

      setInterval(_.bind(this.render, this), this.options.updateInterval);

      if (jQuery().tooltipster) {
        this.$buttonEl.tooltipster(this.options.tooltipOptions);
      }
    },

    setState: function(state) {
      this.state = state;
      if (this.state === 'default') {
        this.$buttonEl.prop('disabled', false);
      }
      else {
        this.$buttonEl.prop('disabled', true);
      }
      this.$buttonEl.html(this.options.buttonText[this.state]);
    },

    setSaving: function() {
      this.setState('saving');
    },

    updateLastSaved: function() {
      var view = this;
      this.lastSaved = new Date(); 
      this.render();
      view.setState('saved');
      setTimeout(function() {
        view.setState('default');
      }, 4000);
    },

    showButton: function() {
      this.$buttonEl.show();
      return this;
    },

    handleClick: function(evt) {
      this.dispatcher.trigger('do:save:story');
    },

    render: function() {
      var date = this.prettyDate(this.lastSaved);
      if (date) {
        lastSavedStr = gettext('Last saved') + ' ' + date;
        this.$buttonEl.attr('title', lastSavedStr);
      }
      return this;
    }
  });

  var UnusedAssetDrawerMixin = {
    drawerButton: function() {
      if (_.isUndefined(this.drawerButtonView)) {
        this.drawerButtonView = new DrawerButtonView({
          dispatcher: this.dispatcher,
          buttonId: 'unused-assets',
          text: gettext('Assets'),
          title: gettext("Show a list of assets you removed from your story"),
          parent: this
        });
      }
      return this.drawerButtonView;
    },

    drawerOpenEvents: 'do:show:assetlist',

    drawerCloseEvents: 'do:hide:assetlist'
  };

  /** 
   * A list of assets associated with the story but not used in any section.
   */
  var UnusedAssetView = Views.UnusedAssetView = HandlebarsTemplateView.extend(
    _.extend({}, UnusedAssetDrawerMixin, {
      tagName: 'div',

      id: 'unused-assets',

      options: {
        templateSource: $('#unused-assets-template').html()
      },

      initialize: function() {
        this.compileTemplates(); 
        this.dispatcher = this.options.dispatcher;
        this.assets = this.options.assets;

        // When the assets are synced with the server, re-render this view
        this.assets.on("add reset sync remove", this.render, this);
        // When an asset is removed from a section, add it to this view
        this.dispatcher.on("remove:sectionasset", this.addAsset, this);
        this.dispatcher.on("do:show:assetlist", this.show, this);
        this.dispatcher.on("do:hide:assetlist", this.hide, this);
      },

      render: function() {
        var that = this;
        var assetsJSON = this.assets.toJSON();
        // Pluck specific attributes from the asset. This simplifies the
        // logic in the template
        assetsJSON = _.map(assetsJSON, function(assetJSON) {
          var attrs = {
            asset_id: assetJSON.asset_id,
            type: assetJSON.type
          };
          if (assetJSON.thumbnail_url) {
            attrs.thumbnail_url = assetJSON.thumbnail_url;
          }
          else if (assetJSON.body && assetJSON.type === 'text') {
            attrs.body = assetJSON.body;
          }

          if (assetJSON.url && assetJSON.type !== 'image') {
            attrs.url = assetJSON.url;
          }
          return attrs;
        });
        var context = {
          assets: assetsJSON
        };
        this.$el.html(this.template(context));
        // Enable draggable functionality using jQuery UI
        this.$('.unused-asset').draggable({
          revert: 'invalid',
          // Clone the element while dragging and append the cloned
          // element to the body. This allows us to display the draggable
          // element as it's being dragged, even though the container
          // element has ``overflow:hidden``
          helper: 'clone',
          appendTo: 'body'
        });
        return this;
      },

      /**
       * Event callback for when assets are removed from a section
       */
      addAsset: function(asset) {
        this.assets.push(asset);
      },

      show: function() {
        return this.$el.show();
      },

      hide: function() {
        return this.$el.hide();
      }
    })
  );

  var RichTextEditorMixin = {
    toolbarTemplateSource: $('#editor-toolbar-template').html(),
    characterCountTemplateSource: $('#editor-toolbar-character-counter').html(),
    characterCountLimit: false,
    characterCountTimer: null,
    editor: null,

    getEditorToolbarHtml: function() {
      return this.toolbarTemplateSource; 
    },

    getEditorToolbarEl: function() {
      if (_.isUndefined(this._editorToolbarEl)) {
        this._editorToolbarEl = $(this.getEditorToolbarHtml())[0];
        if (this.characterCountLimit) {
          $(this._editorToolbarEl).prepend(this.characterCountTemplateSource);
        }
      }
      return this._editorToolbarEl; 
    },

    /**
     * @param characterCountLimit Optionally pass a number to specify a limit.
     */
    getEditor: function(el, callbacks, characterCountLimit) {
      var view = this;
      this.characterCountLimit = !isNaN(characterCountLimit) ? characterCountLimit : false;
      var defaultCallbacks = {
        'focus': function() {
          $(this.toolbar.container).show();
          if (view.characterCountLimit) {
            view.startPollingCharacterCount();
          }
        },

        'blur': function() {
          if (this._okToHideToolbar) {
            $(this.toolbar.container).hide();
          }
          if (view.characterCountLimit) {
            view.stopPollingCharacterCount();
          }
        },

        'load': function() {
          var that = this;
          this._okToHideToolbar = true;
          $(this.toolbar.container).hide();
          $(this.toolbar.container).mouseover(function() {
            that._okToHideToolbar = false;
          });
          $(this.toolbar.container).mouseout(function() {
            that._okToHideToolbar = true;
          });
          view.updateCharacterCount();
        }
        
        // @todo: what we really want is a change event that fires on every 
        // visible change in the editor. for some reason, the published 
        // change events do not behave that way. if future versions of the 
        // wysihtml5 editor address this, or if we change editors, something
        // like the following should be used rather than polling.
        //
        // 'change': function() {
        //   view.updateCharacterCount();
        // }
      };

      var toolbarEl = this.getEditorToolbarEl();
      $(el).before(toolbarEl);
      this.editor = new wysihtml5.Editor(
        el,    
        {
          toolbar: toolbarEl, 
          parserRules: wysihtml5ParserRules
        }
      );
      callbacks = _.isUndefined(callbacks) ? {} : callbacks;
      _.defaults(callbacks, defaultCallbacks);
      _.each(callbacks, $.proxy(function(value, key, list) {
        this.editor.on(key, value);
      }, this));
      return this.editor;
    },
    
    // @todo: switch from polling to listening for events when wysihtml5 editor
    // hits version 0.5. @see https://github.com/PitonFoundation/atlas/issues/530
    // and @see https://github.com/xing/wysihtml5/issues/174
    // or, ideally, use a published change event if its behavior is fine-grained
    // enough. see note above.
    startPollingCharacterCount: function() {
      this.characterCountTimer = setInterval($.proxy(this.updateCharacterCount, this), 500);
    },

    stopPollingCharacterCount: function() {
      clearInterval(this.characterCountTimer);
    },
    
    updateCharacterCount: function() {
      if (this.editor && this.characterCountLimit) {
        var $counter = $(this.getEditorToolbarEl()).find('.character-counter');
        if ($counter.length) {
          var text = this.editor.getValue();
          
          // remove tags
          text = text.replace(/<(.*?)>/g, '');
          
          // "render" to convert entities to characters (eg, &lt;)
          text = $('<div/>').html(text).text();
        
          $counter.find('.count').html(text.length);
          var $warning = $counter.find('.warning');
          if ($warning.length) {
            if (text.length > this.characterCountLimit) {
              $warning.show();
            }
            else {
              $warning.hide();
            }
          }
        }
      }
    }
  };

  /**
   * View mixin for updating a Story model's attribute and triggering
   * a save to the server.
   */
  var StoryAttributeSavingMixin = {
    saveAttr: function(key, value) {
      if (_.has(this.model.attributes, key)) {
        this.model.set(key, value);
        if (this.model.isNew()) {
          this.dispatcher.trigger("do:save:story");
        }
        else {
          this.model.save();
        }
      }
    }
  };

  var ThumbnailHighlightMixin = {
    highlightClass: 'selected',

    highlightSection: function(section) {
      if (section === this.getSection()) {
        this.$el.addClass(this.highlightClass);
      }
      else {
        this.$el.removeClass(this.highlightClass);
      }
    },

    isHighlighted: function() {
      return this.$el.hasClass(this.highlightClass);
    }
  };

  /**
   * Mixin for views that have a navigation subview
   */
  var NavViewMixin = {
    getWorkflowNavView: function() {
      return this.workflowNavView;
    }
  };

  /**
   * A table of contents for navigating between sections in the builder.
   */
  var SectionListView = Views.SectionListView = HandlebarsTemplateView.extend({
    tagName: 'div',
    
    id: 'section-list',

    className: 'section-list',

    options: {
      templateSource: $('#section-list-template').html()
    },

    events: {
      'click .spacer': 'clickAddSection',
      'sortupdate': 'handleSort',
      'mousedown .scroll-right': 'scrollRight',
      'mousedown .scroll-left': 'scrollLeft',
      'mouseup': 'stopScroll'
    },

    initialize: function() {
      this.compileTemplates();
      this.dispatcher = this.options.dispatcher;
      /**
       * A lookup table of SectionThumbnailView instances by their
       * model's section ids.
       * @type object
       */
      this._thumbnailViews = {};
      /**
       * A list of SectionThumbnailView instances that defines the order
       * of the thumbnails.
       *
       * We have to define this instead of just using the sections collection
       * of the Story model because of the story information and call to 
       * action "pseudo sections".
       * @type array
       */
      this._sortedThumbnailViews = [];
      this._sectionsFetched = false;
      this._thumbnailsAdded = false;
      this._doScroll = false;
      this._thumbnailWidth = 0;

      this.dispatcher.on("do:remove:section", this.removeSection, this);
      this.dispatcher.on("ready:story", this.addSectionThumbnails, this);

      _.bindAll(this, 'addSectionThumbnail');

      this.$el.html(this.template());
    },

    addSectionThumbnail: function(section, index) {
      var sectionId = section.isNew() ? section.cid : section.id;
      var view = new SectionThumbnailView({
        dispatcher: this.dispatcher,
        model: section
      });
      index = _.isUndefined(index) ? this._sortedThumbnailViews.length - 1 : index + 1; 
      this._sortedThumbnailViews.splice(index, 0, view);
      this._thumbnailViews[sectionId] = view;
      if (section.isNew()) {
        section.once('sync', this.updateSectionThumbnailId, this);
      }
      return view;
    },

    /**
     * Event callback to update the key for the map of seciton IDs to
     * views
     */
    updateSectionThumbnailId: function(section) {
      var view;
      if (!_.isUndefined(this._thumbnailViews[section.cid])) {
        view = this._thumbnailViews[section.cid];
        this._thumbnailViews[section.id] = view;
        delete this._thumbnailViews[section.cid];
      }
    },

    addStoryInfoThumbnail: function() {
      var view = new PseudoSectionThumbnailView({
        dispatcher: this.dispatcher,
        title: gettext("Story Information"),
        tooltip: gettext("This section has basic information people will see when browsing stories on the site"),
        pseudoSectionId: 'story-info'
      });
      this._sortedThumbnailViews.push(view);
      this._thumbnailViews[view.pseudoSectionId] = view;
    },

    addCallToActionThumbnail: function() {
      var view = new PseudoSectionThumbnailView({
        dispatcher: this.dispatcher,
        title: gettext("Call to Action"),
        tooltip: gettext("Inspire your readers to act after they read your story"),
        pseudoSectionId: 'call-to-action'
      });
      this._sortedThumbnailViews.push(view);
      this._thumbnailViews[view.pseudoSectionId] = view;
    },

    /**
     * Event handler for when the story model and sections are ready.
     *
     * The story will either be ready when it has been cloned from the
     * template or when it has been fetched from the server.
     */
    addSectionThumbnails: function(options) {
      this.addStoryInfoThumbnail();
      this.addCallToActionThumbnail();
      this.model.sections.each(this.addSectionThumbnail);
      this._thumbnailsAdded = true;
      if (this.$el.is(':visible')) {
        this.render();
      }
    },

    setWidth: function() {
      var $thumbnails = this.$('.sections').children();
      var spacerWidth;
      this._thumbnailWidth = this._thumbnailWidth ||  $thumbnails.eq(0).outerWidth(true);
      this._spacerWidth = this._spacerWidth || this.$('.sections .spacer').first().outerWidth(true);
      // Set a default spacer width if it hasn't already been defined or 
      // can't be detected from the DOM. This is needed because when a story
      // is initially created, there aren't any spacers.  They appear once
      // the story is saved.
      spacerWidth = this._spacerWidth || 32;
      var newWidth = ($thumbnails.length * this._thumbnailWidth) + (($thumbnails.length + 2) * spacerWidth);
      this.$('.sections').width(newWidth); 
    },

    render: function() {
      var i = 0;
      var numThumbnails;
      var thumbnailView;
      numThumbnails = this._sortedThumbnailViews.length;
      if (numThumbnails) {
        for (i = 0; i < numThumbnails; i++) {
          thumbnailView = this._sortedThumbnailViews[i];
          this.$('.sections').append(thumbnailView.render().el);
        }
        this.$('.sections').sortable({
          items: 'li:not(.pseudo)'
        });
      }
   
      this.setWidth();
      this.$('.sections-clip').css({overflow: 'hidden'});
   
      this.delegateEvents();

      return this;
    },

    getThumbnailView: function(section) {
      // First try looking up the section by section id
      var view = this._thumbnailViews[section.id];
      if (_.isUndefined(view)) {
        // If that fails, look it up by client id
        // This occurs when the section is one copied from the template
        // that hadn't been saved when the thumbnail view lookup object
        // was initialized
        view = this._thumbnailViews[section.cid];
      }
      
      return view; 
    },

    removeThumbnailView: function(view) {
      var index = _.indexOf(this._sortedThumbnailViews, view);
      view.close();
      this._sortedThumbnailViews.splice(index, 1);
      if (_.isUndefined(view.pseudoSectionId)) {
        delete this._thumbnailViews[view.model.id];
      }
      else {
        delete this._thumbnailViews[view.pseudoSectionId];
      }
      this.setWidth();
      this.dispatcher.trigger('remove:thumbnail', view);
    },

    removeSection: function(section) {
      var doRemove = false;
      var view = this.getThumbnailView(section);
      var handleSuccess = function(section, response) {
        section.deleted = true;
        this.removeThumbnailView(view);
      };
      var handleError = function(section, response) {
        this.dispatcher.trigger('error', gettext("Error removing section"));
      };
      handleSuccess = _.bind(handleSuccess, this); 
      handleError = _.bind(handleError, this); 
      if (this.model.sections.length > 1) {
        doRemove = confirm(gettext("Are you sure you want to delete the section"));
        if (doRemove) {
          section.destroy({
            success: handleSuccess,
            error: handleError
          });
        }
      }
      else {
        this.dispatcher.trigger('error', 
          gettext("You must have at least one section")
        );
      }
    },

    /**
     * Event callback for when a spacer between the section thumbnails is clicked.
     *
     * Initiates adding a section.
     */
    clickAddSection: function(evt) {
      evt.stopPropagation(); 
      evt.preventDefault();
      var index = $(evt.currentTarget).find('.add-section').data('index');
      this.addNewSection(index);
    },

    addNewSection: function(index) {
      // TODO: Better method of selecting layout for new section.  This one
      // breaks if you remove all sections
      var section = new Section({
        title: '',
        title_suggestion: '',
        layout: this.model.sections.at(0).get('layout'),
        root: true,
        template_section: this.model.sections.at(0).get('template_section'),
        language: this.options.language
      });
      var postSave = function(section) {
        var thumbnailView;
        section.off('sync', postSave);
        this.dispatcher.trigger("created:section", section, index);
        thumbnailView = this.addSectionThumbnail(section, index);
        thumbnailView.highlightSection(section);
        this.render();
      };
      postSave = _.bind(postSave, this);
      this.model.sections.add(section, {at: index});
      section.on('sync', postSave);
      this.model.saveSections();
    },

    handleSort: function(evt, ui) {
      var that = this;
      var sortedIds = this.$('.sections').sortable('toArray');
      this._sortedThumbnailViews = [];
      var addView = _.bind(function(id) {
        this._sortedThumbnailViews.push(this._thumbnailViews[id]);
      }, this);
      this._sortedThumbnailViews.push(this._thumbnailViews['story-info']);
      _.each(sortedIds, addView);
      this._sortedThumbnailViews.push(this._thumbnailViews['call-to-action']);
      this.model.sections.sortByIdList(sortedIds);
      this.model.saveSections();
    },

    _getThumbnailEl: function(index) {
      return this._sortedThumbnailViews[index].$('.section-thumbnail');
    },

    _forCond: function(i, direction, numTmb) {
      if (direction === 'right') {
        return (i < numTmb);
      }
      else {
        return (i >= 0);
      }
    },

    _forFinal: function(i, direction) {
      if (direction === 'right') {
        return i+1;
      }
      else {
        return i-1;
      }
    },

    /**
     * Check if a section thumbnail is fully visible in the table of
     * contents.
     *
     * @param {Object} $el jQuery object for the section thumbnail element
     * @param {String} direction Which side of the table of contents
     *     should be checked for visibility? Either 'left' or 'right'
     * @param clipLeft {Integer} Offset of the right hand side of
     *     the clipping element
     * @param clipRight {Integer} Offset of the right hand side of
     *     the clipping element
     * @returns {Boolean} true if the element is FULLY visible
     */ 
    _tmbVisible: function($el, direction, clipLeft, clipRight) {
      if (direction === 'right') {
        return $el.offset().left + $el.outerWidth() <= clipRight; 
      }
      else {
        return $el.offset().left >= clipLeft;
      }
    },

    /**
     * Get the index of the last visible section thumbnail
     *
     * @param {String} direction Which side of the table of contents
     *     should be checked for visibility? Either 'left' or 'right'
     * @param clipLeft {Integer} Offset of the right hand side of
     *     the clipping element
     * @param clipRight {Integer} Offset of the right hand side of
     *     the clipping element
     * @returns {Integer} Index (relative to this._sortedThumbnailViews)
     *     of the last visible section thumbnail
     */
    _getLastVisibleThumbnailIdx: function(direction, clipLeft, clipRight) {
      var numTmb = this._sortedThumbnailViews.length;
      var $tmb;
      var lastVisible;
      var i = (direction === 'right') ? 0 : numTmb - 1;
      for (i; this._forCond(i, direction, numTmb); i = this._forFinal(i, direction)) {
        $tmb = this._getThumbnailEl(i); 
        if (this._tmbVisible($tmb, direction, clipLeft, clipRight)) {
          lastVisible = i;
        }
        else {
          return lastVisible;
        }
      }
    },

    startScroll: function(direction) {
      var that = this;
      var $clip = this.$('.sections-clip');
      var clipOffset = $clip.offset();
      var clipLeft = clipOffset.left;
      var clipRight = clipOffset.left + $clip.innerWidth();
      var numTmb = this._sortedThumbnailViews.length;
      var lastIdx = this._getLastVisibleThumbnailIdx(direction, clipLeft, clipRight);
      var $tmb;
      var tmbLeft, tmbRight;
      var scrollVal = null;
   
      if (direction === 'right' && lastIdx < numTmb - 1) {
        lastIdx++;
        $tmb = this._getThumbnailEl(lastIdx);
        tmbRight = $tmb.offset().left + $tmb.outerWidth();
        scrollVal = "+=" + (tmbRight - clipRight);
      }
      else if (direction === 'left' && lastIdx > 0) {
        lastIdx--;
        $tmb = this._getThumbnailEl(lastIdx);
        tmbLeft = $tmb.offset().left;
        scrollVal = "-=" + (clipOffset.left - tmbLeft);
      }

      if (scrollVal) {
        $clip.animate({scrollLeft: scrollVal}, 'fast', function() {
          if (that._doScroll) {
            that.startScroll(direction);
          }
        });
      }
    },

    scrollLeft: function(evt) {
      evt.preventDefault();
      this._doScroll = true;
      this.startScroll('left');
    },

    scrollRight: function(evt) {
      evt.preventDefault();
      this._doScroll = true;
      this.startScroll('right');
    },

    stopScroll: function(evt) {
      evt.preventDefault();
      this._doScroll = false;
    }
  });

  var SectionThumbnailView = Views.SectionThumbnailView = HandlebarsTemplateView.extend(
    _.extend({}, ThumbnailHighlightMixin, {
      tagName: 'li',

      className: 'section-thumbnail-container',

      options: {
        templateSource: $('#section-thumbnail-template').html()
      },

      events: {
        "click .section-thumbnail": "select",
        "click .remove": "clickRemove"
      },

      initialize: function() {
        this.compileTemplates();
        this.dispatcher = this.options.dispatcher;
        this.editView = this.options.editView;
        this._selected = false;


        this.dispatcher.on("select:section", this.highlightSection, this);
        this.dispatcher.on("remove:thumbnail", this.render, this);
        this.model.on("change", this.render, this);
        this.model.on("sync", this.render, this);
      },

      /**
       * Cleanup the view.
       */
      close: function() {
        this.remove();
        this.undelegateEvents();
        this.unbind();
        this.dispatcher.off("select:section", this.highlightSection, this);
        this.dispatcher.off("remove:thumbnail", this.render, this);
        this.model.off("change", this.render);
        this.model.off("sync", this.render, this);
      },

      getSection: function() {
        return this.model;
      },

      render: function() {
        var index = this.model.collection.indexOf(this.model);
        var nextIndex = (index == this.model.collection.length - 1) ? index + 1 : null;
        var context = _.extend({
            id: this.model.id,
            isNew: this.model.isNew(),
            index: this.model.isNew() ? false : index.toString(),
            nextIndex: this.model.isNew() ? false: nextIndex
          },
          this.model.toJSON()
        );
        this.$el.attr('id', this.model.id);
        this.$el.html(this.template(context));
        // Add tooltip for section adding icon
        if (jQuery().tooltipster) {
          this.$('.tooltip').tooltipster({
            position: 'top'
          });
        }
        this.delegateEvents();
        return this;
      },

      select: function() {
        this.dispatcher.trigger("select:section", this.model);
      },

      clickRemove: function(evt) {
        evt.preventDefault();
        evt.stopPropagation();
        this.dispatcher.trigger("do:remove:section", this.model);
      }
  }));

  var PseudoSectionThumbnailView = Views.PseudoSectionThumbnailView = HandlebarsTemplateView.extend(
    _.extend({}, ThumbnailHighlightMixin, {
      tagName: 'li',

      className: 'section-thumbnail-container pseudo',

      options: {
        templateSource: $('#section-thumbnail-template').html()
      },

      events: {
        "click": "select"
      },

      initialize: function() {
        this.compileTemplates();
        this.dispatcher = this.options.dispatcher;
        this.pseudoSectionId = this.options.pseudoSectionId;
        this.title = this.options.title;
        this.dispatcher.on("select:section", this.highlightSection, this);
      },

      render: function() {
        var context = {
          title: this.title,
          tooltip: this.options.tooltip
        };
        this.$el.html(this.template(context));
        if (this.options.tooltip && jQuery().tooltipster) {
          this.$('.section-thumbnail').tooltipster({
            position: 'bottom'
          });
        }
        this.delegateEvents();
        return this;
      },

      getSection: function() {
        return this.pseudoSectionId;
      },

      select: function() {
        this.dispatcher.trigger('select:section', this.pseudoSectionId);
      }
  }));

  var PseudoSectionEditView = Views.PseudoSectionEditView = HandlebarsTemplateView.extend(
    _.extend({}, RichTextEditorMixin, StoryAttributeSavingMixin, {
      tagName: 'div',

      initialize: function() {
        this.compileTemplates();
        this.dispatcher = this.options.dispatcher;
        this.help = this.options.help;

        this.dispatcher.on('select:section', this.show, this);
      },

      show: function(id) {
        id = _.isUndefined(id) ? this.pseudoSectionId : id;
        if (id == this.pseudoSectionId) {
          this.$el.show();
          // For now, don't automatically show help
          //this.dispatcher.trigger('do:show:help', this.help.toJSON()); 
          this.dispatcher.trigger('do:set:help', this.help.toJSON());
        }
        else {
          this.$el.hide();
        }
        return this;
      },

      /**
       * Event handler for when form elements are changed
       */
      change: function(e) {
        var key = $(e.target).attr("name");
        var value = $(e.target).val();
        if ($(e.target).prop('checked')) {
          value = true;
        }
        this.saveAttr(key, value);
      },

      getSection: function() {
        return this.pseudoSectionId;
      }
    })
  );

  /**
   * View for editing story metadata
   */
  var StoryInfoEditView = Views.StoryInfoEditView = PseudoSectionEditView.extend({ 

    className: 'edit-story-info edit-section',

    pseudoSectionId: 'story-info',

    events: function() {
      var events = {};
      events['change ' + this.options.summaryEl] = 'change';
      events['change ' + this.options.titleEl] = 'change';
      events['change ' + this.options.bylineEl] = 'change';
      return events;
    },

    options: {
      titleEl: '[name="title"]',
      bylineEl: '[name="byline"]',
      summaryEl: 'textarea[name="summary"]',
      templateSource: $('#story-info-edit-template').html()
    },

    render: function() {
      var that = this;
      var handleChange = function () {
        // Trigger the change event on the underlying element 
        that.$(that.options.summaryEl).trigger('change');
      };
      this.$el.html(this.template(this.model.toJSON()));
      // Initialize wysihmtl5 editor
      this.summaryEditor = this.getEditor(
        this.$(this.options.summaryEl)[0],
        {
          change: handleChange
        },
        250
      );
        
      this.delegateEvents(); 
      return this;
    }
  });

  /**
   * View for editing story information in the connected story builder.
   *
   * This view should be attached inside the section edit view
   *
   */
  var InlineStoryInfoEditView = Views.InlineStoryInfoEditView = HandlebarsTemplateView.extend(
    _.extend({}, StoryAttributeSavingMixin, {
      className: 'edit-story-info-inline',

      options: {
        titleEl: '[name="title"]',
        bylineEl: '[name="byline"]',
        templateSource: $('#story-info-edit-inline-template').html()
      },

      events: function() {
        var events = {};
        events['change ' + this.options.titleEl] = 'change';
        events['change ' + this.options.bylineEl] = 'change';
        return events;
      },

      initialize: function() {
        this.compileTemplates();
        this.dispatcher = this.options.dispatcher;
      },

      render: function() {
        var that = this;
        var context = this.model.toJSON();
        context.prompt = this.options.prompt;
        this.$el.html(this.template(context));
          
        this.delegateEvents(); 
        return this;
      },

      /**
       * Event handler for when form elements are changed
       */
      change: function(e) {
        var key = $(e.target).attr("name");
        var value = $(e.target).val();
        if ($(e.target).prop('checked')) {
          value = true;
        }
        this.saveAttr(key, value);
      }
    })
  );

  /**
   * View for editing the story's call to action 
   */
  var CallToActionEditView = Views.CallToActionEditView = PseudoSectionEditView.extend({ 
    className: 'edit-call-to-action edit-section',

    // The section edit views can be identified by the ID of their
    // sections, but these pseudo-section edit views need an
    // explicit identifier
    pseudoSectionId: 'call-to-action',

    options: {
      callToActionEl: 'textarea[name="call_to_action"]',
      connectedEl: 'input[name="allow_connected"]',
      connectedPromptEl: 'textarea[name="connected_prompt"]',
      templateSource: $('#story-call-to-action-edit-template').html()
    },

    events: function() {
      var events = {};
      events['change ' + this.options.callToActionEl] = 'change';
      events['change ' + this.options.connectedEl] = 'changeConnectedEl';
      events['change ' + this.options.connectedPromptEl] = 'change';
      return events;
    },

    changeConnectedEl: function(evt) {
      this.change(evt);
      if ($(evt.target).prop('checked')) {
        this.$(this.options.connectedPromptEl).show(); 
      }
      else {
        this.$(this.options.connectedPromptEl).hide(); 
      }
    },

    render: function() {
      var that = this;
      var handleChange = function () {
        // Trigger the change event on the underlying element 
        that.$(that.options.callToActionEl).trigger('change');
      };
      this.$el.html(this.template(this.model.toJSON()));
      // Add the toolbar element for the wysihtml5 editor
      // Initialize wysihmtl5 editor
      this.callEditor = this.getEditor(
        this.$(this.options.callToActionEl)[0],
        {
          change: handleChange
        }
      );
      this.delegateEvents();
      return this;
    }
  });

  /**
   * View for editing a section
   */
  var SectionEditView = Views.SectionEditView = HandlebarsTemplateView.extend({
    tagName: 'div',

    className: 'edit-section',


    options: {
      containerEl: '.storybase-container-placeholder',
      titleEl: '.section-title',
      selectLayoutEl: 'select.layout',
      templateSource: $('#section-edit-template').html()
    },

    events: function() {
      var events = {};
      events['change ' + this.options.selectLayoutEl] = 'change';
      events['change ' + this.options.titleEl] = 'change';
      return events;
    },

    initialize: function() {
      this.containerTemplates = this.options.containerTemplates;
      this.dispatcher = this.options.dispatcher;
      this.story = this.options.story;
      this.layouts = this.options.layouts;
      this.defaultHelp = this.options.defaultHelp;
      this.templateSource = this.options.templateSource || this.templateSource;
      this.templateSection = this.options.templateSection;
      this.compileTemplates();
      this.assets = this.model.assets;
      this._unsavedAssets = [];
      this._doConditionalRender = false;
      this._firstSave = this.model.isNew();
      // Object to keep track of asset edit views.  Keys are
      // the container ids.
      this._assetEditViews = {};
      // Container ID that should have it's model updated from
      // this.assets when rendering asset views after a sync
      this._refreshModelForContainer = null;
      // Have the section assets been fetched at least once?
      this._assetsFetched = false;
      
      // Edit the story information within the section edit view
      // This is mostly used in the connected story builder
      if (this.options.showStoryInfoInline) {
        this.storyInfoEditView = new InlineStoryInfoEditView({
          dispatcher: this.dispatcher,
          model: this.story,
          prompt: this.options.prompt
        });
      }

      _.bindAll(this, 'renderAssetViews');
      this.dispatcher.on('do:add:sectionasset', this.addAsset, this);
      this.dispatcher.on('do:remove:sectionasset',
                         this.handleDoRemoveSectionAsset, this);
      this.dispatcher.on('select:section', this.show, this);
      this.model.on("change:layout", this.changeLayout, this);
      this.model.on("sync", this.saveSectionAssets, this);
      this.model.on("sync", this.conditionalRender, this);
      this.model.on("sync", this.triggerSaved, this);
      this.model.on("destroy", this.handleDestroy, this);
      this.assets.once("sync", this.setAssetsFetched, this);
      this.assets.on("sync", this.renderAssetViews, this);
    },

    close: function() {
      this.remove();
      this.undelegateEvents();
      this.unbind();
      this.dispatcher.off('do:add:sectionasset', this.addAsset, this);
      this.dispatcher.off('do:remove:sectionasset',
                         this.handleDoRemoveSectionAsset, this);
      this.dispatcher.off('select:section', this.show, this);
      this.model.off("change:layout", this.changeLayout, this);
      this.model.off("sync", this.saveSectionAssets, this);
      this.model.off("sync", this.conditionalRender, this);
      this.model.off("sync", this.triggerSaved, this);
      this.model.off("destroy", this.handleDestroy, this);
      this.assets.off("sync", this.renderAssetViews, this);
    },

    /**
     * Get a list of available section layouts in a format that can be
     * rendered in a template.
     */
    getLayoutContext: function() {
      var that = this;
      return _.map(this.layouts, function(layout) {
        return {
          name: layout.name,
          layout_id: layout.layout_id,
          selected: that.model.get('layout') == layout.layout_id,
          slug: layout.slug
        };
      });
    },

    /**
     * Create a new SectionAssetEditView for a given
     * container.
     *
     * @param {String} container Container ID
     * @param {Object} el DOM element from the layout template
     *   that will be the view's element.
     */
    createAssetEditView: function(container, el) {
      var containerTemplate;
      var options = {
        el: el,
        container: container, 
        dispatcher: this.dispatcher,
        language: this.options.language,
        section: this.model, 
        story: this.story,
        assetTypes: this.options.assetTypes
      };
      if (this.assets.length) {
        // If there are assets, bind them to the view with the appropriate
        // container
        options.model = this.assets.where({container: container})[0];
      }
      if (this.templateSection && this.containerTemplates.length) {
        containerTemplate = this.containerTemplates.where({
          section: this.templateSection.id,
          container: container 
        })[0];
        if (containerTemplate) {
          options.suggestedType = containerTemplate.get('asset_type');
          options.canChangeAssetType = containerTemplate.get('can_change_asset_type');
          options.help = containerTemplate.get('help');
        }
      }
      this._assetEditViews[container] = new SectionAssetEditView(options);
      return this._assetEditViews[container]; 
    },

    /**
     * Get the asset editing view for a given container
     */
    getAssetEditView: function(container) {
      return this._assetEditViews[container];
    },

    /**
     * Indicate that the assets have been fetched. 
     *
     * This should be connected to the ``sync`` event
     * of ``this.assets``.
     */
    setAssetsFetched: function() {
      this._assetsFetched = true;
    },

    renderAssetViews: function() {
      var view = this;
      var containerAssets;
      this.$(this.options.containerEl).each(function(index, el) {
        var container = $(el).attr('id');
        var assetEditView = view.getAssetEditView(container);
        if (!assetEditView) {
          // If there isn't a view for this container, create it
          assetEditView = view.createAssetEditView(container, el);
        }
        else if (assetEditView.el != el) {
          // If the view's element isn't the one detected in the DOM,  update 
          // the view's element. This occurs when switching back to the build 
          // step view from another workflow step
          assetEditView.setElement(el);
        }

        if (view._refreshModelForContainer === container) {
          // Update the model for the edit view for a particular
          // container. This is neccesary when the assets have been
          // re-fetched after the user has tried to create an asset
          // when one has already been assigned to the section/container
          view._refreshModelForContainer = null;
          containerAssets = view.assets.where({container: container});
          if (containerAssets.length && assetEditView.model != containerAssets[0]) {
            assetEditView.setModel(containerAssets[0]); 
            assetEditView.setState('display');
          }
        }

        assetEditView.render();
      });
    },

    render: function() {
      var that = this;
      var context = this.model.toJSON();
      context.layouts = this.getLayoutContext();
      context.showSectionTitles = this.options.showSectionTitles;
      context.showLayoutSelection = this.options.showLayoutSelection;
      this.$el.html(this.template(context));
      if (this.storyInfoEditView) {
        this.$el.prepend(this.storyInfoEditView.render().el);
      }
      if (this.model.isNew() || this._assetsFetched) {
        // The model is new (so there are no assets) or
        // they've already been fetched.  Just (re)render
        // the views for each asset in the section
        this.renderAssetViews();
      }
      else {
        // Editing an existing story, but the assets have
        // not yet been retrieved.  Fetch them, which
        // will in turn trigger ``this.renderAssetViews``
        this.assets.fetch();
      }
      // Turn the basic select element into a fancy graphical selection
      // widget
      this.$el.find(this.options.selectLayoutEl).graphicSelect();
      // Delegate events so our event bindings work after we've removed
      // this element from the DOM
      this.delegateEvents();
      this.applyPolyfills();
      return this;
    },

    show: function(section) {
      section = _.isUndefined(section) ? this.model : section;
      var help = this.model.get('help') || this.defaultHelp.toJSON();
      if (section == this.model) {
        this.$el.show();
        // For now, don't show help automatically
        //this.dispatcher.trigger('do:show:help', help); 
        this.dispatcher.trigger('do:set:help', help);
      }
      else {
        this.$el.hide();
      }
      storybase.views.loadDeferredAssetsAndSize({ 
        assetSelector: 'iframe.sandboxed-asset',
        scope: this.$el 
      });
      return this;
    },

    setConditionalRender: function() {
      this._doConditionalRender = true;
    },

    conditionalRender: function() {
      if (this._doConditionalRender === true) {
        this.render();
      }
      this._doConditionalRender = false;
    },

    saveAttr: function(key, value) {
      if (_.has(this.model.attributes, key)) {
        this.model.set(key, value);
        if (this.model.isNew()) {
          this.dispatcher.trigger("do:save:story");
        }
        else {
          this.model.save();
        }
      }
    },

    /**
     * Event handler for when form elements are changed
     */
    change: function(e) {
      var key = $(e.target).attr("name");
      var value = $(e.target).val();
      this.saveAttr(key, value);
    },

    /**
     * Event handler for the 'change:layout' event.
     */
    changeLayout: function(evt) {
      this.setConditionalRender();
      if (this.assets.length) {
        this.removeAssets();
      }
      else {
        this.removeAssetEditViews();
      }
    },

    /**
     * Disassociate all assets with this section. 
     */
    removeAssets: function() {
      this.assets.each(function(asset) {
        this.removeAsset(asset, {
          removeView: true
        });
      }, this);
    },

    /**
     * Event handler for when assets are added to the section
     */
    addAsset: function(section, asset, container) {
      if (section == this.model) {
        // Artifically set the container attribute of the asset.
        // For assets retrieved from the server, this is handled by
        // SectionAssets.parse()
        asset.set('container', container);
        this.assets.add(asset);
        this.story.assets.add(asset);
        if (this.story.isNew()) {
          // We haven't saved the story or the section yet.
          // Defer the saving of the asset relation 
          this._unsavedAssets.push({
            asset: asset,
            container: container
          });
          // Trigger an event that will cause the story and section to be saved
          this.dispatcher.trigger("do:save:story");
        }
        else {
          this.saveSectionAsset(asset, container);
        }
      }
    },

    /**
     * Remove all asset editing views
     */
    removeAssetEditViews: function() {
      _.each(this._assetEditViews, function(view, container) {
        view.close();
        delete this._assetEditViews[container];
      }, this);
    },

    /**
     * Remove the asset editing view for a particular asset
     */
    removeEditViewForAsset: function(asset) {
      var container = asset.get('container');
      var view = this._assetEditViews[container];
      if (view && view.model == asset) {
        view.close();
        delete this._assetEditViews[container];
      }
    },

    /**
     * Callback for when an asset is removed from the section
     *
     * This should be be bound to the do:removesectionasset event.
     *
     * @param {Section} Section from which the asset is to be removed
     * @param {Asset} Asset to be removed from the section
     */
    handleDoRemoveSectionAsset: function(section, asset) {
      if (section == this.model) {
        this.removeAsset(asset);
      }
    },

    /**
     * Remove an asset from this section
     *
     * @param asset Asset to be removed
     * @param {Object} [options] Options for performing this operation.
     * @param options.removeView Should the view for editing the asset also
     *        be removed.
     */
    removeAsset: function(asset, options) {
      options = options || {};
      var view = this;
      var sectionAsset = this.getSectionAsset(asset);
      sectionAsset.id = asset.id;
      sectionAsset.destroy({
        success: function(model, response) {
          if (options.removeView) {
            view.removeEditViewForAsset(asset);
          }
          view.assets.remove(asset);
          view.dispatcher.trigger("remove:sectionasset", asset);
          view.dispatcher.trigger("alert", "info", "You removed an asset, but it's not gone forever. You can re-add it to a section from the asset list");
        },
        error: function(model, response) {
          view.dispatcher.trigger("error", "Error removing asset from section");
        }
      });
    },

    getSectionAsset: function(asset, container) {
      var SectionAsset = Backbone.Model.extend({
        urlRoot: this.model.url() + 'assets',
        url: function() {
          return Backbone.Model.prototype.url.call(this) + '/';
        }
      });
      var sectionAsset = new SectionAsset({
        asset: asset.url(),
        container: container
      });
      sectionAsset.on("sync", this.sectionAssetAdded, this);
      return sectionAsset;
    },

    /**
     * Assign an asset to a particular container in this section.
     */
    saveSectionAsset: function(asset, container) {
      var view = this;
      this.getSectionAsset(asset, container).save(null, {
        error: function(sectionAsset, xhr, options) {
          // Could not assign an asset to the container.  In most cases
          // this is because the user already assigned an asset to the
          // container in another tab/window
          var msg = xhr.responseText;
          if (xhr.status === 400) {
            msg = gettext("Oops, couldn't add your asset here. This is probably because you already did so in another tab or window. Hold tight while we refresh this section's assets.");
          }
          view.dispatcher.trigger('error', msg);
          view.assets.remove(asset);
          // Re-fetch this section's assets from the server to get the
          // assets that were added in the other window/tab. The resulting
          // ``sync`` event will also force the UI to re-render.
          view._refreshModelForContainer = container;
          view.assets.fetch();
          // TODO: Should we add the asset to the story's asset list ?
        }
      });
    },

    saveSectionAssets: function() {
      var that = this;
      _.each(this._unsavedAssets, function(sectionAsset) {
        that.saveSectionAsset(sectionAsset.asset, sectionAsset.container); 
      });
      this._unsavedAssets = [];
    },

    sectionAssetAdded: function() {
      this.dispatcher.trigger("add:sectionasset");
    },

    triggerSaved: function() {
      this.dispatcher.trigger('save:section', this.model, !this._firstSave);
      this._firstSave = false;
    },

    /**
     * Callback for the 'destroy' event on the view's model.
     */
    handleDestroy: function() {
      var triggerUnused = function(asset) {
        this.dispatcher.trigger("remove:sectionasset", asset);
      };
      triggerUnused = _.bind(triggerUnused, this);
      if (this.assets.length) {
        this.assets.each(triggerUnused);
        this.dispatcher.trigger('alert', 'info', gettext("The assets in the section you removed aren't gone forever.  You can re-add them from the asset list"));
      }
      if (this.$el.is(':visible')) {
        // Destroying the currently active view
        var index = this.model.collection.indexOf(this.model);
        if (index) {
          // If this isn't the first section, make the previous section
          // the active one
          this.dispatcher.trigger('select:section', this.model.collection.at(index - 1));
        }
        else {
          // Otherwise, show the story info section
          this.dispatcher.trigger('select:section', 'story-info');
        }
      }
      // Remove the section from the collection of all sections
      this.collection.splice(_.indexOf(this.collection, this), 1);
      // Inform the user that the section has been deleted
      this.dispatcher.trigger('alert', 'success', gettext('The section  "' + this.model.get('title') + '" has been deleted'));
      this.close();
    },

    getContainerIds: function() {
      var ids = [];
      this.$(this.options.containerEl).each(function(index, el) {
        ids.push($(el).attr('id'));
      });
      return ids;
    },

    allAssetsDefined: function() {
      var containerIds = this.getContainerIds();
      return _.reduce(this.getContainerIds(), function(memo, id) {
        var matching;
        if (memo === false) {
          return false;
        }
        else { 
          matching = this.assets.where({container: id});
          return matching.length > 0;
        }
      }, true, this);
    },

    getSection: function() {
      return this.model;
    },
    
    /**
     * Apply any available polyfills.
     *
     */
    applyPolyfills: function() {
      if (!Modernizr.input.placeholder) {
        if (window.polyfills) {
          window.polyfills.placeholders();
        }
      }
    }
  });

  var BBFFormMixin = {
    /**
     * Attempt to unify validation error handling somewhat.
     * Knows about storybase.MutexGroupedInputForms but compatible
     * with regular BBF Forms as well.
     *
     * @param {Array} errors Hash of errors provided by BBF or 
     *        hand-made.
     */
    handleValidationErrors: function(errors) {
      var view = this;

      // Remove any previous error-indicating UI state
      view.form.$('.bbf-error').hide();
      view.form.$('.bbf-combined-errors').remove();
      view.form.$('.nav.pills li').removeClass('error');
      
      // two ways to show errors: inline with field, or
      // on top of the form.
      var inlineErrors = {};
      var formErrors = [];
      
      for (var fieldName in errors) {
        // Allow errors in "_others" to be either field-keyed error objects
        // or simple strings.
        // @see https://github.com/powmedia/backbone-forms#model-validation
        if (fieldName == '_others') {
          _.each(errors._others, function(error) {
            if (_.isString(error)) {
              formErrors.push(error);
            }
            else if (_.isObject(error)) {
              for (var f in error) {
                if (!(f in inlineErrors)) {
                  inlineErrors[f] = [];
                }
                inlineErrors[f].push(error);
              }
            }
          });
        }
        else {
          // if we can put in an error inline do so, otherwise throw into 
          // the combined basket up top.
          var inline = false;
          var $field = view.form.$('.field-' + fieldName);
          if ($field.length) {
            var $fieldError = $field.find('.bbf-error');
            if ($fieldError.length) {
              if (!(fieldName in inlineErrors)) {
                inlineErrors[fieldName] = [];
              }
              inlineErrors[fieldName].push(errors[fieldName].message);
              inline = true;
            }
          }

          // this error was not inline; append it to the big bucket.
          if (!inline) {
            formErrors.push(errors[fieldName].message);
          }
        }
      }
      
      // fill in/update elements
      
      _.each(inlineErrors, function(errors, fieldName) {
        var $field = view.form.$('.field-' + fieldName);

        // there may be multiple errors on a field, but we only show the first.
        $field.find('.bbf-error').html(errors[0]).slideDown('fast');
        
        // highlight relevant option pill, if any 
        // (for storybase.MutexGroupedInputForms)
        var optionIndex = $field.data('option-index');
        if (!_.isUndefined(optionIndex)) {
          view.form.$('.nav.pills li:eq(' + optionIndex + ')').addClass('error');
        }
        
      });

      if (_.size(formErrors) > 0) {
        $('<ul class="bbf-combined-errors">').prependTo(view.form.$el).slideDown('fast');
      }
      _.each(formErrors, function(error) {
        view.form.$('.bbf-combined-errors').append('<li>' + error + '</li>');
      });

    },
    
    /**
     * Render a thumbnail for any file inputs.
     * TODO: revisit, see if there's a way to cleanly splice this
     * into the "natural" Backbone.Forms templating pipeline.
     * 
     * Also @see storybase.forms.File.render.
     */
    renderFileFieldThumbnail: function() {
      this.form.$el.find('input[type=file]').each(function() {
        var thumbNailValue = $(this).data('file-thumbnail');
        if (thumbNailValue) {
          if (thumbNailValue == '__set__') {
            $(this).before('<div class="data-thumbnail"></div>')
          }
          else {
            $(this)
              .addClass('has-thumbnail')
              .before('<img class="file-thumbnail" src="' + $(this).data('file-thumbnail') + '">');
          }
        }
        else {
          $(this).before('<div class="not-set-thumbnail"></div>');
        }
      });
    }
    
  };

  var DataSetFormView = HandlebarsTemplateView.extend(_.extend({}, BBFFormMixin, {
    options: {
      templateSource: {
        'upload': $('#uploadprogress-template').html()
      }
    },

    /**
     * Get the Backbone Forms schema for the dataset form
     */
    getFormSchema: function(model) {
      var schema;
      var filename;
      
      // Start with the schema defined in either the model instance
      // or class
      if (model) {
        schema = model.schema();
      }
      else {
        schema = DataSet.prototype.schema();
      }

      // Update some labels and help text
      // TODO: Refine this microcopy
      schema.title.title = getLabelText(gettext("Dataset name"), true);
      schema.source.title = gettext("Source");
      schema.source.help = gettext("The organization or entity that created the dataset");
      if (schema.url) {
        schema.url.title = gettext("Data URL");
        schema.url.help = gettext("Enter the URL of a dataset hosted on a web site or in the cloud.");
      }
      if (schema.file) {
        schema.file.title = gettext("Data file");
        if (schema.url) {
          // Both the file and url fields should be shown, i.e. creating a new
          // model
          schema.file.help = gettext("Upload a data file from your computer.");
        }
        else {
          // Only the file field is present, i.e. editing an existing model
          filename = _.last(model.get('file').split('/'));
          schema.file.help = gettext("Current file is") + " <strong>" + filename + "</strong>. " + gettext("Change the data file by uploading a new data file from your computer.");
        }
      }

      // Add the required text to the content fields' label only if
      // one field is present, i.e. when an existing DataSet is being
      // edited
      if (!_.isUndefined(schema.url) && _.isUndefined(schema.file)) {
        schema.url.title = getLabelText(schema.url.title, true); 
      }

      return schema;
    },

    getForm: function(model, options) {
      var schema = this.getFormSchema(model);
      var contentFields = [];
      var contentFieldset;

      // HACK: There isn't a good way to show that one field OR the other
      // is required. Separate out the metadata and content fields in
      // anticipation of cleaning this up in #767
      if (schema.url) {
        contentFields.push('url');
      }
      if (schema.file) {
        contentFields.push('file');
      }

      // Editing an existing DataSet, so only one content field or the
      // other will be present
      if (contentFields.length === 1) {
        contentFieldset = contentFields;
      }
      else {
        contentFieldset = {
          fields: contentFields
        };
      }
      
      options = options || {}; 
      _.extend(options, {
        schema: schema,
        // HACK: If a model instance wasn't specified, create an empty instance 
        // to force the form to use model validation
        model: model || new DataSet(),
        fieldsets: [
          ['title', 'source'],
          contentFieldset
        ]
      });

      options.mutexGroupName = gettext('Data Source');

      return new storybase.MutexGroupedInputForm(options);
    },

    initialize: function(options) {
      this.dispatcher = options.dispatcher;
      this.form = this.getForm(this.model);
      this._formRemoved = false; // Has the form been removed during upload

      this.handleUploadProgress = _.bind(handleUploadProgress, this);

      this.compileTemplates();
    },

    /**
     * Handler for form submission
     */
    processForm: function(evt) {
      var errors = this.form.validate();
      if (!errors) {
        this.handleSave(this.form.getValue(), evt.target);
      }
      else {
        this.handleValidationErrors(errors);
      }
      evt.preventDefault();
      evt.stopPropagation();
    },

    handleSave: function(attrs, form) { },

    /**
     * Replace the form with an upload progress meter
     *
     * The form element is kept around so it can be reattached
     * in the case of an error.
     */
    renderUploading: function() {
      this.form.$el.detach();
      this.$el.html(this.getTemplate('upload')());
      return this;
    },

    /**
     * Reattach the form
     *
     * This is needed after the form has been detached in
     * ``renderUpload``.
     */
    reattachForm: function() {
      this.$el.empty();
      this.$el.append(this.form.$el);
      // TODO: Is this needed since we're detaching the
      // child element rather than removing it?
      this.delegateEvents();
    }
  }));

  /**
   * Form for adding a new dataset and associating it with an asset
   *
   * Events:
   *
   * "create:dataset" (model, postSaveAction) - when the dataset has been
   * succesfully saved to the server. ``model`` is the dataset that was saved. ``postSaveAction`` is the suggested
   * action to take with the view. A value of ``add`` means to keep the view
   * visible. A value of ``close`` means to hide the view.
   */
  var AssetDataSetAddView = Views.AssetDataSetAddView = DataSetFormView.extend({
    events: {
      'submit form': 'processForm',
      'click [type="submit"]': 'clickSubmit',
      'click [type="reset"]': 'cancel'
    },

    initialize: function(options) {
      DataSetFormView.prototype.initialize.apply(this, arguments);
      // Action to be taken after the form is submitted. Default is
      // 'close' which will hide this view. 'add' will show a blank
      // form allowing the user to add another
      this._postSaveAction = 'close'; 
      this.handleSave = this.addDataSet;
    },

    resetForm: function() {
      // Remove the old form from the DOM and remove event listeners
      this.form.remove();
      // Initialize a new form view
      this.form = this.getForm();
      // Re-render this view to add the new form to the DOM
      return this.render();
    },

    render: function() {
      this.$('.uploadprogress').remove();
      this.$el.append(
        this.form.render().$el
            .append("<input type='reset' value='" + gettext("Cancel") + "' />")
            .append("<input type='submit' name='save' value='" + gettext("Save") + "' />")
            .append("<input type='submit' name='save-and-add' value='" + gettext("Save and Add Another") + "' />")
      );
      return this;
    },

    /**
     * Handler for clicking a submit button
     */
    clickSubmit: function(evt) {
      if ($(evt.target).attr('name') === 'save-and-add') {
        this._postSaveAction = 'add';
      }
      else {
        this._postSaveAction = 'close'; 
      }
    },

    /**
     * Handler for clicking the "Cancel" button
     */
    cancel: function(evt) {
      this.trigger('click:cancel');
      // Without the call to stopPropagation, the click event will bubble
      // up to the parent view's event handlers.  This might be desireable
      // if we just want to jump to the display view instead of back to the
      // dataset list view
      evt.stopPropagation();
    },


    addDataSet: function(attrs, form) {
      var view = this;
      var file = null;
      var options = {
        success: function(model, response) {
          view.dispatcher.trigger('alert', 'success', "Dataset added");
          view.resetForm();
          view.trigger('create:dataset', model, view._postSaveAction);
        },
        error: function(model, response) {
          view.reattachForm(); 
          view.dispatcher.trigger('error', 'Error saving the dataset');
        }
      };

      if (attrs.file) {
        _.extend(options, {
          upload: true,
          form: $(form),
          progressHandler: this.handleUploadProgress
        });

        if (!_.isString(attrs.file)) {
          // If the file field is not a string (meaning it's a File object),
          // remove the form so we can show the upload status.
          // Otherwise, we need to keep the form around to be able to access the
          // file input element when posting the form through a hidden IFRAME
          this.renderUploading();
        }
      }

      this.collection.create(attrs, options);
    },

    unsetCollection: function() {
      this.collection = undefined;
    },

    setCollection: function(collection) {
      this.collection = collection;
    }
  });

  var DataSetEditView = Views.DataSetEditView = DataSetFormView.extend({
    className: 'edit-dataset-form-container',

    events: {
      'submit form': 'processForm',
      'click [type="reset"]': 'cancel'
    },

    initialize: function(options) {
      DataSetFormView.prototype.initialize.apply(this, arguments);
      this.handleSave = this.saveDataSet;
    },

    render: function() {
      this.$('.uploadprogress').remove();
      this.$el.append(
        this.form.render().$el
            .append("<input type='reset' value='" + gettext("Cancel") + "' />")
            .append("<input type='submit' name='save' value='" + gettext("Save Changes") + "' />")
      );
      this.renderFileFieldThumbnail();
      return this;
    },

    /**
     * Handler for clicking the "Cancel" button
     */
    cancel: function(evt) {
      this.trigger('click:cancel');
      // Without the call to stopPropagation, the click event will bubble
      // up to the parent view's event handlers.  This might be desireable
      // if we just want to jump to the display view instead of back to the
      // dataset list view
      evt.stopPropagation();
    },

    saveDataSet: function(attrs, form) {
      var view = this;
      var file = null;
      var options = {
        success: function(model, response) {
          view.dispatcher.trigger('alert', 'success', "Dataset saved");
          view.trigger('save:dataset', model);
        },
        error: function(model, response) {
          view.reattachForm(); 
          view.dispatcher.trigger('error', 'Error saving the dataset');
        }
      };

      if (!_.isUndefined(attrs.file)) {
        _.extend(options, {
          upload: true,
          form: $(form),
          progressHandler: this.handleUploadProgress
        });

        if (!_.isString(attrs.file)) {
          // If the file field is not a string (meaning it's a File object),
          // remove the form so we can show the upload status.
          // Otherwise, we need to keep the form around to be able to access the
          // file input element when posting the form through a hidden IFRAME
          this.renderUploading();
        }
      }
      else if (_.has(attrs, 'file')) { 
        // The attributes have a ``file`` key, but it's undefined.
        // This means we're not updating the file field.  Just throw away
        // the undefined file attribute so we keep whatever value is in the
        // model
        delete attrs.file;
      }

      this.model.save(attrs, options);
    },

    unsetCollection: function() {
      this.collection = undefined;
    },

    setCollection: function(collection) {
      this.collection = collection;
    }
  });

  var AssetDataSetListView = Views.AssetDataSetListView = HandlebarsTemplateView.extend({
    options: {
      templateSource: {
        '__main': $('#asset-dataset-list-container-template').html(),
        'list': $('#asset-dataset-list-list-template').html()
      }
    },

    events: {
      'click button[type="reset"]': 'clickClose',
      'click .add-dataset': 'clickAdd',
      'click .remove-dataset': 'clickRemove',
      'click .edit-dataset': 'clickEdit'
    },

    bindModelEvents: function() {
      this.collection.on('add remove', this.renderList, this);
    },

    unbindModelEvents: function() {
      this.collection.off('add remove', this.renderList, this);
    },

    bindSubviewEvents: function() {
      this.addView.on('click:cancel', this.clickAddCancel, this);
      this.addView.on('create:dataset', this.handleAdd, this);
    },

    unbindSubviewEvents: function() {
      this.addView.off('click:cancel', this.clickAddCancel, this);
      this.addView.off('create:dataset', this.handleAdd, this);
    },

    /**
     * Initialize and fetch the asset's datasets collection
     */
    _initCollection: function() {
      var view = this;
      if (!_.isObject(this.model.datasets)) {
        this.model.setDataSets(new DataSets());
        this.collection = this.model.datasets;
        this.collection.fetch({
          success: function() {
            view._collectionFetched = true;
          }
        });
      }
      else {
        this.collection = this.model.datasets;
        // Since the dataset collection has been initialized, assume its
        // also been already fetched from the server.
        this._collectionFetched = true;
      }
    },

    initialize: function(options) {
      this.dispatcher = options.dispatcher;
      // Flag to indicate whether or not the colleciton has
      // been fetched yet. This is used to defer rendering
      // until after the collection has been fetched.
      this._collectionFetched = false;
      // Have the datasets been changed
      this.hasChanged = false;
      this._initCollection();
      this.addView = new AssetDataSetAddView({
        collection: this.collection,
        dispatcher: this.dispatcher
      });
      this.compileTemplates();
      this.bindModelEvents();
      this.bindSubviewEvents();
    },

    close: function() {
      this.unbindModelEvents();
      this.unbindSubviewEvents();
    },

    /**
     * Scroll the browser window so the top of an element is visible
     * just below the header.
     */
    scrollTo: function($el) {
      var $header = $('header:first');
      // Assume header is fixed, so the top is at 0
      var headerBottom = $header.outerHeight();
      var scrollTo = $el.offset().top - headerBottom;
      $('html, body').animate({
        scrollTop: scrollTo 
      }, 500);
    },

    hideAdd: function() {
      this.addView.$el.hide();
      return this;
    },

    showAdd: function() {
      this.addView.$el.show();
      this.scrollTo(this.addView.$el);
      return this;
    },

    hideList: function() {
      this.$('.dataset-list-container').hide();
      return this;
    },

    showList: function() {
      this.$('.dataset-list-container').show();
      return this;
    },

    renderList: function() {
      var template = this.getTemplate('list');
      var context = {
        collectionFetched: this._collectionFetched
      };

      if (!this._collectionFetched) {
        // If the collection has not yet been fetched,
        // defer rendering until the collection has
        // been fetched
        this.collection.once('reset', this.renderList, this);
      }
      else {
        context.datasets = this.collection.toJSON();
      }
      this.$('.dataset-list-container').html(template(context));
      this.delegateEvents();
      return this;
    },

    renderEdit: function() {
      if (this.editView) {
        this.$('.wrapper').append(this.editView.render().$el);
      }
      return this;
    },

    render: function() {
      this.$el.html(this.template());
      this.renderList();
      this.addView.setElement(this.$('.add-dataset-form-container')).
                  render().$el.hide();
      return this;
    },

    /**
     * Tell upstream views that the user has requested that
     * this view be closed
     */
    triggerClose: function() {
      this.trigger('close', this.hasChanged);
      this.hasChanged = false;
    },

    clickClose: function(evt) {
      this.triggerClose();
    },

    clickAdd: function(evt) {
      this.hideList().showAdd();
    },

    clickAddCancel: function() {
      this.hideAdd().showList();
    },

    /**
     * Event handler for ``create:dataset`` event
     */
    handleAdd: function(dataset, postSaveAction) {
      this.hasChanged = true;
      // Proxy the event upstream
      if (postSaveAction === 'close') {
        this.triggerClose();
        // Hide the add dataset subview and show the
        // list of datasets
        this.hideAdd().showList();
      }
    },

    closeEdit: function(dataset) {
      this.editView.remove();
      this.editView = null;
      this.hideAdd().showList();
    },

    /**
     * Event handler for ``save:dataset`` event
     */
    handleEdit: function(dataset) {
      this.hasChanged = true;
      this.renderList();
      this.closeEdit();
    },
    
    clickRemove: function(evt) {
      var datasetId = $(evt.target).data('dataset-id');
      var model = this.collection.get(datasetId);
      this.collection.remove(model, {
        sync: true
      });
      this.hasChanged = true;
    },

    clickEdit: function(evt) {
      var datasetId = $(evt.target).data('dataset-id');
      var model = this.collection.get(datasetId);
      this.editView = new DataSetEditView({
        model: model,
        dispatcher: this.dispatcher
      });
      this.editView.once('click:cancel', this.closeEdit, this);
      this.editView.once('save:dataset', this.handleEdit, this);
      this.hideAdd().hideList().renderEdit();
      this.scrollTo(this.editView.$el);
    },

    unsetModel: function() {
      this.addView.unsetCollection();
      this.unbindModelEvents();
      this.model = undefined;
      this.collection = undefined;
    },

    setModel: function(model) {
      this.model = model;
      this._initCollection();
      this.bindModelEvents();
      this.addView.setCollection(this.collection);
    }
  });

  var SectionAssetEditView = Views.SectionAssetEditView = HandlebarsTemplateView.extend(
    _.extend({}, RichTextEditorMixin, BBFFormMixin, {
      tagName: 'div',

      className: 'edit-section-asset',

      options: {
        wrapperEl: '.wrapper',
        templateSource: {
          'display': $('#section-asset-display-template').html(),
          'edit': $('#section-asset-edit-template').html(),
          'upload': $('#asset-uploadprogress-template').html(),
          'select': $('#section-asset-select-type-template').html(),
          'sync': $('#section-asset-sync-template').html(),
<<<<<<< HEAD
          'audio-help': $('#audio-help-template').html(),
          'chart-help': $('#chart-help-template').html(),
          'image-help': $('#image-help-template').html(),
          'map-help': $('#map-help-template').html(),
          'quotation-help': $('#quotation-help-template').html(),
          'table-help': $('#table-help-template').html(),
=======
          'image-display-help': $('#image-display-help-template').html(),
          'image-new-help': $('#image-new-help-template').html(),
          'image-edit-help': $('#image-edit-help-template').html(),
>>>>>>> b26f9742
          'text-help': $('#text-help-template').html(), 
          'video-help': $('#video-help-template').html(),
          'select-help': $('#select-help-template').html()
        }
      },

      events: {
        "hover .wrapper": "toggleTypeListVisible",
        "click .asset-type": "selectType", 
        "click .remove": "handleClickRemove",
        "click .edit": "edit",
        "click .edit-data": "handleClickEditData",
        "click .help": "showHelp",
        'click input[type="reset"]': "cancel",
        'submit form.bbf-form': 'processForm',
        'drop': 'handleDrop'
      },

      states: ['select', 'display', 'edit', 'editData', 'sync'],

      initialize: function() {
        this.compileTemplates();
        this.modelOptions = {
          language: this.options.language
        };
        var modelOptions = _.extend({}, this.modelOptions);
        this.container = this.options.container;
        this.dispatcher = this.options.dispatcher;
        this.assetTypes = this.options.assetTypes;
        this.section = this.options.section;
        this.story = this.options.story;
        if (_.isUndefined(this.model)) {
          // If no model is passed to the constructor, create
          // an empty Asset model
          if (this.options.suggestedType) {
            modelOptions.type = this.options.suggestedType;
          }
          this.model = new Asset(modelOptions);
        }
        else {
          // If it's an existing model, initialize views for
          // associated data
          this.initializeDataViews(); 
        }
        this.handleUploadProgress = _.bind(handleUploadProgress, this);
        this.bindModelEvents();
        this.initializeForm();
        this.setInitialState();
      },

      bindModelEvents: function() {
        this.model.on("change", this.initializeForm, this);
        this.model.on("remove", this.handleModelRemove, this);
        if (this.model.isNew()) {
          this.model.once("sync", this.initializeDataViews, this);
        }
      },

      unbindModelEvents: function() {
        this.model.off("change", this.initializeForm, this);
        this.model.off("remove", this.handleModelRemove, this);
        this.model.off("sync", this.initializeDataViews, this);
      },

      unbindBusEvents: function() {
        this.dispatcher.off('close:drawer', this.revertHelp, this);
      },

      /**
       * Cleanup the view.
       */
      close: function() {
        this.remove();
        this.undelegateEvents();
        this.unbind();
        this.unbindModelEvents();
        this.unbindBusEvents();
      },

      /**
       * Get the Backbone Forms schema for the asset form
       */
      getFormSchema: function(model) {
        var schema = _.result(this.model, 'schema');
        var type = this.model.get('type');
        var num_elements = _.size(_.pick(schema, 'image', 'body', 'url')); 
        var prefix = num_elements > 1 ? gettext("or") + ", " : "";

        if (schema.url) {
          schema.url.title = capfirst(gettext("enter") + " " + type + " " + gettext("URL"));
        }
        if (schema.image) {
          if (!model.isNew()) {
            schema.image.title = capfirst(gettext('replace image file'));
            var imagePath = model.get('image');
            if (imagePath && _.isString(imagePath)) {
              schema.image.help = capfirst(gettext('current image is <strong>' + _.last(imagePath.split('/')) + '</strong>.'));
              schema.image.help += ' ' + capfirst(gettext("change this by uploading a new image from your computer."));
            }
          }
          else {
            schema.image.title = capfirst(gettext('upload an image'));
            schema.image.help = capfirst(gettext('choose a file from your computer.'));
          }
        }
        if (schema.body) {
          if (type === 'text') {
            schema.body.template = _.template('\
                <li class="bbf-field field-{{key}}">\
                  <div class="bbf-editor">{{editor}}</div>\
                  <div class="bbf-help">{{help}}</div>\
                </li>\
              '
              );
          }
          else if (type === 'quotation') {
            schema.body.title = capfirst(gettext("enter the quotation text"));
          }
          else {
            schema.body.title = capfirst(gettext("paste embed code for the") + " " + type);
          }
        }

        return schema;
      },

      /**
       * Set the view's form property based on the current state of the model.
       */
      initializeForm: function() {
        this.form = new storybase.MutexGroupedInputForm({
          schema: this.getFormSchema(this.model),
          model: this.model,
          mutexGroupName: capfirst(this.model.get('type') || '') + ' ' + capfirst(gettext('source'))
        });
        this.form.render();
      },

      setClass: function() {
        var activeState = this.getState();
        _.each(this.states, function(state) {
          if (state === activeState) {
            this.$el.addClass(state);
          }
          else {
            this.$el.removeClass(state);
          }
        }, this);
      },

      /**
       * Get a list of asset types, their labels, and properties. 
       * Properties on returned hash:
       *  type {string}
       *  name {string}
       *  suggested {bool}
       *  available {bool}
       */
      getAssetTypes: function() {
        var type = this.options.suggestedType;
        var result = [];
        var canChangeAssetType = _.isUndefined(this.options.canChangeAssetType) || this.options.canChangeAssetType;
        _.each(this.assetTypes, function(type) {
          var isSuggested = type.type == this.options.suggestedType;
          // note we don't modify this.assetTypes
          result.push(_.extend({}, type, { 
            suggested: isSuggested,
            available: canChangeAssetType || isSuggested
          }));
        }, this);
        return result;
      },

      /**
       * Event handler for adding a new dataset to the asset
       */
      handleDataSetListClose: function(refresh) {
        var view;
        if (refresh) {
          // The user wants to close the add dataset form
          view = this;
          this.setState('sync').render();
          // Refresh the asset model to get the updated rendered dataset
          // list (in the model's ``content`` attribute).
          // Then switch to the display state and re-render
          this.model.fetch({
            success: function() {
              view.setState('display').render();
            },
            error: function() {
              // TODO: Handle this error in a more meaningful way, perhaps by
              // showing an alert. For now, just render the old information 
              view.setState('display').render();
            }
          });
        }
        else {
          this.setState('display').render();
        }
      },

      /**
       * Initialize subviews for related datasets
       *
       * The first time this method is called, it creates a new instance 
       * of the subviews. On subsequent calls, it binds the subviews to
       * this view's model. The latter behavior is useful for when the
       * model is updated, either because a new asset has been created
       * or an asset has been dragged and dropped from the unused asset
       * list.
       */
      initializeDataViews: function() {
        if (this.model.acceptsData()) {
          if (_.isUndefined(this.datasetListView)) {
            // There's no dataset list view - create one
            this.datasetListView = new AssetDataSetListView({
              model: this.model,
              dispatcher: this.dispatcher
            });
            // If the cancel button is clicked inside the dataset
            // list view, or if a dataset has been added and (without
            // choosing to add another) hide the dataset list view and show the display
            // view
            this.datasetListView.on('close', this.handleDataSetListClose, this);
          }
          else {
            // There's already a dataset list view - reuse it
            this.datasetListView.setModel(this.model);
          }
        }
      },

      render: function() {
        var context = {};
        var editableCallback = function(value, settings) {
          that.saveAttr($(this).data("input-name"), value);
          return value;
        };
        var state = this.getState();
        var template = this.getTemplate(state);
        var $wrapperEl;
        if (state === 'select') {
          context.assetTypes = this.getAssetTypes();
          context.help = this.options.help;
        }
        else if (state === 'display') {
          // Set context variable to toggle display of icon to edit data
          context.acceptsData = this.model.acceptsData();
        }
        else if (state === 'edit') {
          if (this.model.isNew()) {
            context.action = gettext('add');
          }
          else {
            context.action = gettext('edit');
          }
        }
        context.model = this.model.toJSON();
        if (template) {
          this.$el.html(template(context));
        }
        else {
          this.$el.empty();
        }
        $wrapperEl = this.$(this.options.wrapperEl);
        this.setClass();
        if (state == 'select') {
          // The accept option needs to match the class on the items in
          // the UnusedAssetView list
          $wrapperEl.droppable({ accept: ".unused-asset" });
        }
        if (state == 'display') {
          if (this.$el.is(':visible')) {
            storybase.views.sizeAssetsOnLoad({
              assetSelector: 'iframe.sandboxed-asset',
              scope: this.$el
            });
          }
          else {
            storybase.views.deferSrcLoad({
              selector: 'iframe.sandboxed-asset',
              scope: this.$el
            });
          }
        }
        if (state === 'edit') {
          this.form.render().$el.append('<input type="reset" value="' + gettext("Cancel") + '" />').append('<input type="submit" value="' + gettext("Save Changes") + '" />');
          if (_.has(this.form.fields, 'body') && this.model.get('type') == 'text') {
            this.bodyEditor = this.getEditor(
              this.form.fields.body.editor.el
            );
            // HACK: Get rid of the default event handlers
            // They seem to prevent event bubbling, e.g. the editor's blur event
            // handler gets callled and the "Save"/"Cancel" buttons' click 
            // events never get called.  I think this is okay for now, since the
            // toolbar showing/hiding doesn't make as much sense when editing the
            // asset views.
            this.bodyEditor.stopObserving('blur');
            this.bodyEditor.stopObserving('load');
          }

          this.renderFileFieldThumbnail();
          
          $wrapperEl.append(this.form.el);
        }
        if (state === 'editData') {
          this.$el.append(this.datasetListView.render().el);
        }

        return this;
      },

      setInitialState: function() {
        if (!this.model.isNew()) {
          this._state = 'display';
        }
        else {
          this._state = 'select';
        }
      },

      getState: function() {
        return this._state;
      },

      setState: function(state) {
        this._state = state;
        return this;
      },

      /**
       * Event handler for selecting asset type
       */
      selectType: function(e) {
        e.preventDefault(); 
        if (!$(e.target).hasClass('unavailable')) {
          this.setType($(e.target).data('asset-type'));
        }
      },

      toggleTypeListVisible: function(e) {
        this.$el.find('.asset-types').toggleClass('collapsed');
      },

      setType: function(type) {
        this.model.set('type', type);
        this.initializeForm();
        this.setState('edit').render();
      },

      /**
       * Event handler for canceling form interaction
       */
      cancel: function(e) {
        e.preventDefault();
        if (this.model.isNew()) {
          this.setState('select');
        }
        else {
          this.setState('display');
        }
        this.render();
      },

      /**
       * Save the asset model to the server.
       *
       * This method mostly handles initializing the callbacks and options for 
       * Asset.save()
       *
       * @param {Object} attributes Model attributes to be passed to
       *     Asset.save()
       */
      saveModel: function(attributes) {
        var view = this;
        // Save the model's original new state to decide
        // whether to send a signal later
        var isNew = this.model.isNew();
        var storyLicense = this.story.get('license');
        var options;

        // If this is the initial save and the story has a license
        // defined and the asset has no explicit license defined, set the
        // asset license to that of the story.
        if (isNew && _.isUndefined(attributes.license) && storyLicense) {
          attributes.license = storyLicense;
        }

        // Initialize callbacks for saving the model
        options = {
          success: function(model) {
            view.setState('display').render();

            if (isNew) {
              // Model was new before saving, trigger an event telling listeners
              // that a new asset has been added to the section
              view.dispatcher.trigger("do:add:sectionasset", view.section,
                view.model, view.container
              );
            }
            else {
              view.dispatcher.trigger("save:asset", view.model);
            }
          },
          error: function(model, xhr) {
            // If we've switched to the upload progress view, switch back to the
            // form
            if (view.getState() === 'upload') {
              view.setState('edit').render();
            }
            view.dispatcher.trigger('error', xhr.responseText || 'error saving the asset');
          }
        };

        if (attributes.image && !_.isUndefined(this.form.fields.image) && !attributes.url) {
          // A new file is being uploaded, provide some
          // additional options to Story.save()
          _.extend(options, {
            upload: true,
            // The form element in case we need to
            // POST via an iframe
            form: this.form.$el,
            progressHandler: this.handleUploadProgress
          });

          if (!_.isString(attributes.image)) {
            // If the image field is not a string (meaning it's a File object),
            // remove the form so we can show the upload status. Otherwise, we need
            // to keep the form around to be able to access the file input
            // element when posting the form through a hidden IFRAME
            this.setState('upload').render();
          }
        }
        else if (_.has(attributes, 'image')) {
          // The attributes have a ``image`` key, but it's undefined.
          // This means we're not updating the image field.  Just throw away
          // the undefined file attribute so we keep whatever value is in the
          // model
          delete attributes.image;
        }

        this.model.save(attributes, options); 
      },

      /**
       * Event handler for submitting form
       */
      processForm: function(e) {
        e.preventDefault();

        var errors = this.form.validate();
        var data;
        var view = this;

        if (!errors) {
          data = this.form.getValue();
          this.saveModel(data);
        }
        else {
          this.handleValidationErrors(errors);
        }
      },

      edit: function(evt) {
        evt.preventDefault();
        this.setState('edit').render();
      },

      /**
       * Event handler for clicking the remove icon
       */
      handleClickRemove: function(evt) {
        evt.preventDefault();
        this.dispatcher.trigger('do:remove:sectionasset', this.section, this.model);
      },

      /**
       * Event handler for clicking the edit data icon
       */
      handleClickEditData: function(evt) {
        evt.preventDefault();
        this.setState('editData').render();
      },

      /**
       * Update the model property of the view, taking event callbacks into
       * account
       */
      setModel: function(model) {
        // This view should no longer listen to events on this model
        this.unbindModelEvents();
        this.model = model; 
        // Listen to events on the new model
        this.bindModelEvents();
        this.initializeDataViews();
        this.initializeForm();
      },

      /**
       * Callback for when a model is removed from this.assets
       *
       * @param {Asset} model Asset model instance that was removed
       */
      handleModelRemove: function(model, collection) {
        // Check whether the model is being removed from the section's
        // asset list. It could also be removed from the unused asset
        // list
        if (collection === this.section.assets) {
          this.setModel(new Asset(this.modelOptions));
          this.setState('select').render();
          if (this.datasetListView) {
            this.datasetListView.unsetModel();
          }
        }
      },
      
      /**
       * @param String type     The asset type.
       * @param String [state]  Optional. One of new, edit, display.
       */
      getAssetTypeHelp: function(type, state) {
        if (_.indexOf(['edit', 'new', 'display'], state) >= 0) {
          state = '-' + state;
        }
        else {
          state = '';
        }
        var template = this.getTemplate(type + state + '-help');
        if (!template) {
          // see if there's a template defined for any/every state
          template = this.getTemplate(type + '-help');
        }
        var help;
        if (_.isFunction(template)) {
          help = template();
        }
        else {
<<<<<<< HEAD
          help = gettext("Select an asset type.");
=======
          help = gettext("There isn't help for this type of asset yet.");
>>>>>>> b26f9742
        }
        return help;
      },

      /**
       * Show help 
       */
      showHelp: function(evt) {
        var help = _.extend({
          title: "",
          body: ""
        }, this.options.help);
        var assetHelp = '';
        if (this._state == 'select') {
          assetHelp = (this.getTemplate('select-help'))();
        }
        else {
          var state = this.model.isNew() ? 'new' : this._state;
          assetHelp = this.getAssetTypeHelp(this.model.get('type'), state);
        }
        help.body += assetHelp;
        this.dispatcher.trigger('do:show:help', help, {remember: true});
        // When the drawer is closed, revert to the previous help item
        this.dispatcher.once('close:drawer', this.revertHelp, this); 
      },

      revertHelp: function() {
        this.dispatcher.trigger('do:pop:help');
      },

      handleDrop: function(evt, ui) {
        var id = ui.draggable.data('asset-id');
        var view = this;
        if (id) {
          this.setModel(this.story.unusedAssets.get(id));
          // HACK: The call to this.story.unusedAssets.remove results in
          // removing the draggable element before the ``stop`` event is 
          // handled, causing an exception when the jQuery-UI tries to
          // update the cursor when the dragging stops. Delaying the call
          // seems to work around this.
          //
          // See http://stackoverflow.com/a/13151132/386210
          setTimeout(function() {
            view.story.unusedAssets.remove(view.model);
          }, 0);  
          if (!this.story.unusedAssets.length) {
            this.dispatcher.trigger('has:assetlist', false);
          }
          this.setState('display');
          this.dispatcher.trigger("do:add:sectionasset", this.section, this.model, this.container);
          this.render();
        }
      }
    })
  );

  var ReviewView = Views.ReviewView = HandlebarsTemplateView.extend(
    _.extend({}, NavViewMixin, {
      className: 'view-container',

      options: {
        templateSource: $('#review-template').html()
      },

      events: {
        'click .preview': 'previewStory'
      },

      initialize: function() {
        this.dispatcher = this.options.dispatcher;
        this.compileTemplates();
        this.previewed = false;
        // Need to bind validate to this before it's passed as a callback to
        // the WorkflowNavView instance
        _.bindAll(this, 'hasPreviewed');
        this.workflowNavView = new WorkflowNavView({
          model: this.model,
          dispatcher: this.dispatcher,
          items: [
            {
              id: 'workflow-nav-tag-back',
              className: 'prev',
              title: gettext("Back to Tag"),
              text: gettext("Previous"),
              path: 'tag/'
            },
            {
              id: 'workflow-nav-publish-fwd',
              className: 'next',
              title: gettext("Publish My Story"),
              text: gettext("Next"),
              path: 'publish/'
            }
          ]
        });
        if (_.isUndefined(this.model)) {
          this.dispatcher.on("ready:story", this.setStory, this);
        }
      },

      setStory: function(story) {
        this.model = story;
      },

      render: function() {
        var context = {};
        this.$el.html(this.template(context));
        this.workflowNavView.render();
        this.delegateEvents();
        return this;
      },

      previewStory: function(evt) {
        evt.preventDefault();
        var url = '/stories/' + this.model.id + '/viewer/';
        this.previewed = true;
        // Re-render the nav view to reflect the newly enabled button
        this.workflowNavView.render();
        window.open(url);
      },

      hasPreviewed: function() {
        return this.previewed;
      }
    })
  );

  var TaxonomyView = Views.TaxonomyView = HandlebarsTemplateView.extend(
    _.extend({}, NavViewMixin, {
      id: 'share-taxonomy',

      className: 'view-container',

      options: {
        templateSource: $('#share-taxonomy-template').html()
      },

      initialize: function() {
        this.dispatcher = this.options.dispatcher;
        this.compileTemplates();
        this.workflowNavView = new WorkflowNavView({
          model: this.model,
          dispatcher: this.dispatcher,
          items: [
            {
              id: 'workflow-nav-build-back',
              className: 'prev',
              title: gettext("Continue Writing Story"),
              text: gettext("Previous"),
              path: ''
            },
            {
              id: 'workflow-nav-review-fwd',
              className: 'next',
              title: gettext("Review"),
              text: gettext("Next"),
              path: 'review/'
            }
          ]
        });
        this.addLocationView = new AddLocationView({
          model: this.model,
          dispatcher: this.dispatcher
        });
        this.tagView = new TagView({
          model: this.model,
          dispatcher: this.dispatcher
        });

        if (this.model) {
          this.initializeForm();
        }
        else {
          this.dispatcher.on('ready:story', this.setStory, this);
        }
      },

      initializeForm: function() {
        // Convert the JSON into the format for Backbone Forms
        var topicsOptions = this.getFormOptions(this.options.topics);
        var placesOptions = this.getFormOptions(this.options.places);
        var organizationsOptions = this.getFormOptions(this.options.organizations, 'organization_id');
        var projectsOptions = this.getFormOptions(this.options.projects, 'project_id');
        // Default editor attributes for the Backbone Form
        var editorAttrs = {
          multiple: "",
          style: "width: 300px"
        };
        // Official taxonomies
        var schema = {
          topics: { 
            type: 'Select', 
            options: topicsOptions, 
            editorAttrs: _.defaults({placeholder: gettext("Click to select topics")}, editorAttrs)
          },
          places: { 
            type: 'Select', 
            options: placesOptions, 
            editorAttrs: _.defaults({placeholder: gettext("Click to select places")}, editorAttrs)
          },
          organizations: {
            type: 'Select',
            options: organizationsOptions,
            editorAttrs: _.defaults({placeholder: gettext("Click to select organizations")}, editorAttrs)
          },
          projects: {
            type: 'Select',
            options: projectsOptions,
            editorAttrs: _.defaults({placeholder: gettext("Click to select projects")}, editorAttrs)
          }
        };
        if (!organizationsOptions.length) {
          delete schema.organizations;
        }
        if (!projectsOptions.length) {
          delete schema.projects;
        }
        this.officialForm = new Backbone.Form({
          schema: schema
        });
        this.officialForm.on('topics:change', this.changeTopics, this);
        this.officialForm.on('places:change', this.changePlaces, this);
        this.officialForm.on('organizations:change', this.changeOrganizations, this);
        this.officialForm.on('projects:change', this.changeProjects, this);
      },

      setStory: function(story) {
        this.model = story;
        this.initializeForm();
      },

      /**
       * Map the options from JSON provided from Django to the format needed
       * by Backbone Forms for creating an HTML select element.
       *
       * See https://github.com/powmedia/backbone-forms#editor-select
       *
       * @param {Array} rawOptions Array of objects representing option
       *     with attributes for keys and values.
       * @param {String} [valAttr="id"] Name of property of the objects in
       *     rawOptions that identifies the value of the option element.
       * @param {String} [labelAttr="name"] Name of property of the objects in
       *     rawOptions that identifies the text of the option element.
       * @returns {Array} Array of objects with val and label properties.
       */
      getFormOptions: function(rawOptions, valAttr, labelAttr) {
        // Set defaults for attributes for creating select options
        valAttr = valAttr ? valAttr : 'id';
        labelAttr = labelAttr ? labelAttr: 'name';
        return _.map(rawOptions, function(value) {
          return {
            val: value[valAttr], 
            label: value[labelAttr]
          };
        });
      },

      replaceRelated: function(url, data) {
        data = data ? data : [];
        $.ajax(url, {
          type: "PUT", 
          data: JSON.stringify(data),
          contentType: "application/json",
          processData: false
        });
      },

      changeTopics: function(form, editor) {
        var url = this.model.url() + 'topics/'; 
        this.replaceRelated(url, editor.getValue());
      },

      changePlaces: function(form, editor) {
        var url = this.model.url() + 'places/'; 
        this.replaceRelated(url, editor.getValue());
      },

      changeOrganizations: function(form, editor) {
        var url = this.model.url() + 'organizations/'; 
        this.replaceRelated(url, editor.getValue());
      },

      changeProjects: function(form, editor) {
        var url = this.model.url() + 'projects/'; 
        this.replaceRelated(url, editor.getValue());
      },

      render: function() {
        var initialValues = {
          'topics': _.pluck(this.model.get('topics'), 'id'),
          'places': _.pluck(this.model.get('places'), 'id')
        };
        this.$el.html(this.template());
        this.$('#taxonomy').append(this.officialForm.render().el);
        if (this.officialForm.fields.organizations) {
          initialValues.organizations = _.pluck(this.model.get('organizations'), 'id');
        }
        if (this.officialForm.fields.projects) {
          initialValues.projects = _.pluck(this.model.get('projects'), 'id');
        }
        this.officialForm.setValue(initialValues);
        
        // TODO: Custom editor that automatically does this?
        this.officialForm.fields.topics.editor.$el.select2({width: 'resolve'});
        this.officialForm.fields.places.editor.$el.select2({width: 'resolve'});
        if (this.officialForm.fields.organizations) {
          this.officialForm.fields.organizations.editor.$el.select2({width: 'resolve'});
        }
        if (this.officialForm.fields.projects) {
          this.officialForm.fields.projects.editor.$el.select2({width: 'resolve'});
        }
        this.$el.append(this.tagView.render().el);
        this.$el.append(this.addLocationView.render().el);
        this.workflowNavView.render();

        return this;
      },

      onShow: function() {
        this.addLocationView.onShow();
      }
    })
  );

  var AddLocationView = Views.AddLocationView = HandlebarsTemplateView.extend({
    id: 'add-location',

    mapId: 'map',

    events: {
      'click #search-address': 'searchAddress',
      'click .delete': 'deleteLocation',
      'submit': 'addLocation'
    },

    options: {
      templateSource: {
        '__main':  $('#add-location-template').html(),
        'location': $('#add-location-location-item-template').html()
      }
    },

    initialize: function() {
      this.dispatcher = this.options.dispatcher;
      this.compileTemplates();
      this.initialCenter = new L.LatLng(storybase.MAP_CENTER[0],
                                        storybase.MAP_CENTER[1]);
      this.initialZoom = storybase.MAP_ZOOM_LEVEL;
      this.collection = new Locations([], {story: this.model});
      this.pointZoom = storybase.MAP_POINT_ZOOM_LEVEL;
      this.latLng = null;
      this._collectionFetched = false;
      this.collection.on("reset", this.renderLocationList, this);
      this.collection.on("add", this.renderLocationList, this);
      this.collection.on("remove", this.renderLocationList, this);
    },

    render: function() {
      if (!this._collectionFetched) {
        this.collection.fetch();
      }
      this.$el.html(this.template());
      this.renderLocationList();
      // Don't show the address name input until an address has been found
      this.$('#address-name-container').hide();
      // Disable the submission button until an address has been found
      this.$('#do-add-location').prop('disabled', true);
      this.delegateEvents();
      return this;
    },

    onShow: function() {
      this.map = new L.Map(this.$('#map')[0], {
      });
      this.map.setView(this.initialCenter, this.initialZoom);
      var osmUrl = 'http://{s}.tile.openstreetmap.org/{z}/{x}/{y}.png',
          osmAttrib = 'Map data &copy; 2012 OpenStreetMap contributors',
          osm = new L.TileLayer(osmUrl, {maxZoom: 18, attribution: osmAttrib});
      this.map.addLayer(osm);
      this.markers = new L.LayerGroup();
      this.map.addLayer(this.markers);
    },

    renderLocationList: function(collection) {
      var template = this.getTemplate('location');
      this.$('#locations').empty(); 
      this.collection.each(function(loc) {
        this.$('#locations').append($(template(loc.toJSON())));
      }, this);
    },

    searchAddress: function(evt) {
      evt.preventDefault();
      var address = this.$("#address").val();
      var that = this;
      this.rawAddress = '';
      // Don't show the address name input until an address has been found
      this.$('#address-name-container').hide();
      // Disable the submission button until an address has been found
      this.$('#do-add-location').prop('disabled', true);
      this.$('#found-address').html(gettext("Searching ..."));
      this.$('#address-name').val(null);
      this.markers.clearLayers();
      geocode(address, {
        success: function(latLng, place) {
          that.geocodeSuccess(latLng, place, address);
        },
        failure: function(address) {
          that.$('#found-address').val(gettext("No address found"));
        }
      });
    },

    /**
     * Callback for a successful response from the geocoder.
     */
    geocodeSuccess: function(latLng, place, queryAddress) {
      var center = new L.LatLng(latLng.lat, latLng.lng);
      var marker = new L.Marker(center);
      this.rawAddress = place || queryAddress || "";
      this.$('#found-address').html(this.rawAddress);
      this.$('#address-name-container').show();
      this.$('#do-add-location').prop('disabled', false);
      this.markers.addLayer(marker);
      this.map.setView(marker.getLatLng(), this.pointZoom, true);
      this.latLng = latLng; 
    },

    addLocation: function(evt) {
      evt.preventDefault();
      var name = this.$('#address-name').val();
      // Make sure we found a point
      if (this.latLng) {
        this.collection.create({
          name: name ? name : '', 
          lat: this.latLng.lat,
          lng: this.latLng.lng,
          raw: this.rawAddress
        }, {
          wait: true,
          success: function(model, resp) {
            // TODO: Handle success in saving
          },
          failure: function(model, resp) {
            // TODO: Handle failure in saving
          }
        });
      }
    },

    deleteLocation: function(evt) {
      evt.preventDefault();
      var id = $(evt.target).data('location-id');
      var loc = this.collection.get(id);
      loc.destroy();
    }
  });

  var TagView = Views.TagView = HandlebarsTemplateView.extend({
    id: 'story-tags',

    options: {
      templateSource: $('#tags-template').html()
    },

    events: {
      'change #tags': 'tagsChanged'
    },

    initialize: function() {
      this.dispatcher = this.options.dispatcher;
      this.compileTemplates();
      this.collection = new Tags(null, {
        story: this.model
      });
      this.collection.on("reset", this.setTags, this);
      if (_.isUndefined(this.model)) {
        this.dispatcher.on("ready:story", this.setStory, this);
      }
    },

    setStory: function(story) {
      this.model = story;
      this.collection.setStory(story);
    },

    render: function() {
      var s2opts = {
        ajax: {
          url: storybase.API_ROOT + 'tags/',
          data: function(term, page) {
            return {
              'name__istartswith': term
            };
          },
          results: function(data, page) {
            var result = {
              results: []  
            };
            _.each(data.objects, function(tag) {
              result.results.push({
                id: tag.tag_id,
                text: tag.name,
                tagId: tag.tag_id
              });
            });
            return result;
          }
        },
        createSearchChoice: function(term, data) {
          return {id: term, text: term};
        },
        multiple: true,
        width: 'resolve'
      };
      this.collection.fetch();
      this.$el.html(this.template());
      this.$('#tags').select2(s2opts);
      this.delegateEvents();
      return this;
    },

    setTags: function() {
      var data = this.collection.map(function(tag) {
        return {
          id: tag.get('tag_id'),
          text: tag.get('name')
        };
      });
      this.$('#tags').select2('data', data);
    },

    tagsChanged: function(evt) {
      var data = {};
      var id;
      var model;
      if (evt.added) {
        if (evt.added.tagId) {
          // Existing tag
          data.tag_id = evt.added.tagId;
        }
        else {
          data.name = evt.added.text;
        }
        this.collection.create(data, {
          success: function(model) {
            evt.added.model = model;
          }
        });
      }
      if (evt.removed) {
        if (evt.removed.model) {
          model = evt.removed.model;
          id = evt.removed.model.id;
        }
        else if (evt.removed.tag_id) {
          model = this.collection.get(evt.removed.tag_id);
          id = evt.removed.tag_id;
        }
        else if (evt.removed.id) {
          model = this.collection.get(evt.removed.id);
          id = evt.removed.id;
        }
        model.url = storybase.API_ROOT + 'tags/' + id + '/stories/' + this.model.id + '/';
        model.destroy();
      }
    }
  });


  var LicenseDisplayView = Views.LicenseDisplayView = Backbone.View.extend({
    id: 'cc-license',

    initialize: function() {
      var license = _.isUndefined(this.model) ? null : this.model.get('license');
      this.dispatcher = this.options.dispatcher;
      this._licenseHtml = null;
      if (_.isUndefined(this.model)) {
        this.dispatcher.on("ready:story", this.setStory, this);
      }
      this.dispatcher.on("select:license", this.getLicenseHtml, this);
      if (license) {
        this.getLicenseHtml();
      }
    },

    setStory: function(story) {
      this.model = story;
    },

    getLicenseHtml: function() {
      var that = this;
      var license = this.model.get('license');
      var params = licenseStrToParams(license);
      // Set provision license text just so the user sees something
      this._licenseHtml = "<p>" + gettext("You selected the ") + license + " " + gettext("license. Retrieving license details ...") + "</p>";
      this.render();
      // Now try to get the license from the (proxied) Creative Commons
      // endpoint.  If this succeeds, we'll re-render when we're finished
      $.get(this.options.licenseEndpoint, params, function(data) {
        // The endpoint returns XML. Use jQuery to grab the 'html' element
        // of the XML response and the convert the element contents to 
        // a string.
        // 
        // If we just append the matching elements, it doesn't display
        // correctly in the browser
        that._licenseHtml = $('<div>').append($(data).find("html").contents()).clone().html();
        that.render();
      }).error(function() {
        that._licenseHtml = "<p>" + gettext("You selected the ") + license + " " + gettext("license.") + "</p>";
        that.render();
      });
    },

    render: function() {
      if (!this._licenseHtml) {
        this.getLicenseHtml();
      }
      else {
        this.$el.html(this._licenseHtml);
      }
    }
  });

  var LicenseView = Views.LicenseView = HandlebarsTemplateView.extend({
    id: 'share-license',

    events: {
      'change form': 'processForm'
    },

    options: {
      title: gettext("Select a license"),
      templateSource: {
        '__main': $('#share-license-template').html(),
        'commercial': $('#share-cc-commercial-template').html(),
        'derivatives': $('#share-cc-derivatives-template').html()
      }
    },

    schema: function() {
      return {
        'commercial': {
          type: 'Radio',
          title: '',
          options: this.getTemplate('commercial')(),
          validators: ['required']
        },
        'derivatives': {
          type: 'Radio',
          title: '',
          options: this.getTemplate('derivatives')(),
          validators: ['required']
        }
      };
    },
   
    setStory: function(story) {
      this.model = story;
    },

    initialize: function() {
      var license = this.model ? this.model.get('license') : null;
      var formVals = licenseStrToParams(license);
      this.compileTemplates();
      this.dispatcher = this.options.dispatcher;
      this.form = new Backbone.Form({
        schema: this.schema(),
        data: formVals
      });
      this.licenseDisplayView = new LicenseDisplayView({
        dispatcher: this.dispatcher,
        model: this.model,
        licenseEndpoint: this.options.licenseEndpoint
      });
      if (_.isUndefined(this.model)) {
        this.dispatcher.on("ready:story", this.setStory, this);
      }
    },

    completed: function() {
      return this.model && this.model.get('license');
    },

    setLicense: function(params) {
      this.model.set('license', licenseParamsToStr(params));
      this.model.save();
    },

    validate: function() {
      var formValues = this.form.getValue();
      var errors = this.form.validate();
      if (!errors) {
        this.setLicense(formValues);
        return true;
      }
      else {
        return false;
      }
    },

    processForm: function(evt) {
      if (this.validate()) {
        var values = this.form.getValue();
        this.dispatcher.trigger("select:license");
        // Update the form values
        _.each(values, function(value, attr) {
          this.form.setValue(attr, value);
        }, this);
      }
    },

    render: function(options) {
      options = options || {};
      var license = this.model.get('license');
      this.$el.html(this.template({
        title: this.options.title,
        license: license
      }));
      this.$el.append(this.form.render().el);
      this.licenseDisplayView.setElement(this.$('#cc-license')).render();
      this.delegateEvents();

      return this;
    }
  });

  /**
   * Common functionality and initialization used throughout
   * subviews for the Publish workflow step.
   */
  var PublishViewBase = Views.PublishViewBase = HandlebarsTemplateView.extend({
    /**
     * Set the model for this view.
     * This should be used as a "ready:story" event handler.
     */
    setStory: function(story) {
      this.model = story;
      this.initListeners();
    },

    /**
     * Test for story published status.
     */
    storyPublished: function() {
      return this.model ? (this.model.get('status') === "published") : false;
    },

    initListeners: function() {
      // If the model isn't defined at initialization (usually when creating
      // a new story), wire up a listener to set it when the story is ready.
      if (_.isUndefined(this.model)) {
        this.dispatcher.once("ready:story", this.setStory, this);
      }
    },

    initialize: function() {
      this.compileTemplates();
      this.dispatcher = this.options.dispatcher;
      this.initListeners();
    }
  });

  var PublishView = Views.PublishView = PublishViewBase.extend(
    _.extend({}, NavViewMixin, {
      id: 'share-publish',

      className: 'view-container',

      options: {
        // Source of template for the main view layout
        templateSource: $('#share-publish-template').html(),
        // Selector for the element (defined in templateSource) that
        // shows the sharing widgets
        sharingEl: '.publish-sharing',
        // Selector for the element (defined in templateSource) that
        // contains the controls for a published story
        publishedButtonsEl: '#published-buttons',
        // Selector for the element (defined in templateSource) that 
        // contains the subviews
        subviewEl: '#publish-steps',
        // Selector for the element (defined in templateSource) that
        // contains the legal information for the story
        legalEl: '#share-legal'
      },

      initListeners: function() {
        if (_.isUndefined(this.model)) {
          this.dispatcher.once("ready:story", this.setStory, this);
        }
        else {
          this.listenTo(this.model, "change:status", this.handleChangeStatus);
        }
      },

      initialize: function() {
        var navViewOptions;
   
        PublishViewBase.prototype.initialize.apply(this);

        this._sharingWidgetInitialized = false;
        this.licenseView = new LicenseView({
          model: this.model,
          dispatcher: this.dispatcher,
          licenseEndpoint: this.options.licenseEndpoint,
          tagName: 'li'
        });
        this.featuredAssetView = new FeaturedAssetView({
          model: this.model,
          defaultImageUrl: this.options.defaultImageUrl,
          dispatcher: this.dispatcher,
          language: this.options.language,
          tagName: 'li'
        });
        this.legalView = new LegalView({
          dispatcher: this.dispatcher,
          model: this.model
        });
        this.buttonView = new PublishButtonView({
          dispatcher: this.dispatcher,
          model: this.model,
          tagName: 'li'
        });
        this.publishedButtonsView = new PublishedButtonsView({
          dispatcher: this.dispatcher,
          model: this.model,
          viewURLTemplate: this.options.viewURLTemplate
        });
        this.subviews = [this.licenseView, this.featuredAssetView, this.buttonView];

        navViewOptions = {
          model: this.model,
          dispatcher: this.dispatcher,
          items: []
        };
        if (this.options.visibleSteps.review) {
          navViewOptions.items.push({
            id: 'workflow-nav-build-back',
            className: 'prev',
            title: gettext("Back to Review"),
            text: gettext("Previous"), 
            path: 'review/'
          });
        }
        else {
          navViewOptions.items.push({
            id: 'workflow-nav-review-back',
            className: 'prev',
            title: gettext("Continue Writing Story"),
            text: gettext("Previous"),
            path: ''
          });
        }
        this.workflowNavView = new WorkflowNavView(navViewOptions);
      },

      handleChangeStatus: function(story, statusVal, options) {
        if (statusVal === 'published') {
          if (!this._sharingWidgetInitialized) {
            // Initiialize the sharing widget once the model has synced
            // with the server
            this.initSharingWidget({delay:true});
          }
        }
        // Show/hide the share sidebar.
        this.renderSharing();
      },

      initSharingWidget: function(options) {
        options = options || {};
        this._sharingWidgetInitialized = true;
        if (options.delay) {
          // Wait until the status change has been saved to the
          // server before initializing the widget, otherwise the GET to
          // /stories/{{story_id}}/share-widget/ endpoint will fail
          this.model.once("sync", this.initSharingWidget, this);
          return;
        }
        this.$('.storybase-share-widget').storybaseShare();
      },

      renderSharing: function() {
        var $el = this.$(this.options.sharingEl);
        if (this.storyPublished()) {
          if (!this._sharingWidgetInitialized) {
            this.initSharingWidget();
          }
          $el.show();
        }
        else {
          $el.hide();
        }
      },

      /**
       * Add subview to the DOM.
       */
      addSubviewEl: function(el) {
        this.$(this.options.subviewEl).append(el);
      },

      render: function() {
        var context = {
          title: this.model.get('title'),
          showSharing: this.options.showSharing,
          storyId: this.model ? this.model.id : ''
        };
        this.$el.html(this.template(context));
        _.each(this.subviews, function(view) {
          this.addSubviewEl(view.render().el);
        }, this);
        this.legalView.setElement(this.$('#share-legal')).render();
        this.publishedButtonsView.setElement(this.$(this.options.publishedButtonsEl)).render();
        if (this.options.showSharing) {
          this.renderSharing();
        }
        this.workflowNavView.render();
        this.delegateEvents();
        return this;
      },

      onShow: function() {
        this.featuredAssetView.onShow();
      }
    })
  );

  var LegalView = Views.LegalView = PublishViewBase.extend({
    id: 'share-legal',

    options: {
      templateSource: $('#share-legal-template').html()
    },

    initListeners: function() {
      if (_.isUndefined(this.model)) {
        this.dispatcher.once("ready:story", this.setStory, this);
      }
      else {
        this.listenTo(this.model, "change:status", this.render);
      }
    },

    initialize: function() {
      PublishViewBase.prototype.initialize.apply(this);
      this._rendered = false;
      this.$el.hide();
    },

    render: function() {
      if (!this._rendered) {
        this.$el.html(this.template());
        this._rendered = true;
      }
      if (this.storyPublished()) {
        this.$el.hide();
      }
      else {
        this.$el.show();
      }
      return this;
    },

    completed: true
  });

  var FeaturedAssetDisplayView = Views.FeaturedAssetDisplayView = Backbone.View.extend({
    id: 'featured-asset-display',

    options: {
      title: gettext("Current image"),
      defaultImageAlt: gettext('Default story image')
    },

    initListeners: function() {
      if (this.model) {
        this.listenTo(this.model, "set:featuredasset", this.render);
      }
      else {
        this.dispatcher.once("ready:story", function(story) {
          this.model = story;
          this.initListeners();
        }, this);
      }
    },

    initialize: function() {
      this.dispatcher = this.options.dispatcher;
      this.initListeners();
    },

    enabled: true,

    render: function() {
      var featuredAsset;

      if (this.model) {
        featuredAsset = this.model.getFeaturedAsset();  
        if (featuredAsset) {
          // If the model is defined and it has a featured asset,
          // display the featured asset.
          this.$el.html(featuredAsset.get('content'));
          return this;
        }
      }
     
      // The model isn't defined, or there's no featured asset, show the
      // default image
      this.$el.html('<img src="' + this.options.defaultImageUrl + 
                    '" alt="' + this.options.defaultImageAlt +
                    '" />');
      return this;
    }
  });

  var FeaturedAssetSelectView = Views.FeaturedAssetSelectView = HandlebarsTemplateView.extend({
    id: 'featured-asset-select',

    tagName: 'ul',

    events: {
      'click .asset': 'clickAsset'
    },

    options: {
      title: gettext("Select an image from the story"),
      templateSource: $('#featured-asset-select-template').html()
    },

    initListeners: function() {
      if (_.isUndefined(this.model)) {
        this.dispatcher.once("ready:story", this.setStory, this);
      }
      else {
        // Listen to the sync event rather than "add" because we want
        // to make sure added assets have their attributes populated
        // before trying to render.
        // TODO: Make sure this is called the correct number of times
        this.listenTo(this.model.assets, "sync", this.render);
        this.listenTo(this.model, "set:featuredasset", this.render);
      }
    },

    initialize: function() {
      this.dispatcher = this.options.dispatcher;
      this.initListeners();
      this.compileTemplates();
    },

    setStory: function(story) {
      this.model = story;
      this.initListeners();
    },

    enabled: function() {
      return this.model && this.model.assets.length;
    },

    clickAsset: function(evt) {
      var that = this;
      var $targetEl = $(evt.currentTarget);
      var id = $targetEl.data('assetId');
      var selected = this.model.assets.get(id);
      var $oldSelected = this.$('.selected');
      // Change the highlighting for instant response
      $oldSelected.removeClass('selected');
      $targetEl.addClass('selected'); 
      this.model.setFeaturedAsset(selected, {
        error: function() {
          // Reset the highlighting
          $targetEl.removeClass('selected');
          $oldSelected.addClass('selected');
          that.dispatcher.trigger("error", "Error selecting featured image");
        }
      });
      evt.preventDefault();
    },

    getImageAssetsJSON: function() {
      var featuredAsset;

      if (this.model) {
        featuredAsset = this.model.getFeaturedAsset();
        return _.map(this.model.assets.where({type: 'image'}),
          function(model) {
            var j = model.toJSON();
            if (featuredAsset && model.id == featuredAsset.id) {
              j.selected = true;
            }
            return j;
          },
          this
        );
      }

      return [];
    },

    render: function() {
      var context = {
        assets: this.getImageAssetsJSON()
      };
      this.$el.html(this.template(context));
      return this;
    }
  });

  var FeaturedAssetAddView = Views.FeaturedAssetAddView = HandlebarsTemplateView.extend({
    id: 'featured-asset-add',

    options: {
      title: gettext("Add a new image"),
      templateSource: $('#asset-uploadprogress-template').html(),
      assetModelClass: Asset
    },

    events: {
      'submit form.bbf-form': 'processForm',
      'click [type="reset"]': "cancel"
    },

    initialize: function() {
      this.compileTemplates();
      this.dispatcher = this.options.dispatcher;
      this.initializeForm();
      this.initListeners();
      this._appendForm = true; // Append the form element on render
    },

    enabled: true,

    initListeners: function() {
      this.dispatcher.once('ready:story', this.setStory, this);
    },

    getFormSchema: function(model) {
      var schema = _.result(model, 'schema');

      if (schema.url) {
        schema.url.title = capfirst(gettext("enter the featured image URL"));
      }
      if (schema.image) {
        schema.image.title = capfirst(gettext("select the featured image from your own computer"));
      }

      return schema;
    },

    initializeForm: function() {
      var model = new this.options.assetModelClass({
          language: this.options.language,
          type: 'image'
      });

      if (this.form) {
        // If there was a previous version of the form, remove it from the 
        // DOM and detach event listeners 
        this.form.remove();
      }
      // Create a new form with a new bound model instance
      this.form = new Backbone.Form({
        schema: this.getFormSchema(model),
        model: model
      });
      this.form.render();
      // Set a flag to tell render() that the form element
      // needs to be appended to the view element
      this._appendForm = true;
      return this;
    },

    setStory: function(story) {
      this.model = story;
    },

    renderUploading: function() {
      this.$el.html(this.template());
      return this;
    },

    render: function(options) {
      options = options ? options : {};

      if (options.uploading) {
        return this.renderUploading();
      }

      if (this._appendForm) {
        this.form.$el.append('<input type="reset" value="' + gettext("Cancel") + '" />').append('<input type="submit" value="' + gettext("Save Changes") + '" />');
        this.$el.append(this.form.el);
        this._appendForm = false;
      }

      return this;
    },

    cancel: function() {
      this.trigger('cancel');
    },

    /**
     * Event handler for submitting form
     */
    processForm: function(e) {
      var errors = this.form.commit();

      e.preventDefault();

      if (!errors) {
        this.saveModel(this.form.model);
      }
      else {
        // Remove any previous error messages
        this.form.$('.bbf-combined-errors').remove();
        if (!_.isUndefined(errors._others)) {
          this.form.$el.prepend('<ul class="bbf-combined-errors">');
          _.each(errors._others, function(msg) {
            this.form.$('.bbf-combined-errors').append('<li>' + msg + '</li>');
          }, this);
        }
      }
    },

    saveModel: function(model) {
      var view = this;
      var image = model.get('image');
      var options = {
        error: function(model) {
          view.dispatcher.trigger('error', gettext('Error saving the featured image'));
        },
        success: function(model, response) {
          view.model.setFeaturedAsset(model);
          view.model.assets.add(model);
          view.initializeForm().render();
        }
      };

      model.set('license', this.model.get('license'));

      if (image) {
        _.extend(options, {
          upload: true,
          form: this.form.$el,
          progressHandler: this.handleUploadProgress
        });

        if (!_.isString(image)) {
          this.render({uploading: true});
        }
      }

      model.save(null, options);
    }
  });


  var FeaturedAssetView = Views.FeaturedAssetView = HandlebarsTemplateView.extend({
    id: 'featured-asset',

    events: {
      'click .nav a': 'handleNavClick'
    },

    options: {
      title: gettext("Select a featured image"),
      templateSource: {
        '__main': $('#featured-asset-template').html(),
        'nav-item': '<li{{#if class}} class="{{class}}"{{/if}}><a href="#{{viewId}}">{{title}}</a></li>'
      },
      addViewClass: FeaturedAssetAddView,
      displayViewClass: FeaturedAssetDisplayView,
      selectViewClass: FeaturedAssetSelectView
    },

    /**
     * Set the initial featured asset from the story's image assets
     * if one has not already been set.
     *
     * This really only applies to already-created stories without
     * featured images.  Newly-created stories will have their featured
     * asset set by the handler.
     */
    setInitialFeaturedAsset: function() {
      var imgAsset;
      if (this.model && this.model.featuredAssets.length === 0 &&
          this.model.assets.length !== 0) {
        imgAsset = this.model.assets.find(function(asset) {
          return asset.get('type') === 'image';
        });
        if (imgAsset) {
          this.model.setFeaturedAsset(imgAsset);
        }
      }
    },

    initListeners: function() {
      if (this.model) {
        this.listenTo(this.model.assets, "add", this.render);
        this.listenTo(this.model, "set:featuredasset", this.handleFeaturedAsset);
        this.listenTo(this.addView, "cancel", this.switchToDisplay);
        if (this.model.featuredAssets.length === 0) {
          // If the model doesn't have a featured asset set, try to
          // set it when new assets are added to the story
          this.listenTo(this.model.assets, "add", this.handleAddAsset);
        }
      }
      else {
        this.dispatcher.once("ready:story", this.setStory, this);
      }
    },

    initialize: function() {
      this.dispatcher = this.options.dispatcher;
      this.compileTemplates();
      this.displayView = new this.options.displayViewClass({
        defaultImageUrl: this.options.defaultImageUrl,
        dispatcher: this.dispatcher,
        model: this.model
      });
      this.addView = new this.options.addViewClass({
        dispatcher: this.dispatcher,
        model: this.model,
        language: this.options.language
      });
      this.selectView = new this.options.selectViewClass({
        dispatcher: this.dispatcher,
        model: this.model
      });
      this._subviews = [this.displayView, this.addView, this.selectView];
      this._activeViewId = this.displayView.id;
      this._rendered = false;

      this.setInitialFeaturedAsset();
      this.initListeners();
    },

    // Always true because the default image will be used if the user
    // doesn't select an image.
    completed: true, 

    setStory: function(story) {
      this.model = story;
      this.model.setFeaturedAssets(
        new FeaturedAssets()
      );
      this.initListeners();
    },

    handleNavClick: function(evt) {
      var $targetEl = $(evt.target);
      if (!$targetEl.parent().hasClass('disabled') && !$targetEl.parent().hasClass('active')) {
        this.$('.nav li').removeClass('active');
        $targetEl.parent().addClass('active');
        this._activeViewId = $targetEl.attr('href').replace('#', '');
        this.render();
      }
      evt.preventDefault();
    },

    createNavContainer: function() {
      return $('<ul class="nav pills">').appendTo(this.$el);
    },

    getNavContainer: function() {
      return this.$('.nav');
    },

    getNavItem: function(view) {
      return this.getNavContainer().find('[href="#' + view.id + '"]').parent(); 
    },

    isActive: function(view) {
      return view.id == this._activeViewId;
    },

    appendNavItem: function(view) {
      var enabled = _.result(view, 'enabled');
      var template = this.getTemplate('nav-item');
      var $navItemEl = $(template({
          title: view.options.title,
          viewId: view.id
      })).appendTo(this.getNavContainer());
      if (!enabled) {
        $navItemEl.addClass('disabled');
      }
      if (this.isActive(view)) {
        $navItemEl.addClass('active');
      }
      return $navItemEl;
    },

    appendSubView: function(view) {
      this.appendNavItem(view);
      view.render();
      if (!this.isActive(view)) {
        view.$el.hide();
      }
      this.$el.append(view.$el);
    },

    updateSubView: function(view) {
      this.updateNavItem(view);
      if (this.isActive(view)) {
        view.$el.show();
      }
      else {
        view.$el.hide();
      }
    },

    updateNavItem: function(view) {
      var $navItemEl = this.getNavItem(view);
      if (this.isActive(view)) {
        $navItemEl.addClass('active');
      }
      else {
        $navItemEl.removeClass('active');
      }

      if (_.result(view, 'enabled')) {
        $navItemEl.removeClass('disabled');
      }
      else {
        $navItemEl.addClass('disabled');
      }
    },

    renderInitial: function() {
      this.$el.html(this.template({
        title: this.options.title
      }));
      _.each(this._subviews, this.appendSubView, this);
      this._rendered = true;

      return this;
    },

    render: function() {
      if (!this._rendered) {
        return this.renderInitial();
      }
      _.each(this._subviews, this.updateSubView, this); 
      return this;
    },

    onShow: function() {
      this.delegateEvents();
    },

    handleAddAsset: function(asset) {
      if (asset.get('type') === 'image') {
        // Wait until the file upload has completed and the asset model has synced
        // before setting it as the featured asset. This works around a race
        // condition where FeaturedAssetDisplayView would render before the
        // asset attributes were updated.
        asset.once('change:content', function(asset) {
          this.model.setFeaturedAsset(asset);    
        }, this);
      }
    },

    handleFeaturedAsset: function() {
      // A featured asset has been selected, stop looking for the
      // initial featured asset
      this.stopListening(this.model.assets, "add", this.handleAddAsset);
      this.switchToDisplay();
    },

    switchToDisplay: function() {
      this._activeViewId = this.displayView.id;
      return this.render();
    }
  });

  var PublishedButtonsView = Views.PublishedButtonsView = PublishViewBase.extend({
    id: 'published-buttons',

    events: {
      'click .unpublish': 'handleUnpublish'
    },

    options: {
      templateSource: {
        '__main': $('#published-buttons-template').html(),
        'view-url':  '/stories/{{slug}}/viewer/'
      }
    },

    initListeners: function() {
      // If the model isn't defined at initialization (usually when creating
      // a new story), wire up a listener to set it when the story is ready.
      if (_.isUndefined(this.model)) {
        this.dispatcher.once("ready:story", this.setStory, this);
      }
      else {
        this.listenTo(this.model, "change:status", this.handleChangeStatus);
      }
    },

    initialize: function() {
      PublishViewBase.prototype.initialize.apply(this);
      this._rendered = false;
    },

    handleChangeStatus: function(story, statusVal, options) {
      if (statusVal == 'published') {
        this.render();
      }
    },

    handleUnpublish: function(evt) {
      evt.preventDefault();
      var that = this;
      var success = function(model, response) {
        that.dispatcher.trigger('alert', 'success', 'Story unpublished');
        that.render();
      };
      var triggerError = function(model, response) {
        that.dispatcher.trigger('error', "Error unpublishing story");
      };
      this.model.save({'status': 'draft'}, {
        success: success, 
        error: triggerError 
      });
    },

    handleView: function(evt) {
      var url = $(evt.target).attr('href');
      window.open(url);
      evt.preventDefault();
    },

    render: function() {
      if (!this._rendered) {
        // We only need to render the contents once, after that
        // rendering just accounts to showing or hiding the element
        this.$el.html(this.template({
          url: this.model ? this.getTemplate('view-url')(this.model.toJSON()) : ''
        }));
        this._rendered = true;
      }
      if (this.storyPublished()) {
        this.$el.show();
      }
      else {
        this.$el.hide();
      }
      return this;
    }
  });

  var PublishButtonView = Views.PublishButtonView = PublishViewBase.extend({
    id: 'publish-button',

    events: {
      'click .publish': 'handlePublish'
    },

    options: {
      templateSource: $('#publish-button-template').html(),
      title: gettext("Publish your story")
    },

    initListeners: function() {
      if (_.isUndefined(this.model)) {
        this.dispatcher.once("ready:story", this.setStory, this);
      }
      else {
        this.listenTo(this.model, 'change:status', this.handleChangeStatus);
      }
    },

    handleChangeStatus: function(story, statusVal, options) {
      if (statusVal !== 'published') {
        this.render();
      }
    },

    handlePublish: function(evt) {
      var that = this;
      var triggerPublished = function(model, response) {
        that.dispatcher.trigger('alert', 'success', 'Story published');
      };
      var triggerError = function(model, response) {
        that.dispatcher.trigger('error', "Error publishing story");
      };
      this.model.save({'status': 'published'}, {
        success: triggerPublished, 
        error: triggerError 
      });
      this.render();
      evt.preventDefault();
    },

    enable: function() {
      this.$('.publish').prop('disabled', false);
    },

    disable: function() {
      this.$('.publish').prop('disabled', true);
    },

    render: function() {
      var published = this.storyPublished();
      this.$el.html(this.template({
        title: this.options.title,
        published: published
      }));
      return this;
    }
  });
})($, _, Backbone, storybase);<|MERGE_RESOLUTION|>--- conflicted
+++ resolved
@@ -4507,18 +4507,15 @@
           'upload': $('#asset-uploadprogress-template').html(),
           'select': $('#section-asset-select-type-template').html(),
           'sync': $('#section-asset-sync-template').html(),
-<<<<<<< HEAD
           'audio-help': $('#audio-help-template').html(),
           'chart-help': $('#chart-help-template').html(),
           'image-help': $('#image-help-template').html(),
           'map-help': $('#map-help-template').html(),
           'quotation-help': $('#quotation-help-template').html(),
           'table-help': $('#table-help-template').html(),
-=======
           'image-display-help': $('#image-display-help-template').html(),
           'image-new-help': $('#image-new-help-template').html(),
           'image-edit-help': $('#image-edit-help-template').html(),
->>>>>>> b26f9742
           'text-help': $('#text-help-template').html(), 
           'video-help': $('#video-help-template').html(),
           'select-help': $('#select-help-template').html()
@@ -5056,11 +5053,7 @@
           help = template();
         }
         else {
-<<<<<<< HEAD
           help = gettext("Select an asset type.");
-=======
-          help = gettext("There isn't help for this type of asset yet.");
->>>>>>> b26f9742
         }
         return help;
       },
