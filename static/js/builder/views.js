--- conflicted
+++ resolved
@@ -966,8 +966,9 @@
    */
   onShow: function() {
     // Recalculate the width of the section list view.
-<<<<<<< HEAD
-    this.sectionListView.setWidth();
+    if (this.sectionListView) {
+      this.sectionListView.setWidth();
+    }
 
     guiders.createGuider({
       attachTo: '#toggle-section-list',
@@ -1004,11 +1005,6 @@
       description: gettext("Clicking the help button shows you help for the story section you're currently editing")
     });
     guiders.show('section-list-guider');
-=======
-    if (this.sectionListView) {
-      this.sectionListView.setWidth();
-    }
->>>>>>> 83191697
   },
 
   /**
