--- conflicted
+++ resolved
@@ -2,26 +2,8 @@
 storybase.builder.routers.Router = Backbone.Router.extend({
   initialize: function(options) {
     this.dispatcher = options.dispatcher;
-<<<<<<< HEAD
+    this.hasStory = options.hasStory;
     this.hasTemplate = options.hasTemplate;
-    this.dispatcher.on("navigate", this.navigate, this);
-  },
-
-  selectInitialStep: function() {
-    if (this.hasTemplate) {
-      this.selectStep(undefined, 'build');
-    }
-    else {
-      this.selectStep(undefined, 'selecttemplate');
-    }
-  },
-
-  selectStep: function(id, step, subStep) {
-    if (_.isUndefined(step)) {
-      step = 'build';
-    }
-=======
-    this.hasStory = options.hasStory;
     // Define the routes dynamically instead of a declaring
     // a rotues property because the routing changes
     // depending on whether we're creating a new story
@@ -34,7 +16,12 @@
     }
     else {
       // Creating a new story
-      this.route("", "selectTemplate");
+      if (this.hasTemplate) {
+        this.route("", "build");
+      }
+      else {
+        this.route("", "selectTemplate");
+      }
       this.route(":id/", "build");
       this.route(":id/:step/", "selectIdStep");
       this.route(":id/:step/:substep/", "selectIdStep");
@@ -43,7 +30,6 @@
   },
 
   selectStep: function(step, subStep) {
->>>>>>> d86ac7b6
     console.debug('Router matched ' + step + '/' + subStep);
     this.dispatcher.trigger('select:workflowstep', step, subStep);
   },
